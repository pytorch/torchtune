--- conflicted
+++ resolved
@@ -359,28 +359,22 @@
         ``max_steps_per_epoch``.
         """
         # zero out the gradients before starting training
-<<<<<<< HEAD
         if not self._optimizer_in_bwd:
             self._optimizer.zero_grad()
-=======
-        self._optimizer.zero_grad()
-
-        torch_profiler = self._torch_profiler
->>>>>>> 4ac9cd58
         # self.epochs_run should be non-zero when we're resuming from a checkpoint
         for curr_epoch in range(self.epochs_run, self.total_epochs):
             # Update the sampler to ensure data is correctly shuffled across epochs
             # in case shuffle is True
             self._sampler.set_epoch(curr_epoch)
 
-<<<<<<< HEAD
-            for idx, batch in enumerate(pbar := tqdm(self._dataloader)):
-                if (
-                    self.max_steps_per_epoch is not None
-                    and (idx // self._gradient_accumulation_steps)
-                    == self.max_steps_per_epoch
-                ):
-                    break
+            with torch_profiler:
+                for idx, batch in enumerate(pbar := tqdm(self._dataloader)):
+                    if (
+                        self.max_steps_per_epoch is not None
+                        and (idx // self._gradient_accumulation_steps)
+                        == self.max_steps_per_epoch
+                    ):
+                        break
 
                 input_ids, labels = batch
                 input_ids = input_ids.to(self._device)
@@ -422,53 +416,6 @@
                 elif self._optimizer_in_bwd:
                     self.total_training_steps += 1
 
-                # Log peak memory for iteration
-                if self.total_training_steps % self._log_peak_memory_every_n_steps == 0:
-                    log.info(
-                        utils.memory_stats_log("Memory Stats:", device=self._device)
-                    )
-=======
-            with torch_profiler:
-                for idx, batch in enumerate(pbar := tqdm(self._dataloader)):
-                    if (
-                        self.max_steps_per_epoch is not None
-                        and (idx // self._gradient_accumulation_steps)
-                        == self.max_steps_per_epoch
-                    ):
-                        break
-
-                    if self._enable_torch_profiler:
-                        torch_profiler.step()
-
-                    input_ids, labels = batch
-                    input_ids = input_ids.to(self._device)
-                    labels = labels.to(self._device)
-                    logits = self._model(input_ids)
-                    # Shift so that tokens < n predict n
-                    logits = logits[..., :-1, :].contiguous()
-                    labels = labels[..., 1:].contiguous()
-                    logits = logits.transpose(1, 2)
-                    # Compute loss
-                    loss = self._loss_fn(logits, labels)
-                    # Note: We're always logging the loss before normalizing it
-                    # Check if this is the norm or not
-                    pbar.set_description(f"{curr_epoch+1}|{idx+1}|Loss: {loss.item()}")
-                    if self.total_training_steps % self._log_every_n_steps == 0:
-                        self._metric_logger.log_dict(
-                            {
-                                "loss": loss.item(),
-                                "lr": self._optimizer.param_groups[0]["lr"],
-                                "gpu_resources": torch.cuda.memory_allocated(),
-                            },
-                            step=self.total_training_steps,
-                        )
-
-                    loss = loss / self._gradient_accumulation_steps
-                    loss.backward()
-                    if self._should_update_weights(idx):
-                        self._optimizer.step()
-                        self._optimizer.zero_grad(set_to_none=True)
-
                         # Update the number of steps when the weights are updated
                         self.total_training_steps += 1
 
@@ -480,7 +427,6 @@
                         log.info(
                             utils.memory_stats_log("Memory Stats:", device=self._device)
                         )
->>>>>>> 4ac9cd58
             self.epochs_run += 1
             self.save_checkpoint(epoch=curr_epoch)
 
