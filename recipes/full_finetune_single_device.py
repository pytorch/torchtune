--- conflicted
+++ resolved
@@ -422,13 +422,8 @@
         self,
         cfg_optimizer: DictConfig,
         optimizer_in_bwd: bool = False,
-<<<<<<< HEAD
         opt_state_dict: Optional[dict[str, Any]] = None,
-    ) -> Optional[Optimizer]:
-=======
-        opt_state_dict: Optional[Dict[str, Any]] = None,
     ) -> Union[Optimizer, OptimizerInBackwardWrapper]:
->>>>>>> aa63d17c
         """
         Set up the optimizer. This method also handles loading the optimizer state_dict, if specified.
         """
