--- conflicted
+++ resolved
@@ -614,15 +614,11 @@
                             "tokens_per_second_per_gpu": num_tokens / time_per_step,
                         }
                         if self._device.type == "cuda" and self._log_peak_memory_stats:
-<<<<<<< HEAD
                             log_dict.update(
                                 training.get_memory_stats(device=self._device)
                             )
-=======
-                            log_dict.update(utils.get_memory_stats(device=self._device))
                         if self._clip_grad_norm is not None:
                             log_dict.update({"grad_norm": grad_norm})
->>>>>>> 71be8ad0
                         self._metric_logger.log_dict(
                             log_dict,
                             step=self.global_step,
