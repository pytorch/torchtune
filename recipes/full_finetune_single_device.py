--- conflicted
+++ resolved
@@ -631,20 +631,10 @@
         with self.activations_handling_ctx:
             outputs = self._model(**batch)
 
-<<<<<<< HEAD
-        # Shift labels to compute loss
-        # equivalent to doing labels[..., 1:] and logits[..., :-1, :]
-        # But this way we dont need to slice the logits. We just add an ignore index to labels.
-        labels = torch.hstack(
-            (labels[..., 1:], self.ignore_labels_cache[: labels.shape[0]])
-        )
         if self.linear_loss:
             weight = self._model.linear_projection_weight
             loss = self._loss_fn(weight, outputs, labels)
         else:
-=======
-        if not isinstance(logits, list):
->>>>>>> 1be43b6c
             labels = labels.reshape(-1)
             outputs = outputs.reshape(-1, outputs.size(-1))
             loss = self._loss_fn(outputs, labels)
