--- conflicted
+++ resolved
@@ -4,11 +4,8 @@
 # This source code is licensed under the BSD-style license found in the
 # LICENSE file in the root directory of this source tree.
 
-<<<<<<< HEAD
 from copy import deepcopy
-=======
 import os
->>>>>>> 52e32833
 import sys
 import time
 from functools import partial
@@ -372,13 +369,15 @@
             dataset=ds,
             batch_size=batch_size,
             sampler=sampler,
-            collate_fn=partial(
-                utils.padded_collate,
-                padding_idx=self._tokenizer.pad_id,
-                ignore_idx=self._loss_fn.ignore_index,
-            )
-            if not packed
-            else None,
+            collate_fn=(
+                partial(
+                    utils.padded_collate,
+                    padding_idx=self._tokenizer.pad_id,
+                    ignore_idx=self._loss_fn.ignore_index,
+                )
+                if not packed
+                else None
+            ),
         )
 
         log.info("Dataset and Sampler are initialized.")
