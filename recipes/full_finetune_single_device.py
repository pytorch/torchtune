--- conflicted
+++ resolved
@@ -638,11 +638,7 @@
                         self.lr_scheduler.step()
 
                     self.global_step += 1
-<<<<<<< HEAD
-                    print(f"running_loss: {running_loss} ; num_tokens: {num_tokens}")
-=======
                     inner_step_count += 1
->>>>>>> b22a3ae6
                     loss_value = (
                         running_loss
                         / (num_tokens if not self.optimizer_in_bwd else 1.0)
