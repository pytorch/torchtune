# Copyright (c) Meta Platforms, Inc. and affiliates.
# All rights reserved.
#
# This source code is licensed under the BSD-style license found in the
# LICENSE file in the root directory of this source tree.

import contextlib
import logging

from functools import partial
from typing import Dict

import pytest
<<<<<<< HEAD

from omegaconf import OmegaConf
from recipes.lora_finetune_multi_gpu import LoRAFinetuneMultiGPURecipe
from recipes.lora_finetune_single_gpu import LoRAFinetuneSingleGPURecipe

=======
from omegaconf import OmegaConf
from recipes.lora_finetune import LoRAFinetuneRecipe
>>>>>>> afb268b4
from recipes.tests.utils import (
    default_recipe_kwargs,
    fetch_loss_values,
    lora_llama2_small_test_ckpt,
    validate_loss_values,
)
from tests.test_utils import single_box_init

from torchtune import models

test_lora_attn_modules = ["q_proj", "k_proj", "v_proj", "output_proj"]
models.lora_small_test_ckpt = partial(
    lora_llama2_small_test_ckpt,
    lora_attn_modules=test_lora_attn_modules,
    apply_lora_to_mlp=False,
)
logging.basicConfig(level=logging.INFO)
logger = logging.getLogger(__name__)


class TestLoRAFinetuneRecipe:
    def _fetch_expected_loss_values(self, ckpt) -> Dict[str, float]:
        small_test_ckpt_loss_values = {
            "1|1|": 10.5074,
            "1|2|": 10.5614,
            "2|1|": 10.5205,
            "2|2|": 10.4918,
        }
        if "small_test_ckpt" in ckpt:
            return small_test_ckpt_loss_values
        # TODO: no support for large scale test yet for LoRA
        raise ValueError(f"Unknown ckpt {ckpt}")

<<<<<<< HEAD
    @pytest.mark.parametrize("multi_gpu", [False, True])
    def test_loss(self, multi_gpu, capsys, pytestconfig):
=======
    @pytest.mark.parametrize("enable_fsdp", [False, True])
    def test_loss(self, enable_fsdp, capsys, pytestconfig):
>>>>>>> afb268b4
        context_manager = single_box_init if enable_fsdp else contextlib.nullcontext
        with context_manager():
            # No support for large scale test yet for LoRA
            ckpt = "lora_small_test_ckpt"
            expected_loss_values = self._fetch_expected_loss_values(ckpt)
            kwargs_values = default_recipe_kwargs(ckpt)
<<<<<<< HEAD
=======
            kwargs_values.update(enable_fsdp=enable_fsdp)
>>>>>>> afb268b4
            kwargs_values["model"].update(
                {
                    "lora_attn_modules": test_lora_attn_modules,
                    "apply_lora_to_mlp": False,
                    "lora_rank": 8,
                    "lora_alpha": 16,
<<<<<<< HEAD
                    "enable_fsdp": multi_gpu,
                }
            )
            recipe_cfg = OmegaConf.create(kwargs_values)
            if multi_gpu:
                recipe = LoRAFinetuneMultiGPURecipe(recipe_cfg)
            else:
                recipe = LoRAFinetuneSingleGPURecipe(recipe_cfg)

=======
                }
            )
            recipe_cfg = OmegaConf.create(kwargs_values)

            recipe = LoRAFinetuneRecipe(recipe_cfg)
>>>>>>> afb268b4
            recipe.setup(cfg=recipe_cfg)
            recipe.train()

            loss_values = fetch_loss_values(capsys.readouterr().err)
            validate_loss_values(loss_values, expected_loss_values)<|MERGE_RESOLUTION|>--- conflicted
+++ resolved
@@ -11,16 +11,11 @@
 from typing import Dict
 
 import pytest
-<<<<<<< HEAD
 
 from omegaconf import OmegaConf
 from recipes.lora_finetune_multi_gpu import LoRAFinetuneMultiGPURecipe
 from recipes.lora_finetune_single_gpu import LoRAFinetuneSingleGPURecipe
 
-=======
-from omegaconf import OmegaConf
-from recipes.lora_finetune import LoRAFinetuneRecipe
->>>>>>> afb268b4
 from recipes.tests.utils import (
     default_recipe_kwargs,
     fetch_loss_values,
@@ -54,30 +49,26 @@
         # TODO: no support for large scale test yet for LoRA
         raise ValueError(f"Unknown ckpt {ckpt}")
 
-<<<<<<< HEAD
     @pytest.mark.parametrize("multi_gpu", [False, True])
     def test_loss(self, multi_gpu, capsys, pytestconfig):
-=======
-    @pytest.mark.parametrize("enable_fsdp", [False, True])
-    def test_loss(self, enable_fsdp, capsys, pytestconfig):
->>>>>>> afb268b4
         context_manager = single_box_init if enable_fsdp else contextlib.nullcontext
         with context_manager():
             # No support for large scale test yet for LoRA
             ckpt = "lora_small_test_ckpt"
             expected_loss_values = self._fetch_expected_loss_values(ckpt)
             kwargs_values = default_recipe_kwargs(ckpt)
-<<<<<<< HEAD
-=======
-            kwargs_values.update(enable_fsdp=enable_fsdp)
->>>>>>> afb268b4
             kwargs_values["model"].update(
                 {
                     "lora_attn_modules": test_lora_attn_modules,
                     "apply_lora_to_mlp": False,
                     "lora_rank": 8,
                     "lora_alpha": 16,
-<<<<<<< HEAD
+                    # Note: multi-gpu just signifies to run the
+                    # recipe that supports multi-gpu training w/
+                    # distributed + FSDP. In CI, this test
+                    # initializes distributed but runs on a single
+                    # CPU: distributed CI still needs to be enabled:
+                    # https://github.com/pytorch-labs/torchtune/issues/219
                     "enable_fsdp": multi_gpu,
                 }
             )
@@ -87,13 +78,6 @@
             else:
                 recipe = LoRAFinetuneSingleGPURecipe(recipe_cfg)
 
-=======
-                }
-            )
-            recipe_cfg = OmegaConf.create(kwargs_values)
-
-            recipe = LoRAFinetuneRecipe(recipe_cfg)
->>>>>>> afb268b4
             recipe.setup(cfg=recipe_cfg)
             recipe.train()
 
