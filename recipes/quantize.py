--- conflicted
+++ resolved
@@ -46,13 +46,8 @@
     """
 
     def __init__(self, cfg: DictConfig) -> None:
-<<<<<<< HEAD
-        self._device = training.get_device(device=cfg.device)
-        self._dtype = utils.get_dtype(dtype=cfg.dtype, device=self._device)
-=======
         self._device = utils.get_device(device=cfg.device)
         self._dtype = training.get_dtype(dtype=cfg.dtype, device=self._device)
->>>>>>> c1e2d0d2
         self._quantizer = config.instantiate(cfg.quantizer)
         self._quantization_mode = training.get_quantizer_mode(self._quantizer)
         utils.set_seed(seed=cfg.seed)
