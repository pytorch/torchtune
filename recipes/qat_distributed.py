--- conflicted
+++ resolved
@@ -714,10 +714,7 @@
         # context parallel
         self.context_parallel_manager = training.get_context_parallel_manager(
             enabled=self.cp_degree > 1,
-<<<<<<< HEAD
             rotate_method=self.context_parallel_rotate_method,
-=======
->>>>>>> e0bd1a16
             world_mesh=self.world_mesh,
             model=model,
         )
@@ -952,7 +949,6 @@
 
                 utils.batch_to_device(batch, self._device)
 
-<<<<<<< HEAD
                 with self.train_context(
                     self.context_parallel_manager(list(batch.values()))
                 ):
@@ -962,18 +958,6 @@
                         batch["labels"] != self._loss_fn.ignore_index
                     ).sum()
                     num_tokens += current_num_tokens
-=======
-                # Calculate the number of unmasked tokens in the current batch
-                # and increment the total number of tokens seen in the step
-                current_num_tokens = (
-                    batch["labels"] != self._loss_fn.ignore_index
-                ).sum()
-                num_tokens += current_num_tokens
-
-                with self.train_context(
-                    self.context_parallel_manager(list(batch.values()))
-                ):
->>>>>>> e0bd1a16
                     # Loss is normalized by default so we multiply by the number of tokens
                     # This way we can normalize by the total number of tokens if we're accumulating gradients
                     current_loss = self._loss_step(batch) * current_num_tokens
