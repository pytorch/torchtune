# Copyright (c) Meta Platforms, Inc. and affiliates.
# All rights reserved.
#
# This source code is licensed under the BSD-style license found in the
# LICENSE file in the root directory of this source tree.

import sys
import time

from functools import partial
from typing import Any, Optional, Union
from warnings import warn

import torch
import torchtune.modules.common_utils as common_utils
from omegaconf import DictConfig, ListConfig, OmegaConf

from torch import nn
from torch.optim import Optimizer
from torchdata.stateful_dataloader import StatefulDataLoader
from torchdata.stateful_dataloader.sampler import StatefulDistributedSampler
from torchtune import config, modules, training, utils
from torchtune.data import padded_collate_packed, padded_collate_sft
from torchtune.datasets import ConcatDataset
from torchtune.modules.peft import (
    get_adapter_params,
    get_lora_module_names,
    set_trainable_params,
    validate_missing_and_unexpected_for_lora,
)
from torchtune.recipe_interfaces import FTRecipeInterface
from torchtune.training import DummyProfiler, PROFILER_KEY
from torchtune.training.checkpointing._checkpoint_client import (
    CheckpointClient,
    TrainingProgress,
)
from tqdm import tqdm


class KDRecipeSingleDevice(FTRecipeInterface):
    """
    Knowledge distillation recipe for dense transformer-based LLMs such as Llama3. This recipe is optimized
    for single GPU training. Training on CPU is not supported.

    Features:
        - Activation Checkpointing. This can be controlled using the ``activation_checkpointing``
            flag. Activation checkpointing helps reduce the memory footprint since we no longer keep
            activations in memory and instead recompute them during the backward pass. This is especially
            helpful for larger batch sizes when you're memory constrained. But these savings in memory
            come at the cost of training performance. In most cases training can slow-down quite a bit as
            a result of this activation recomputation.

        - Precision. Full fp32 and bf16 training are supported. Precision is controlled using the ``dtype``
            flag. When ``dtype=bf16``, all activations, gradients and optimizer states are in bfloat16. In
            most cases this should halve the memory footprint of full precision (fp32) training, without
            loss in model quality (will depend on the model, training data and other settings). For
            GPUs which do not support bfloat16, we fall back to fp32. Mixed precision training and fp16
            precision are currently not supported.g

        - Gradient Accumulation. You can simulate larger batch sizes by accumulating gradients. This is
            controlled using the ``gradient_accumulation_steps`` flag.

                Total Batch Size = batch_size * gradient accumulation steps.

            For example: with batch_size=1 and gradient_accumulation_steps=32 we get a total batch size of 32.

            Gradient accumulation is especially useful when you are memory constrained. In this case,
            accumulating gradients might give you better training speed than enabling activation
            checkpointing.

        - Lower precision optimizers. This recipe supports lower-precision optimizers from the bitsandbytes
            library (https://huggingface.co/docs/bitsandbytes/main/en/index). We've tested the recipe with
            8-bit AdamW and Paged AdamW.

        - Checkpointing. Model weights are checkpointed both at the end of each epoch and at the end of
            training. Currently we checkpoint both the adapter weights (trainable params only) and the
            complete merged weights (adapter weights added back to the base model). For more details
            please take a look at our LoRA tutorial
            (https://pytorch.org/torchtune/main/tutorials/lora_finetune.html).

            Optimizer State and recipe state (seed, total_epochs, number of epochs run etc) are
            only saved at the end of a given epoch and used in case of resuming training. Resuming
            training is controlled by the ``resume_from_checkpoint`` flag. Mid-epoch checkpointing is
            currently not supported.

            For more details on the checkpointer, please take a look at
            our checkpointer deepdive (https://pytorch.org/torchtune/main/tutorials/checkpointer.html).

        - Logging. Terminal, Disk, WandB and TensorBoard are all supported.

        - Gradient Clipping. Gradient clipping is supported using the ``clip_grad_norm`` flag. By default,
            ``clip_grad_norm`` is set to ``None``. If you only want to log the grad norm, you can set
            ``clip_grad_norm='inf'``.

    For a full list of example configs for this recipe, run ``tune ls`` on the command line. Each config
    has example commands for how to kick-off training.

    Args:
        cfg (DictConfig): OmegaConf object parsed from yaml file

    Raises:
        ValueError: If ``dtype`` is set to fp16.
        RuntimeError: If ``dtype`` is set to bf16 and the hardware does not support bf16.

    """

    def __init__(self, cfg: DictConfig) -> None:
        self._device = utils.get_device(device=cfg.device)
        # Reduced precision logic
        self._dtype = training.get_dtype(cfg.dtype, device=self._device)
        # fp16 precision is explicitly disabled as it is not supported in this
        # recipe (for example, no gradient scaling).
        if self._dtype == torch.float16:
            raise ValueError(
                "fp16 precision is not supported in this recipe. Please use fp32 or bf16."
            )

        # logging attributes
        self._output_dir = cfg.output_dir
        self._log_every_n_steps = cfg.get("log_every_n_steps", 1)
        self._log_peak_memory_stats = cfg.get("log_peak_memory_stats", False)
        self._logger = utils.get_logger(cfg.log_level)

        if self._log_peak_memory_stats and self._device.type == "cpu":
            self._logger.info(
                "log_peak_memory_stats was set to True, however, training uses cpu. Setting log_peak_memory_stats=False."
            )
            self._log_peak_memory_stats = False

        # These are public properties which are updated by the checkpoint loader
        # when ``resume_from_checkpoint`` is `True` or validated in tests
        self.seed = training.set_seed(
            seed=cfg.seed, debug_mode=cfg.get("cudnn_deterministic_mode", None)
        )
        self.epochs_run = 0
        self.total_epochs = cfg.epochs
        self.max_steps_per_epoch = cfg.max_steps_per_epoch
        self.global_step = 0
        self._resume_from_checkpoint = cfg.resume_from_checkpoint
        self._save_adapter_weights_only = cfg.get("save_adapter_weights_only", False)
        self._gradient_accumulation_steps = cfg.gradient_accumulation_steps
        self._clip_grad_norm = cfg.get("clip_grad_norm", None)
        self._kd_ratio = cfg.get("kd_ratio", 0.5)

        self._checkpoint_client = CheckpointClient(cfg)
        self._enable_async_checkpointing = cfg.get("enable_async_checkpointing", False)

    def load_teacher_checkpoint(self, cfg: DictConfig) -> dict[str, Any]:
        """
        Extract the teacher checkpoint state from file.
        """
<<<<<<< HEAD

        teacher_checkpointer = config.instantiate(
            cfg.teacher_checkpointer,
=======
        # update checkpointer class to config to work with checkpoint_client
        # by setting the teacher_checkpointer key as the checkpointer key
        # that the checkpoint client will use to load
        new_cfg = OmegaConf.create(cfg)
        del new_cfg["checkpointer"]
        teacher_checkpoint_val = new_cfg.pop("teacher_checkpointer")
        new_cfg["checkpointer"] = teacher_checkpoint_val

        teacher_checkpoint_client = CheckpointClient(
            new_cfg,
>>>>>>> eb01f076
        )

        teacher_checkpoint_client = CheckpointClient(cfg, teacher_checkpointer)
        checkpoint_dict = teacher_checkpoint_client.load_base_checkpoint()
        return checkpoint_dict

    def _update_recipe_state(self, ckpt_dict: dict[str, Any]) -> None:
        """
        Updates the recipe state from checkpoint.
        """
        try:
            self.epochs_run = ckpt_dict[training.EPOCHS_KEY]

            # on mismatch, warn the user and prevent the override
            if self.seed != ckpt_dict[training.SEED_KEY]:
                warn(
                    message=(
                        "Config value for seed does not match the checkpoint value, "
                        f"using the checkpoint value: {ckpt_dict[training.SEED_KEY]}"
                    )
                )
                self.seed = ckpt_dict[training.SEED_KEY]
            if self.max_steps_per_epoch != ckpt_dict[training.MAX_STEPS_KEY]:
                warn(
                    message=(
                        "Config value for max_steps_per_epoch does not match the checkpoint value, "
                        f"using the checkpoint value: {ckpt_dict[training.MAX_STEPS_KEY]}"
                    )
                )
                self.max_steps_per_epoch = ckpt_dict[training.MAX_STEPS_KEY]

            # on mismatch, warn the user but allow the override
            if self.total_epochs != ckpt_dict[training.TOTAL_EPOCHS_KEY]:
                warn(
                    message=(
                        "Config value for total_epochs does not match the checkpoint value, "
                        f"using the config value: {self.total_epochs}"
                    )
                )

        except KeyError as e:
            raise KeyError(
                "Checkpoint does not contain the required keys needed for updating recipe state. "
                "Are you sure you passed in the right recipe checkpoint?"
            ) from e

    def setup(self, cfg: DictConfig) -> None:
        """
        Setup the recipe state. This includes recipe state (if resume_from_checkpoint is True),
        model, tokenizer, loss, optimizer, learning rate scheduler, sampler, and dataloader.
        """

        self._metric_logger = config.instantiate(cfg.metric_logger)

        checkpoint_dict = self._checkpoint_client.load_base_checkpoint()

        # log config with parameter override
        self._metric_logger.log_config(cfg)

        self._compile = cfg.compile
        if cfg.device == "npu" and cfg.compile:
            raise ValueError(
                "NPU does not support model compilation. Please set `compile: False` in the config."
            )

        teacher_checkpoint_dict = self.load_teacher_checkpoint(cfg=cfg)

        common_utils._use_low_cpu_ram = cfg.get("low_cpu_ram", False)

        # set up model
        self._model = self._setup_model(
            cfg_model=cfg.model,
            enable_activation_checkpointing=cfg.enable_activation_checkpointing,
            compile_model=cfg.compile,
            base_model_state_dict=checkpoint_dict[training.MODEL_KEY],
            lora_weights_state_dict=(
                checkpoint_dict[training.ADAPTER_KEY]
                if training.ADAPTER_KEY in checkpoint_dict
                else None
            ),
        )

        self._teacher_model = self._setup_teacher_model(
            model_cfg=cfg.teacher_model,
            model_state_dict=teacher_checkpoint_dict[training.MODEL_KEY],
        )

        if self._resume_from_checkpoint:
            # If async checkpointing is enabled, intermediate checkpoints are saved asynchronously
            # using the DistributedCheckpointer.
            # Therefore the recipe needs to load the distributed checkpoint to restore the training
            # progress.
            if self._enable_async_checkpointing:
                checkpoint_dict = self._checkpoint_client.load_distributed_checkpoint(
                    self._model,
                    self._optimizer,
                    self._adapter_config,
                    self._save_adapter_weights_only,
                )

            if training.ADAPTER_KEY not in checkpoint_dict:
                raise ValueError(
                    "Adapter weights not found. Please ensure a valid adapter checkpoint is provided."
                )

            # Update the recipe state from the checkpoint state dict.
            self._update_recipe_state(checkpoint_dict)

        self._tokenizer = config.instantiate(cfg.tokenizer)
        self._logger.info("Tokenizer is initialized from file.")

        self._optimizer = self._setup_optimizer(
            cfg_optimizer=cfg.optimizer,
            opt_state_dict=(
                checkpoint_dict[training.OPT_KEY]
                if self._resume_from_checkpoint
                else None
            ),
        )

        # initialize loss
        self._loss_fn = config.instantiate(cfg.loss)
        self._kd_loss_fn = config.instantiate(cfg.kd_loss)
        if self._compile:
            self._loss_fn = training.compile_loss(self._loss_fn)
            self._kd_loss_fn = training.compile_loss(self._kd_loss_fn)
        if self._loss_fn.__class__.__name__ == "CEWithChunkedOutputLoss":
            # set num_output_chunks for model
            self._model.set_num_output_chunks(self._loss_fn.num_output_chunks)
            self._teacher_model.set_num_output_chunks(self._loss_fn.num_output_chunks)
            # assert _loss_fn and _kd_loss_fn have the same num_output_chunks
            assert (
                self._loss_fn.num_output_chunks == self._kd_loss_fn.num_output_chunks
            ), "Number of output chunks for loss_fn and kd_loss_fn must be the same."
        elif getattr(self._loss_fn, "linear_projection", False):
            raise ValueError(
                "Linear losses are not supported yet for KD. Please use the deprecated CEWithChunkedOutputLoss."
            )

        self._logger.info("Loss is initialized.")

        # Dataloader depends on the tokenizer and loss_fn and should be
        # setup after all of these are setup
        self._dataloader = self._setup_data(
            cfg_dataset=cfg.dataset,
            batch_size=cfg.batch_size,
            shuffle=cfg.shuffle,
        )

        # Finally update the recipe state which can only be correctly set after all of the
        # other components have been initialized and updated.

        # Number of training steps in each epoch depends on the number of batches produced
        # by the dataloader and the max_steps_per_epoch param set by the user and is used
        # for logging and tracking training state. This should be computed after the dataloader
        # has been setup
        self._steps_per_epoch = (
            len(self._dataloader) // self._gradient_accumulation_steps
        )
        if (
            self.max_steps_per_epoch is not None
            and self.max_steps_per_epoch < self._steps_per_epoch
        ):
            self._steps_per_epoch = self.max_steps_per_epoch
            self.global_step = self.epochs_run * self._steps_per_epoch

        # Learning rate scheduler can only be set up after number of steps
        # has been computed
        self._lr_scheduler = self._setup_lr_scheduler(
            cfg_lr_scheduler=cfg.lr_scheduler,
            num_training_steps=self.total_epochs * self._steps_per_epoch,
            last_epoch=self.global_step - 1,
        )

        # Set up profiler, returns DummyProfiler (nullcontext object with no-op `step` method)
        # if cfg is missing profiler key or if `cfg.profiler.enabled = False
        self._profiler = self._setup_profiler(cfg.get(PROFILER_KEY, None))

    def _setup_profiler(
        self, cfg_profiler: Optional[DictConfig] = None
    ) -> Union[torch.profiler.profile, DummyProfiler]:
        """
        Parses the `profiler` section of top-level `cfg` and sets up profiler
        """

        # Missing profiler section in config, assume disabled
        if cfg_profiler is None:
            cfg_profiler = DictConfig({"enabled": False})

        # Check that component is included and set correctly
        if cfg_profiler.get("_component_", None) is None:
            cfg_profiler["_component_"] = "torchtune.training.setup_torch_profiler"
        else:
            assert (
                cfg_profiler.get("_component_")
                == "torchtune.training.setup_torch_profiler"
            ), "Only torch profiler supported currently: component must be `torchtune.training.setup_torch_profiler`"

        profiler, profiler_cfg = config.instantiate(cfg_profiler)

        self._logger.info(f" Profiler config after instantiation: {profiler_cfg}")

        self.profiler_profile_memory = profiler_cfg.get("profile_memory", False)
        if profiler_cfg["enabled"]:
            self.profiler_wait_steps = profiler_cfg["wait_steps"]
            self.profiler_warmup_steps = profiler_cfg["warmup_steps"]
            self.profiler_active_steps = profiler_cfg["active_steps"]

        return profiler

    def _setup_model(
        self,
        cfg_model: DictConfig,
        enable_activation_checkpointing: bool,
        compile_model: bool,
        base_model_state_dict: dict[str, Any],
        lora_weights_state_dict: Optional[dict[str, Any]] = None,
    ) -> nn.Module:
        with training.set_default_dtype(self._dtype), self._device:
            model = config.instantiate(cfg_model)

        self._lora_rank = cfg_model.lora_rank
        self._lora_alpha = cfg_model.lora_alpha
        self._lora_attn_modules = list(cfg_model.lora_attn_modules)
        self._apply_lora_to_mlp = cfg_model.apply_lora_to_mlp
        self._apply_lora_to_output = getattr(cfg_model, "apply_lora_to_output", False)
        self._adapter_config = {
            "r": self._lora_rank,
            "lora_alpha": self._lora_alpha,
            "target_modules": get_lora_module_names(
                self._lora_attn_modules,
                self._apply_lora_to_mlp,
                self._apply_lora_to_output,
            ),
            "peft_type": "LORA",
        }

        self.adapter_params = get_adapter_params(model)
        self._is_dora = any(["magnitude" in k for k in self.adapter_params.keys()])
        set_trainable_params(model, self.adapter_params)

        if compile_model:
            training.compile_model(model)

        if enable_activation_checkpointing:
            training.set_activation_checkpointing(
                model, auto_wrap_policy={modules.TransformerSelfAttentionLayer}
            )

        base_missing, base_unexpected = model.load_state_dict(
            base_model_state_dict, strict=False
        )
        # This is for any adapters that need to be initialized after base weights
        # have been loaded (e.g. DoRA).
        if self._is_dora:
            for m in model.modules():
                if hasattr(m, "initialize_dora_magnitude"):
                    m.initialize_dora_magnitude()
        if lora_weights_state_dict:
            lora_missing, lora_unexpected = model.load_state_dict(
                lora_weights_state_dict, strict=False
            )
        else:
            lora_missing, lora_unexpected = None, None
        validate_missing_and_unexpected_for_lora(
            lora_attn_modules=self._lora_attn_modules,
            apply_lora_to_mlp=self._apply_lora_to_mlp,
            apply_lora_to_output=self._apply_lora_to_output,
            state_dict_keys=model.state_dict().keys(),
            base_missing=base_missing,
            base_unexpected=base_unexpected,
            lora_missing=lora_missing,
            lora_unexpected=lora_unexpected,
        )
        # Validate model adapter params were loaded in with the expected dtype
        # TODO (rohan-varma): Further validation to ensure the appropriate base params
        # are NF4 vs bf16 based on the quantization config.
        training.validate_expected_param_dtype(
            self.adapter_params.items(), dtype=self._dtype
        )

        self._logger.info(f"Student model is initialized with precision {self._dtype}.")

        if self._device.type != "cpu":
            self._logger.info("Memory stats initializing student model:")
            memory_stats = training.get_memory_stats(device=self._device)
            training.log_memory_stats(
                memory_stats, message="Memory stats after student model init:"
            )
        return model

    def _setup_teacher_model(
        self,
        model_cfg: DictConfig,
        model_state_dict: dict[str, Any],
    ) -> nn.Module:
        with training.set_default_dtype(self._dtype), self._device:
            model = config.instantiate(model_cfg)

        model.load_state_dict(model_state_dict)

        # Put model in eval mode.
        # Note: This will not disable the dropout applied in SDPA,
        # see https://github.com/pytorch/pytorch/issues/124464
        model.eval()

        # Validate model was loaded in with the expected dtype.
        training.validate_expected_param_dtype(
            model.named_parameters(), dtype=self._dtype
        )
        self._logger.info(f"Teacher model is initialized with precision {self._dtype}.")

        if self._device.type != "cpu":
            memory_stats = training.get_memory_stats(device=self._device)
            training.log_memory_stats(
                memory_stats, message="Memory stats after teacher model init:"
            )

        return model

    def _setup_optimizer(
        self, cfg_optimizer: DictConfig, opt_state_dict: Optional[dict[str, Any]] = None
    ) -> Optimizer:
        optimizer = config.instantiate(cfg_optimizer, self._model.parameters())
        if opt_state_dict:
            optimizer.load_state_dict(opt_state_dict)

        self._logger.info("Optimizer and loss are initialized.")
        return optimizer

    def _setup_lr_scheduler(
        self,
        cfg_lr_scheduler: DictConfig,
        num_training_steps: int,
        last_epoch: int,
    ) -> Optimizer:
        lr_scheduler = config.instantiate(
            cfg_lr_scheduler,
            self._optimizer,
            num_training_steps=num_training_steps,
            last_epoch=last_epoch,
        )

        self._logger.info("Learning rate scheduler is initialized.")
        return lr_scheduler

    def _setup_data(
        self,
        cfg_dataset: DictConfig,
        shuffle: bool,
        batch_size: int,
    ) -> StatefulDataLoader:
        """
        All data related setup happens here. This recipe currently supports only
        map-style datasets. If a state_dict is provided (meaning we are resuming a training run),
        it is loaded into the dataloader.
        """
        if isinstance(cfg_dataset, ListConfig):
            datasets = [
                config.instantiate(single_cfg_dataset, self._tokenizer)
                for single_cfg_dataset in cfg_dataset
            ]
            ds = ConcatDataset(datasets=datasets)
            packed = getattr(ds, "packed", False)
        else:
            ds = config.instantiate(cfg_dataset, self._tokenizer)
            packed = cfg_dataset.get("packed", False)

        sampler = StatefulDistributedSampler(
            ds,
            num_replicas=1,
            rank=0,
            shuffle=shuffle,
            seed=0,
        )
        dataloader = StatefulDataLoader(
            dataset=ds,
            batch_size=batch_size,
            sampler=sampler,
            collate_fn=(
                partial(
                    padded_collate_sft,
                    padding_idx=self._tokenizer.pad_id,
                    ignore_idx=self._loss_fn.ignore_index,
                )
                if not packed
                else padded_collate_packed
            ),
            # dropping last avoids shape issues with compile + flex attention
            drop_last=True,
        )

        return dataloader

    def save_checkpoint(self, epoch: int) -> None:
        self._checkpoint_client.save_checkpoint(
            model=self._model,
            optimizer=self._optimizer,
            training_progress=TrainingProgress(
                seed=self.seed,
                epochs_run=self.epochs_run,
                total_epochs=self.total_epochs,
                max_steps_per_epoch=self.max_steps_per_epoch,
                dataloader_state_dict=self._dataloader.state_dict(),
            ),
            epoch=epoch,
            adapter_config=self._adapter_config.copy(),
            adapter_only=self._save_adapter_weights_only,
            single_device=True,
        )

    def _loss_step(
        self, batch: dict[str, torch.Tensor]
    ) -> (torch.Tensor, torch.Tensor):
        # Both are shape [b, s]
        tokens, labels = batch["tokens"], batch["labels"]

        # Get the attention mask and position ids from the dataset if they
        # exist. Currently, only sample packing in PackedDataset returns these
        mask = batch.get("mask", None)  # shape [b, s, s]
        input_pos = batch.get("input_pos", None)  # shape [b, s]

        # run model
        logits = self._model(tokens, mask=mask, input_pos=input_pos)

        # Compute teacher logits
        with torch.no_grad():
            teacher_logits = self._teacher_model(tokens, mask=mask, input_pos=input_pos)

        if not isinstance(logits, list):
            labels = labels.reshape(-1)
            logits = logits.reshape(-1, logits.size(-1))
            teacher_logits = teacher_logits.reshape(-1, teacher_logits.size(-1))

        # Compute kd loss
        kd_loss = self._kd_loss_fn(logits, teacher_logits, labels)

        # Compute loss
        loss = self._loss_fn(logits, labels)

        # free logits otherwise it peaks backward memory
        del logits
        del teacher_logits

        return loss, kd_loss

    def train(self) -> None:
        """
        The core training loop.
        """

        if self._compile:
            self._logger.info(
                "NOTE: torch.compile is enabled and model is compiled in first forward. Expect a relatively slow first iteration."
            )

        # Initialize tokens count and running loss (for grad accumulation)
        t0 = time.perf_counter()
        running_class_loss = 0
        running_kd_loss = 0
        num_tokens = 0

        self._profiler.start()
        # self.epochs_run should be non-zero when we're resuming from a checkpoint
        for curr_epoch in range(self.epochs_run, self.total_epochs):
            pbar = tqdm(total=self._steps_per_epoch)
            self._dataloader.sampler.set_epoch(curr_epoch)
            for idx, batch in enumerate(self._dataloader):
                # Start tracking CUDA memory for active steps for just the first epoch
                if (
                    curr_epoch == 0
                    and self.profiler_profile_memory
                    and idx == self.profiler_wait_steps + self.profiler_warmup_steps
                    and self._device.type == "cuda"
                ):
                    torch.cuda.memory._record_memory_history()

                batch = {k: v.to(self._device) for k, v in batch.items()}

                # Calculate the number of unmasked tokens in the current batch
                # and increment the total number of tokens seen in the step
                current_num_tokens = (
                    batch["labels"] != self._loss_fn.ignore_index
                ).sum()
                num_tokens += current_num_tokens

                class_loss, kd_loss = self._loss_step(batch)
                running_class_loss += class_loss * current_num_tokens
                running_kd_loss += kd_loss * current_num_tokens
                current_loss = (
                    1 - self._kd_ratio
                ) * class_loss + self._kd_ratio * kd_loss
                current_loss.backward()

                # Step with optimizer
                if (idx + 1) % self._gradient_accumulation_steps == 0:
                    training.scale_grads(self._model, 1 / num_tokens)
                    if self._clip_grad_norm is not None:
                        grad_norm = torch.nn.utils.clip_grad_norm_(
                            self._model.parameters(),
                            max_norm=float(self._clip_grad_norm),
                        )
                    self._optimizer.step()
                    self._optimizer.zero_grad(set_to_none=True)
                    self._lr_scheduler.step()
                    # Update the number of steps when the weights are updated
                    self.global_step += 1

                    class_loss_to_log = running_class_loss.detach().item() / num_tokens
                    kd_loss_to_log = running_kd_loss.detach().item() / num_tokens
                    loss_to_log = (
                        1 - self._kd_ratio
                    ) * class_loss_to_log + self._kd_ratio * kd_loss_to_log
                    pbar.update(1)
                    pbar.set_description(
                        f"{curr_epoch + 1}|{self.global_step}|Loss: {loss_to_log}"
                    )

                    # Log per-step metrics
                    if self.global_step % self._log_every_n_steps == 0:
                        time_per_step = time.perf_counter() - t0
                        log_dict = {
                            "loss": loss_to_log,
                            "class_loss": class_loss_to_log,
                            "kd_loss": kd_loss_to_log,
                            "lr": self._optimizer.param_groups[0]["lr"],
                            "tokens_per_second_per_gpu": num_tokens / time_per_step,
                        }
                        if self._device.type != "cpu" and self._log_peak_memory_stats:
                            log_dict.update(
                                training.get_memory_stats(device=self._device)
                            )
                        if self._clip_grad_norm is not None:
                            log_dict.update({"grad_norm": grad_norm})
                        self._metric_logger.log_dict(
                            log_dict,
                            step=self.global_step,
                        )

                    # Reset running stats for the next step
                    running_class_loss = 0
                    running_kd_loss = 0
                    num_tokens = 0
                    t0 = time.perf_counter()

                # Stop tracking CUDA memory now that active steps are complete
                if (
                    curr_epoch == 0
                    and self.profiler_profile_memory
                    and idx
                    == self.profiler_wait_steps
                    + self.profiler_warmup_steps
                    + self.profiler_active_steps
                    and self._device.type == "cuda"
                ):
                    torch.cuda.memory._record_memory_history(enabled=None)

                # Step the profiler
                # Note we are stepping each batch, which might not include optimizer step in the trace
                # if the schedule cycle doesn't align with gradient accumulation.
                self._profiler.step()

                # Check if we should stop training for this epoch
                if (
                    (idx + 1) // self._gradient_accumulation_steps
                ) == self.max_steps_per_epoch:
                    break

            self.epochs_run += 1
            self.save_checkpoint(epoch=curr_epoch)

        self._profiler.stop()

    def cleanup(self) -> None:
        self._metric_logger.close()


@config.parse
def recipe_main(cfg: DictConfig) -> None:
    """
    Entry point for the recipe.

    Configurable parameters are read in the following order:
        - Parameters specified in config (see available configs through ``tune ls``)
        - Overwritten by arguments from the command-line
    """
    config.log_config(recipe_name="KDRecipeSingleDevice", cfg=cfg)
    recipe = KDRecipeSingleDevice(cfg=cfg)
    recipe.setup(cfg=cfg)
    recipe.train()
    recipe.cleanup()


if __name__ == "__main__":
    sys.exit(recipe_main())<|MERGE_RESOLUTION|>--- conflicted
+++ resolved
@@ -149,24 +149,10 @@
         """
         Extract the teacher checkpoint state from file.
         """
-<<<<<<< HEAD
 
         teacher_checkpointer = config.instantiate(
             cfg.teacher_checkpointer,
-=======
-        # update checkpointer class to config to work with checkpoint_client
-        # by setting the teacher_checkpointer key as the checkpointer key
-        # that the checkpoint client will use to load
-        new_cfg = OmegaConf.create(cfg)
-        del new_cfg["checkpointer"]
-        teacher_checkpoint_val = new_cfg.pop("teacher_checkpointer")
-        new_cfg["checkpointer"] = teacher_checkpoint_val
-
-        teacher_checkpoint_client = CheckpointClient(
-            new_cfg,
->>>>>>> eb01f076
-        )
-
+        )
         teacher_checkpoint_client = CheckpointClient(cfg, teacher_checkpointer)
         checkpoint_dict = teacher_checkpoint_client.load_base_checkpoint()
         return checkpoint_dict
