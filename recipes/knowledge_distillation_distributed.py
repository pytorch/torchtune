--- conflicted
+++ resolved
@@ -157,33 +157,7 @@
         self._gradient_accumulation_steps = cfg.gradient_accumulation_steps
         self._kd_ratio = cfg.get("kd_ratio", 0.5)
 
-<<<<<<< HEAD
-    def load_teacher_checkpoint(self, cfg_checkpointer: DictConfig) -> Dict[str, Any]:
-=======
-    def load_checkpoint(self, cfg_checkpointer: DictConfig) -> dict[str, Any]:
-        """
-        Extract the checkpoint state from file and validate. This includes the
-        base model weights. If resume_from_checkpoint is True, this also includes
-        the adapter weights and recipe state
-        """
-        self._checkpointer = config.instantiate(
-            cfg_checkpointer,
-            should_load_recipe_state=self._resume_from_checkpoint,
-        )
-        checkpoint_dict = self._checkpointer.load_checkpoint()
-
-        if self._resume_from_checkpoint:
-            if training.ADAPTER_KEY not in checkpoint_dict:
-                raise ValueError(
-                    "Adapter weights not found. Please ensure a valid adapter checkpoint is provided."
-                )
-            # _update_recipe_state will throw an exception if the recipe state is not corrctly loaded
-            # no need to check here
-            self._update_recipe_state(checkpoint_dict)
-        return checkpoint_dict
-
     def load_teacher_checkpoint(self, cfg_checkpointer: DictConfig) -> dict[str, Any]:
->>>>>>> 0991f97e
         """
         Extract the teacher checkpoint state from file.
         """
@@ -719,67 +693,6 @@
             adapter_only=self._save_adapter_weights_only,
         )
 
-<<<<<<< HEAD
-=======
-        if intermediate_checkpoint:
-            opt_state_dict = training.get_full_optimizer_state_dict(
-                self._model,
-                self._optimizer,
-                self._is_rank_zero,
-                device=self._device,
-            )
-        else:
-            opt_state_dict = None
-
-        # Now that we have the model and opt state dict, create the actual checkpoint
-        # to be sent to the checkpointer and ultimately written to file
-        if self._is_rank_zero:
-            # Filter out the adapter keys and weights from the model state dict. These will
-            # be saved separately
-            adapter_state_dict = get_adapter_state_dict(cpu_state_dict)
-            checkpoint_dict.update({training.ADAPTER_KEY: adapter_state_dict})
-
-            # merge the adapter weights and base weights to create the model checkpoint
-            merged_state_dict = get_merged_lora_ckpt(
-                cpu_state_dict,
-                rank=self._lora_rank,
-                alpha=self._lora_alpha,
-            )
-            checkpoint_dict.update({training.MODEL_KEY: merged_state_dict})
-
-            # if training is in-progress, checkpoint the optimizer state and recipe state
-            # as well
-            if intermediate_checkpoint:
-                checkpoint_dict.update(
-                    {
-                        training.OPT_KEY: opt_state_dict,
-                        training.SEED_KEY: self.seed,
-                        training.EPOCHS_KEY: self.epochs_run,
-                        training.TOTAL_EPOCHS_KEY: self.total_epochs,
-                        training.MAX_STEPS_KEY: self.max_steps_per_epoch,
-                        training.DATALOADER_KEY: self._dataloader.state_dict(),
-                    }
-                )
-
-            adapter_config = {
-                "r": self._lora_rank,
-                "lora_alpha": self._lora_alpha,
-                "target_modules": get_lora_module_names(
-                    self._lora_attn_modules,
-                    self._apply_lora_to_mlp,
-                    self._apply_lora_to_output,
-                ),
-                "peft_type": "LORA",
-            }
-            checkpoint_dict.update({training.ADAPTER_CONFIG: adapter_config})
-            self._checkpointer.save_checkpoint(
-                checkpoint_dict,
-                epoch=epoch,
-                intermediate_checkpoint=intermediate_checkpoint,
-                adapter_only=self._save_adapter_weights_only,
-            )
-
->>>>>>> 0991f97e
     def _loss_step(
         self, batch: dict[str, torch.Tensor]
     ) -> (torch.Tensor, torch.Tensor):
