# Copyright (c) Meta Platforms, Inc. and affiliates.
# All rights reserved.
#
# This source code is licensed under the BSD-style license found in the
# LICENSE file in the root directory of this source tree.


import argparse
import os
from functools import partial

import torch
from torch.cuda.amp import GradScaler
from torch.utils.data import DataLoader, DistributedSampler

from torchtune import datasets, losses, models, modules, optim, utils
from torchtune.utils.checkpoint import load_checkpoint, save_checkpoint
from torchtune.utils.generation import generate_from_prompt
from tqdm import tqdm

from recipes.params import FullFinetuneParams


def recipe(
<<<<<<< HEAD
    params: FullFinetuneParams,
=======
    *,
    device: str,
    dtype: str,
    seed: int,
    model: str,
    model_checkpoint: str,
    tokenizer: str,
    tokenizer_checkpoint: str,
    dataset: str,
    shuffle: bool,
    batch_size: int,
    epochs: int,
    optimizer: str,
    loss: str,
    lr: float,
    enable_activation_checkpointing: bool,
    output_dir: str,
    run_generation: int,
    max_steps_per_epoch: int,
    metric_logger_type: str,
    project: str,
    resume_from_checkpoint: bool,
    cpu_offload: bool,
>>>>>>> bea20826
) -> None:
    """Training loop for fine-tuning an LLM on a provided dataset. Supports evals,
    checkpointing, and distributed training.

    Args:
<<<<<<< HEAD
        params (FullFinetuneParams): dataclass containing all args for recipe. See ``FullFinetuneParams`` for
             more details.
=======
        device (str): Device to use for training. Options are "cpu" and "cuda"
        dtype (str): Data type to use for training.
        seed (int): Random seed to use for training.
        model (str): String specifying model architecture to fine-tune. See ``torchtune.models.get_model`` for options.
        model_checkpoint (str): Local path to load model checkpoint from.
        tokenizer (str): String specifying tokenizer to use. See ``torchtune.models.get_tokenizer`` for options.
        tokenizer_checkpoint (str): Local path to load tokenizer checkpoint from.
        dataset (str): String specifying dataset to use. See ``torchtune.datasets.get_dataset`` for options.
            Currently, only predefined datasets in library are supported.
        shuffle (bool): Whether to shuffle dataset.
        batch_size (int): Batch size to use for training.
        epochs (int): Number of epochs to train for.
        optimizer (str): String specifying optimizer to use. See ``torchtune.optim.get_optimizer`` for options.
        loss (str): String specifying loss function to use. See ``torchtune.losses.get_loss`` for options.
        lr (float): Learning rate to use for optimizer.
        enable_activation_checkpointing (bool): Whether to use activation checkpointing.
        output_dir (str): Local path to save checkpoints and logs to.
        run_generation (int): Run eval on a prompt every ``run_generation`` steps. Set to 0 to disable.
        max_steps_per_epoch (int): Maximum number of steps to take per epoch.
        metric_logger_type (str): String specifying metric logger to use. See ``torchtune.utils.get_metric_logger``
            for options.
        project (str): Project name to use for logging. Used by ``WandBLogger``.
        resume_from_checkpoint (bool): Whether to resume fine-tuning from a previous checkpoint.
        cpu_offload (bool): Whether to offload model to CPU.
>>>>>>> bea20826

    Raises:
        ValueError: If ``cpu_offload`` is ``True`` but ``device`` is not ``cuda`` and <= 1 GPUs.
    """
    # ---- Initialize components ---- #
    distributed = utils.init_distributed()
    world_size, rank = utils.get_world_size_and_rank()

    logger = utils.get_logger("DEBUG")
    metric_logger = utils.get_metric_logger(
        metric_logger_type=params.metric_logger_type,
        project=params.project,
        log_dir=params.output_dir,
    )

    device = utils.get_device(params.device)
    dtype = utils.get_dtype(params.dtype)
    seed = utils.set_seed(params.seed)

    # ---- Setup model and load checkpoint ---- #
    tokenizer = models.get_tokenizer(params.tokenizer, path=params.tokenizer_checkpoint)
    logger.info(msg=f"Loaded tokenizer from {params.tokenizer_checkpoint}")

    # TODO: initialize models for distributed on meta or cpu device to avoid OOMs
    model = models.get_model(params.model, device=device)

    if params.cpu_offload and not distributed:
        raise ValueError(
            "CPU offload is only supported with FSDP in a distributed setting."
            "Please launch in a distributed setting. If you do not wish to use > 1 GPU,"
            "use ``tune --nnodes 1 --nproc_per_node 1 ...``. FSDP will not shard"
            "any parameters."
        )

    if distributed:  # Use FSDP model for distributed training
        model = utils.get_fsdp(
            model=model,
            device=device,
            dtype=dtype,
            strategy="FULL_SHARD",
            auto_wrap_policy={modules.TransformerDecoderLayer},
            cpu_offload=params.cpu_offload,
        )
<<<<<<< HEAD
    if params.activation_checkpointing:
=======
    if enable_activation_checkpointing:
>>>>>>> bea20826
        utils.set_activation_checkpointing(
            model, auto_wrap_policy={modules.TransformerDecoderLayer}
        )

    # ---- Setup optimization functions ---- #
    opt = optim.get_optimizer(params.optimizer, model, params.lr)
    # Load model and possibly optimizer states
<<<<<<< HEAD
    if params.resume_from_previous_checkpoint:
        ckpt_dict = load_checkpoint(params.model_checkpoint, model, opt)
=======
    if resume_from_checkpoint:
        ckpt_dict = load_checkpoint(model_checkpoint, model, opt)
>>>>>>> bea20826
        model.load_state_dict(ckpt_dict["model"])
        # Note: optimizer entry in dictionary is pre-transformed if using FSDP
        opt.load_state_dict(ckpt_dict["optimizer"])
        if rank == 0:
            logger.info(
                msg=f"Loaded checkpoint from previous finetune from {params.model_checkpoint}"
            )
    else:
        ckpt_dict = load_checkpoint(params.model_checkpoint, model)
        model.load_state_dict(ckpt_dict["model"])
        if rank == 0:
            logger.info(msg=f"Loaded pretrained model from {params.model_checkpoint}")

    # TODO add lr schedule option
    loss_fn = losses.get_loss(params.loss)

    autocast = utils.get_autocast(dtype, device)
    if dtype == torch.float16:
        grad_scaler = utils.get_gradient_scaler(distributed)
    else:
        grad_scaler = GradScaler(enabled=False)

    # ---- Load dataset, set up sampler, and dataloader ---- #
    ds = datasets.get_dataset(params.dataset, split="train", tokenizer=tokenizer)
    sampler = DistributedSampler(
        ds,
        num_replicas=world_size,
        rank=rank,
        shuffle=params.shuffle,
        seed=0,
    )
    dataloader = DataLoader(
        dataset=ds,
        batch_size=params.batch_size,
        sampler=sampler,
        collate_fn=partial(
            utils.padded_collate,
            padding_idx=tokenizer.pad_id,
            ignore_idx=loss_fn.ignore_index,  # TODO support loss without ignore_index
        ),
    )
    logger.info(msg=f"Loaded dataset {params.dataset}")

    # ---- Train loop ---- #
    for epoch in range(params.epochs):
        sampler.set_epoch(epoch)  # distributed sampler requires set_epoch
        for idx, batch in enumerate(pbar := tqdm(dataloader, disable=not (rank == 0))):
            if (
                params.max_steps_per_epoch is not None
                and idx == params.max_steps_per_epoch
            ):
                break
            opt.zero_grad()

            input_ids, labels = batch
            input_ids = input_ids.to(device)
            labels = labels.to(device)

            with autocast:
                logits = model(input_ids)
                # Shift so that tokens < n predict n
                logits = logits[..., :-1, :].contiguous()
                labels = labels[..., 1:].contiguous()
                logits = logits.transpose(1, 2)
                # Compute loss
                loss = loss_fn(logits, labels)

            pbar.set_description(f"{epoch+1}|{idx+1}|Loss: {loss.item()}")

            # Log metrics at each step
            # If no metric logger is specified, this is a no-op
            if rank == 0:
                metric_logger.log_dict(
                    {
                        "loss": loss.item(),
                        "lr": opt.param_groups[0]["lr"],
                        "gpu_resources": torch.cuda.memory_allocated(),
                    },
                    step=epoch * len(dataloader)
                    + idx,  # Each step is unique, not limited to each epoch
                )

            grad_scaler.scale(loss).backward()
            grad_scaler.step(opt)
            grad_scaler.update()

            # --- TODO TEMPORARY EVAL Code ---- #
            if params.run_generation and idx % params.run_generation == 0:
                # Log a sample generation for the instruction.
                # Just using a hardcoded prompt for now
                prompt = (
                    "Below is an instruction that describes a task, paired with an input that provides further context. "
                    "Write a response that appropriately completes the request.\n\n### Instruction:\nCreate a classification task "
                    "by clustering the given list of items.\n\n### Input:\nApples, oranges, bananas, strawberries, pineapples\n\n"
                    "### Response:"
                )
                generation_str, decoded_tokens = generate_from_prompt(
                    prompt=prompt, tokenizer=tokenizer, decoder=model
                )
                if rank == 0:
                    logger.info(f"Generation tokens: {decoded_tokens}")
                    logger.info(f"Generation: {generation_str}")
            # --- TODO TEMPORARY EVAL Code Ends ---- #

        # ---- Save checkpoint at end of each epoch (to be changed later) ---- #
        os.makedirs(params.output_dir, exist_ok=True)
        output_loc = f"{params.output_dir}/model_{epoch}.ckpt"
        ckpt_dict = {
            "model": model,
            "optimizer": opt,
        }
        if epoch == params.epochs - 1:
            # Don't save optimizer state when producing final checkpoint to reduce checkpoint file size.
            ckpt_dict.pop("optimizer")
        if rank == 0:
            logger.info(msg=f"Saving model checkpoint to {output_loc}")
        save_checkpoint(ckpt_dict, output_loc)
        if rank == 0:
            logger.info(
                msg=f"Model checkpoint of size {os.path.getsize(output_loc) >> 20} MB saved to {output_loc}"
            )

    metric_logger.close()


if __name__ == "__main__":
    parser = utils.TuneArgumentParser(
        description=recipe.__doc__,
        formatter_class=argparse.RawDescriptionHelpFormatter,
    )
    # Get user-specified args from config and CLI and create params for recipe
    args, _ = parser.parse_known_args()
<<<<<<< HEAD
    parser.log_args(args)
    params = FullFinetuneParams(**vars(args))
    recipe(params)
=======
    args = vars(args)
    params = FullFinetuneParams(**args)

    logger = utils.get_logger("DEBUG")
    logger.info(msg=f"Running finetune_llm.py with parameters {params}")

    # Temporary hack as we migrate to new recipe
    params_dict = dataclasses.asdict(params)
    del params_dict["enable_fsdp"]
    recipe(**params_dict)
>>>>>>> bea20826
<|MERGE_RESOLUTION|>--- conflicted
+++ resolved
@@ -22,67 +22,14 @@
 
 
 def recipe(
-<<<<<<< HEAD
     params: FullFinetuneParams,
-=======
-    *,
-    device: str,
-    dtype: str,
-    seed: int,
-    model: str,
-    model_checkpoint: str,
-    tokenizer: str,
-    tokenizer_checkpoint: str,
-    dataset: str,
-    shuffle: bool,
-    batch_size: int,
-    epochs: int,
-    optimizer: str,
-    loss: str,
-    lr: float,
-    enable_activation_checkpointing: bool,
-    output_dir: str,
-    run_generation: int,
-    max_steps_per_epoch: int,
-    metric_logger_type: str,
-    project: str,
-    resume_from_checkpoint: bool,
-    cpu_offload: bool,
->>>>>>> bea20826
 ) -> None:
     """Training loop for fine-tuning an LLM on a provided dataset. Supports evals,
     checkpointing, and distributed training.
 
     Args:
-<<<<<<< HEAD
         params (FullFinetuneParams): dataclass containing all args for recipe. See ``FullFinetuneParams`` for
              more details.
-=======
-        device (str): Device to use for training. Options are "cpu" and "cuda"
-        dtype (str): Data type to use for training.
-        seed (int): Random seed to use for training.
-        model (str): String specifying model architecture to fine-tune. See ``torchtune.models.get_model`` for options.
-        model_checkpoint (str): Local path to load model checkpoint from.
-        tokenizer (str): String specifying tokenizer to use. See ``torchtune.models.get_tokenizer`` for options.
-        tokenizer_checkpoint (str): Local path to load tokenizer checkpoint from.
-        dataset (str): String specifying dataset to use. See ``torchtune.datasets.get_dataset`` for options.
-            Currently, only predefined datasets in library are supported.
-        shuffle (bool): Whether to shuffle dataset.
-        batch_size (int): Batch size to use for training.
-        epochs (int): Number of epochs to train for.
-        optimizer (str): String specifying optimizer to use. See ``torchtune.optim.get_optimizer`` for options.
-        loss (str): String specifying loss function to use. See ``torchtune.losses.get_loss`` for options.
-        lr (float): Learning rate to use for optimizer.
-        enable_activation_checkpointing (bool): Whether to use activation checkpointing.
-        output_dir (str): Local path to save checkpoints and logs to.
-        run_generation (int): Run eval on a prompt every ``run_generation`` steps. Set to 0 to disable.
-        max_steps_per_epoch (int): Maximum number of steps to take per epoch.
-        metric_logger_type (str): String specifying metric logger to use. See ``torchtune.utils.get_metric_logger``
-            for options.
-        project (str): Project name to use for logging. Used by ``WandBLogger``.
-        resume_from_checkpoint (bool): Whether to resume fine-tuning from a previous checkpoint.
-        cpu_offload (bool): Whether to offload model to CPU.
->>>>>>> bea20826
 
     Raises:
         ValueError: If ``cpu_offload`` is ``True`` but ``device`` is not ``cuda`` and <= 1 GPUs.
@@ -126,11 +73,7 @@
             auto_wrap_policy={modules.TransformerDecoderLayer},
             cpu_offload=params.cpu_offload,
         )
-<<<<<<< HEAD
-    if params.activation_checkpointing:
-=======
-    if enable_activation_checkpointing:
->>>>>>> bea20826
+    if params.enable_activation_checkpointing:
         utils.set_activation_checkpointing(
             model, auto_wrap_policy={modules.TransformerDecoderLayer}
         )
@@ -138,13 +81,8 @@
     # ---- Setup optimization functions ---- #
     opt = optim.get_optimizer(params.optimizer, model, params.lr)
     # Load model and possibly optimizer states
-<<<<<<< HEAD
-    if params.resume_from_previous_checkpoint:
+    if params.resume_from_checkpoint:
         ckpt_dict = load_checkpoint(params.model_checkpoint, model, opt)
-=======
-    if resume_from_checkpoint:
-        ckpt_dict = load_checkpoint(model_checkpoint, model, opt)
->>>>>>> bea20826
         model.load_state_dict(ckpt_dict["model"])
         # Note: optimizer entry in dictionary is pre-transformed if using FSDP
         opt.load_state_dict(ckpt_dict["optimizer"])
@@ -272,24 +210,15 @@
 
 if __name__ == "__main__":
     parser = utils.TuneArgumentParser(
-        description=recipe.__doc__,
+        description=FullFinetuneParams.__doc__,
         formatter_class=argparse.RawDescriptionHelpFormatter,
     )
     # Get user-specified args from config and CLI and create params for recipe
     args, _ = parser.parse_known_args()
-<<<<<<< HEAD
-    parser.log_args(args)
-    params = FullFinetuneParams(**vars(args))
-    recipe(params)
-=======
     args = vars(args)
     params = FullFinetuneParams(**args)
 
     logger = utils.get_logger("DEBUG")
     logger.info(msg=f"Running finetune_llm.py with parameters {params}")
 
-    # Temporary hack as we migrate to new recipe
-    params_dict = dataclasses.asdict(params)
-    del params_dict["enable_fsdp"]
-    recipe(**params_dict)
->>>>>>> bea20826
+    recipe(params)