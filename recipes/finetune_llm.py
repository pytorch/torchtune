--- conflicted
+++ resolved
@@ -20,15 +20,7 @@
 
 from torchtune.datasets import get_dataset, list_datasets
 from torchtune.models import get_model, get_tokenizer, list_models, list_tokenizers
-<<<<<<< HEAD
-from torchtune.models.llama2.transformer import TransformerDecoderLayer
-=======
 from torchtune.modules import TransformerDecoderLayer
-from torchtune.trainer import ReproducibleDataLoader
-from torchtune.utils import TuneArgumentParser
-from torchtune.utils.batch_pad_sequence import batch_pad_to_longest_seq
-from torchtune.utils.env import init_from_env
->>>>>>> a8f9b5f8
 from torchtune.utils.generation import generate_from_prompt
 from tqdm import tqdm
 
@@ -53,41 +45,16 @@
 def recipe(kwargs):
     # ---- Initialize components ---- #
     logger = get_logger()
-<<<<<<< HEAD
     device = utils.get_device(kwargs["device"])
     dtype = utils.get_dtype(kwargs["dtype"])
 
     tokenizer = get_tokenizer(kwargs["tokenizer"], path=kwargs["tokenizer_checkpoint"])
     logger(msg=f"Loaded tokenizer from {kwargs['tokenizer_checkpoint']}")
 
-=======
-
-    # ---- Initialize distributed process group ---- #
-    device = init_from_env(device_type=kwargs["device"])
-    # TODO: only supporting devices specified as "cpu", "cuda", or "cuda:n" currently
-    device_type = (
-        kwargs["device"]
-        if kwargs["device"] in ("cpu", "cuda")
-        else kwargs["device"].split(":")[0]
-    )
-    tokenizer = get_tokenizer(kwargs["tokenizer"], path=kwargs["tokenizer_checkpoint"])
-    logger(msg=f"Loaded tokenizer from {kwargs['tokenizer_checkpoint']}")
-
-    autocast_precision = kwargs.get("autocast_precision", None)
-    autocast_mgr = get_autocast_manager(
-        device_type=device_type, precision=autocast_precision
-    )
-    grad_scaler = get_grad_scaler(autocast_precision, fsdp=kwargs["fsdp"])
-
->>>>>>> a8f9b5f8
     # When using fsdp, init on meta device to avoid OOM
     model = get_model(
         kwargs["model"],
         "meta" if kwargs["fsdp"] else device,
-<<<<<<< HEAD
-        vocab_size=tokenizer.vocab_size,
-=======
->>>>>>> a8f9b5f8
     )
 
     if kwargs["fsdp"] or kwargs["activation_checkpointing"]:
