--- conflicted
+++ resolved
@@ -7,7 +7,6 @@
 import os
 import sys
 from functools import partial
-from pathlib import Path
 from typing import Callable
 
 import torch
@@ -49,12 +48,43 @@
     # ---- Initialize components ---- #
     logger = get_logger()
 
+    # ---- Initialize distributed process group ---- #
+    device = init_from_env(device_type=kwargs["device"])
+
     tokenizer = get_tokenizer(kwargs["tokenizer"], path=kwargs["tokenizer_checkpoint"])
     logger(msg=f"Loaded tokenizer from {kwargs['tokenizer_checkpoint']}")
 
-    device = kwargs["device"]
-    model = get_model(kwargs["model"], device, vocab_size=tokenizer.vocab_size)
-    model.load_state_dict(torch.load(kwargs["model_checkpoint"], weights_only=True))
+    # When using fsdp, init on meta device to avoid OOM
+    model = get_model(
+        kwargs["model"],
+        "meta" if kwargs["fsdp"] else kwargs["device"],
+        vocab_size=tokenizer.vocab_size,
+    )
+
+    if kwargs["fsdp"] or kwargs["activation_checkpointing"]:
+        auto_wrap_policy = ModuleWrapPolicy(
+            {TransformerDecoderLayer}
+        )  # TODO: remove model specific components
+    if kwargs["fsdp"]:
+        model = FSDP(
+            model,
+            auto_wrap_policy=auto_wrap_policy,
+            device_id=device,
+            param_init_fn=lambda m: m.to_empty(device=device, recurse=False),
+        )
+    if kwargs["activation_checkpointing"]:
+        apply_activation_checkpointing(
+            model,
+            check_fn=lambda mod: isinstance(
+                mod, TransformerDecoderLayer
+            ),  # TODO: remove model specific components
+            auto_wrap_policy=auto_wrap_policy,
+        )
+
+    loaded_ckpt = torch.load(
+        kwargs["model_checkpoint"], map_location="cpu", weights_only=True
+    )
+    model.load_state_dict(loaded_ckpt)
     logger(msg=f"Loaded model from {kwargs['model_checkpoint']}")
 
     opt = get_optimizer(model, kwargs["optimizer"], kwargs["lr"])
@@ -95,12 +125,13 @@
             shift_labels = shift_labels.view(-1)
             # Compute loss
             loss = loss_fn(shift_logits, shift_labels)
-            pbar.set_description(f"{epoch+1}| Loss: {loss.item()}")
+            pbar.set_description(f"{epoch+1}|{idx+1}|Loss: {loss.item()}")
 
             loss.backward()
             opt.step()
 
         # Save checkpoint at end of each epoch (to be changed later)
+        os.makedirs(kwargs["output_dir"], exist_ok=True)
         output_loc = f"{kwargs['output_dir']}/model_{epoch}.ckpt"
         Path(output_loc).mkdir(parents=True, exist_ok=True)
         torch.save(
@@ -113,12 +144,11 @@
             output_loc,
         )
         logger(
-            msg=f"Model checkpoint of size {os.path.get_size(output_loc)} bytes saved to {output_loc}"
+            msg=f"Model checkpoint of size {os.path.getsize(output_loc) >> 20}MB saved to {output_loc}"
         )
 
 
 if __name__ == "__main__":
-    """Return an argument parser for the script. Add all arguments here."""
     parser = ArgumentParser(description="Fine-tune an LLM model.")
 
     # Dataset and DataLoader arguments
@@ -175,12 +205,6 @@
         "--epochs", type=int, default=100, help="Number of epochs for fine-tuning"
     )
     parser.add_argument(
-        "--max-steps-per-epoch",
-        type=int,
-        default=None,
-        help="Max number of steps per epoch for faster dev/testing. Default is to finetune through the full dataset.",
-    )
-    parser.add_argument(
         "--optimizer",
         type=str,
         default="AdamW",
@@ -205,141 +229,18 @@
         default="cpu",
         help="`cuda` or `cpu`",
     )
-<<<<<<< HEAD
-
-    kwargs = vars(parser.parse_args())
-    recipe(kwargs)
-=======
     parser.add_argument(
         "--fsdp",
         type=bool,
         default=False,
-        help="Whether to wrap the model with FullyShardedDataParallel",
+        help="Train the model with distributed fully sharded data parallel (FSDP) strategy.",
     )
     parser.add_argument(
         "--activation-checkpointing",
         type=bool,
         default=False,
-        help="Whether to apply activation checkpointing",
-    )
-    return parser
-
-
-def get_optimizer(model: torch.nn.Module, optimizer: str, lr: float) -> Optimizer:
-    return getattr(torch.optim, optimizer)(model.parameters(), lr=lr)
-
-
-def get_loss(loss_fn: str) -> Callable:
-    return getattr(torch.nn, loss_fn)()
-
-
-def get_logger():
-    import logging
-
-    logger = logging.getLogger(__name__)
-    logger.addHandler(logging.StreamHandler())
-    logger.setLevel(logging.DEBUG)
-    return logger.info
-
-
-def main(argv=None):
-    # ---- Parse arguments ---- #
-    parser = get_argparser()
-    args = parser.parse_args(argv)
-
-    # ---- Initialize components ---- #
-    logger = get_logger()
-
-    # ---- Initialize distributed process group ---- #
-    device = init_from_env(device_type=args.device)
-
-    tokenizer = get_tokenizer(args.tokenizer, path=args.tokenizer_checkpoint)
-
-    logger(msg=f"Loaded tokenizer from {args.tokenizer_checkpoint}")
-
-    # When using fsdp, init on meta device to avoid OOM
-    model = get_model(
-        args.model,
-        "meta" if args.fsdp else args.device,
-        vocab_size=tokenizer.vocab_size,
-    )
-
-    if args.fsdp or args.activation_checkpointing:
-        auto_wrap_policy = ModuleWrapPolicy({TransformerDecoderLayer})
-    if args.fsdp:
-        model = FSDP(
-            model,
-            auto_wrap_policy=auto_wrap_policy,
-            device_id=device,
-            param_init_fn=lambda m: m.to_empty(device=device, recurse=False),
-        )
-    if args.activation_checkpointing:
-        apply_activation_checkpointing(
-            model,
-            check_fn=lambda mod: isinstance(mod, TransformerDecoderLayer),
-            auto_wrap_policy=auto_wrap_policy,
-        )
-
-    loaded_ckpt = torch.load(
-        args.model_checkpoint, map_location="cpu", weights_only=True
-    )
-    model.load_state_dict(loaded_ckpt)
-    logger(msg=f"Loaded model from {args.model_checkpoint}")
-
-    opt = get_optimizer(model, args.optimizer, args.lr)
-    # TODO add lr schedule option
-    loss_fn = get_loss(args.loss)
-
-    # ---- Load dataset ---- #
-    dataset = get_dataset(args.dataset, split="train", tokenizer=tokenizer)
-    dataloader = ReproducibleDataLoader(
-        dataset=dataset,
-        batch_size=args.batch_size,
-        shuffle=args.shuffle,
-        collate_fn=partial(
-            batch_pad_to_longest_seq,
-            input_padding_idx=tokenizer.pad_id,
-            label_padding_idx=loss_fn.ignore_index,  # TODO support loss without ignore_index
-        ),
-        seed=args.dataloader_seed,
-    )
-    logger(msg=f"Loaded dataset {args.dataset}")
-
-    # ---- Train loop ---- #
-    for epoch in range(args.epochs):
-        for idx, batch in enumerate(pbar := tqdm(dataloader)):
-            if args.max_steps_per_epoch is not None and idx >= args.max_steps_per_epoch:
-                break
-            opt.zero_grad()
-
-            input_ids, labels = batch
-            input_ids = input_ids.to(device)
-
-            logits = model(input_ids)
-
-            logits = logits.cpu()
-            # Shift so that tokens < n predict n
-            shift_logits = logits[..., :-1, :].contiguous()
-            shift_labels = labels[..., 1:].contiguous()
-            # Flatten the tokens
-            shift_logits = shift_logits.view(-1, tokenizer.vocab_size)
-            shift_labels = shift_labels.view(-1)
-            # Compute loss
-            loss = loss_fn(shift_logits, shift_labels)
-            pbar.set_description(f"{epoch+1}|{idx+1}|Loss: {loss.item()}")
-
-            loss.backward()
-            opt.step()
-
-        # Save checkpoint at end of each epoch (to be changed later)
-        os.makedirs(args.output_dir, exist_ok=True)
-        output_loc = f"{args.output_dir}/model_{epoch}.ckpt"
-        torch.save(model.state_dict(), output_loc)
-        logger(
-            msg=f"Model checkpoint of size {os.path.getsize(output_loc) >> 20}MB saved to {output_loc}"
-        )
-
-
-if __name__ == "__main__":
-    sys.exit(main(sys.argv))
->>>>>>> e046778b
+        help="Train the model with activation checkpointing.",
+    )
+
+    kwargs = vars(parser.parse_args())
+    sys.exit(recipe(kwargs))