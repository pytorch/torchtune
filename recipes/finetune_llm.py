--- conflicted
+++ resolved
@@ -27,116 +27,6 @@
 from tqdm import tqdm
 
 
-<<<<<<< HEAD
-def get_argparser():
-    """Return an argument parser for the script. Add all arguments here."""
-    parser = argparse.ArgumentParser(description="Fine-tune an LLM model.")
-    # Dataset and DataLoader arguments
-    parser.add_argument(
-        "--dataset",
-        type=str,
-        required=True,
-        choices=list_datasets(),
-        help="Dataset name.",
-    )
-    parser.add_argument(
-        "--dataloader-seed",
-        type=int,
-        required=False,
-        default=None,
-        help="""
-            Seed for dataset shuffling order and multiprocessing
-            worker base_seed. Same seed value will provide the
-            same ordering and transforms of samples across runs.
-            """,
-    )
-    parser.add_argument("-shuffle", help="Shuffle dataset.", default=True)
-    # Model arguments
-    parser.add_argument(
-        "--model",
-        type=str,
-        choices=list_models(),
-        required=True,
-        help="Model to finetune",
-    )
-    parser.add_argument(
-        "--model-checkpoint",
-        type=str,
-        required=True,
-        help="Path to model checkpoint.",
-    )
-    parser.add_argument(
-        "--tokenizer",
-        type=str,
-        choices=list_tokenizers(),
-        required=True,
-        help="Model tokenizer.",
-    )
-    parser.add_argument(
-        "--tokenizer-checkpoint",
-        type=str,
-        required=True,
-        help="Path to tokenizer checkpoint.",
-    )
-
-    # Fine-tuning arguments
-    parser.add_argument(
-        "--batch-size", type=int, default=128, help="Batch size for fine-tuning."
-    )
-    parser.add_argument(
-        "--lr", type=float, default=2e-5, help="Learning rate for fine-tuning."
-    )
-    parser.add_argument(
-        "--epochs", type=int, default=3, help="Number of epochs for fine-tuning"
-    )
-    parser.add_argument(
-        "--max-steps-per-epoch",
-        type=int,
-        default=None,
-        help="Max number of steps per epoch for faster dev/testing. Default is to finetune through the full dataset.",
-    )
-    parser.add_argument(
-        "--optimizer",
-        type=str,
-        default="AdamW",
-        help="Optimizer to use for fine-tuning, please consult torch.optim Docs for a list of available optimizers",
-    )
-    parser.add_argument(
-        "--loss",
-        type=str,
-        default="CrossEntropyLoss",
-        choices=["CrossEntropyLoss"],
-        help="Loss to use for fine-tuning",
-    )
-    parser.add_argument(
-        "--output-dir",
-        type=str,
-        default="/tmp/llama-finetune",
-        help="Directory in which to save checkpoints during fine-tuning",
-    )
-    parser.add_argument(
-        "--device",
-        type=str,
-        default="cpu",
-        help="Device type like `cuda` or `cpu`",
-    )
-    parser.add_argument(
-        "--fsdp",
-        type=bool,
-        default=False,
-        help="Whether to wrap the model with FullyShardedDataParallel",
-    )
-    parser.add_argument(
-        "--activation-checkpointing",
-        type=bool,
-        default=False,
-        help="Whether to apply activation checkpointing",
-    )
-    return parser
-
-
-=======
->>>>>>> 781f8d94
 def get_optimizer(model: torch.nn.Module, optimizer: str, lr: float) -> Optimizer:
     return getattr(torch.optim, optimizer)(model.parameters(), lr=lr)
 
@@ -260,9 +150,6 @@
 
 
 if __name__ == "__main__":
-<<<<<<< HEAD
-    sys.exit(main(sys.argv[1:]))
-=======
     parser = TuneArgumentParser(description="Fine-tune an LLM model.")
 
     # Dataset and DataLoader arguments
@@ -357,5 +244,4 @@
     )
 
     kwargs = vars(parser.parse_args())
-    sys.exit(recipe(kwargs))
->>>>>>> 781f8d94
+    sys.exit(recipe(kwargs))