--- conflicted
+++ resolved
@@ -15,7 +15,6 @@
 from torchtune import config, generation, training, utils
 from torchtune.config._utils import _get_component_from_path
 from torchtune.data import ChatFormat, InstructTemplate, Message
-from torchtune.generation import generate, generate_next_token
 
 logger = utils.get_logger("DEBUG")
 
@@ -148,13 +147,7 @@
         if self._quantization_mode is not None:
             logger.info("Starting compilation to improve generation performance ...")
             custom_generate_next_token = torch.compile(
-<<<<<<< HEAD
-                generate_next_token,
-                mode="max-autotune",
-                fullgraph=True,
-=======
                 generation.generate_next_token, mode="max-autotune", fullgraph=True
->>>>>>> ee343e61
             )
             t0 = time.perf_counter()
             _ = generation.generate(
@@ -170,11 +163,7 @@
             logger.info(f"Warmup run for quantized model takes: {t:.02f} sec")
 
         t0 = time.perf_counter()
-<<<<<<< HEAD
-        generated_tokens, _ = generate(
-=======
-        generated_tokens = generation.generate(
->>>>>>> ee343e61
+        generated_tokens, _ = generation.generate(
             model=self._model,
             prompt=prompt,
             max_generated_tokens=cfg.max_new_tokens,
