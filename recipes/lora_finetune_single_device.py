--- conflicted
+++ resolved
@@ -486,14 +486,16 @@
             dataset=ds,
             sampler=sampler,
             batch_size=batch_size,
-            collate_fn=partial(
-                padded_collate_sft,
-                padding_idx=self._tokenizer.pad_id,
-                ignore_idx=self._loss_fn.ignore_index,
-            )
-            if not packed
-            else partial(
-                padded_collate_packed,
+            collate_fn=(
+                partial(
+                    padded_collate_sft,
+                    padding_idx=self._tokenizer.pad_id,
+                    ignore_idx=self._loss_fn.ignore_index,
+                )
+                if not packed
+                else partial(
+                    padded_collate_packed,
+                )
             ),
         )
 
@@ -527,22 +529,10 @@
                 }
             )
 
-<<<<<<< HEAD
-=======
-        # Move to CPU to avoid a copy on GPU
-        state_dict = {k: v.cpu() for k, v in self._model.state_dict().items()}
-
-        # Construct the adapter weights
-        # Do this using the state_dict to avoid running upcast and H2D in state_dict post hook twice
-        # Must be before get_merged_lora_ckpt because get_merged_lora_ckpt will remove lora keys
         adapter_key_filter = lambda x: x in self.adapter_params
-        adapter_state_dict = {
-            k: v for k, v in state_dict.items() if adapter_key_filter(k)
-        }
-
->>>>>>> be8f1e7d
-        # Construct the full state dict with LoRA weights merged into base LLM weights
         if not self._save_adapter_weights_only:
+            # Construct the full state dict with LoRA weights merged into base LLM weights
+
             # Move to CPU to avoid a copy on GPU
             state_dict = {k: v.cpu() for k, v in self._model.state_dict().items()}
             merged_state_dict = get_merged_lora_ckpt(
@@ -550,7 +540,21 @@
                 rank=self._lora_rank,
                 alpha=self._lora_alpha,
             )
+
+            # Construct the adapter weights
+            # Do this using the state_dict to avoid running upcast and H2D in state_dict post hook twice
+            # Must be before get_merged_lora_ckpt because get_merged_lora_ckpt will remove lora keys
+            adapter_state_dict = {
+                k: v for k, v in state_dict.items() if adapter_key_filter(k)
+            }
             ckpt_dict.update({training.MODEL_KEY: merged_state_dict})
+        else:
+            # No need to merge state dict if we're only saving adapter weights
+            adapter_state_dict = {
+                k: v
+                for k, v in self._model.state_dict().items()
+                if adapter_key_filter(k)
+            }
 
         ckpt_dict.update({training.ADAPTER_KEY: adapter_state_dict})
         adapter_config = {
