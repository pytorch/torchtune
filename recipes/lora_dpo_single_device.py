# Copyright (c) Meta Platforms, Inc. and affiliates.
# All rights reserved.
#
# This source code is licensed under the BSD-style license found in the
# LICENSE file in the root directory of this source tree.

import sys
import time

from functools import partial
from typing import Any, Optional
from warnings import warn

import torch
from omegaconf import DictConfig, ListConfig

from torch import nn
from torch.optim import Optimizer
from torchdata.stateful_dataloader import StatefulDataLoader
from torchdata.stateful_dataloader.sampler import StatefulDistributedSampler
from torchtune import config, modules, rlhf, training, utils
from torchtune.data import CROSS_ENTROPY_IGNORE_IDX, padded_collate_dpo
from torchtune.datasets import ConcatDataset
from torchtune.modules.peft import (
    disable_adapter,
    get_adapter_params,
    get_lora_module_names,
    set_trainable_params,
    validate_missing_and_unexpected_for_lora,
)
from torchtune.recipe_interfaces import FTRecipeInterface
from torchtune.rlhf import ChosenRejectedOutputs
from torchtune.training.checkpointing._checkpoint_client import (
    CheckpointClient,
    TrainingProgress,
)

from tqdm import tqdm


class LoRADPORecipeSingleDevice(FTRecipeInterface):
    """
    LoRA DPO recipe for dense transformer-based LLMs such as Llama2 for
    single device training. This is based on HF's DPOTrainer in the
    TRL library: https://github.com/huggingface/trl/blob/main/trl/trainer/dpo_trainer.py#L65

    This recipe supports:
        - Activation checkpointing. This is enabled by default but is configurable.
        - Activation offloading - this is enabled by default and should only be used alongside
            activation checkpointing.
        - Full bf16 training for supported HW architectures. We currently check bf16 support via
            the `torch.cuda.is_bf16_supported` API. This is disabled by default but can be enabled via
            setting `dtype=bf16` in configuration.
        - Checkpointing: of LoRA adapter parameters and their optimizer states. When resuming
            from a checkpoint, the adapter parameters are loaded from the checkpoint along
            with the base model weights. Note that intra-epoch resumption is not supported.
        - Logging to terminal, WandB, or TensorBoard.


    The following losses are supported in this recipe:
        - :class:`~torchtune.rlhf.loss.DPOLoss`: Direct Preference Optimization (DPO).
        - :class:`~torchtune.rlhf.loss.RSOPLoss`: Rejection Sampling Optimization (RSO).

    Assumptions:
        - Checkpoints are ONLY saved at epoch boundaries. In case of failure, work done
            in ongoing epoch is lost.
        - Datasets are Map-style and data fits in memory (not streamed).

    The following configs can be used to run this recipe:
        >>> tune ls
        RECIPE                          CONFIG
        lora_dpo_single_device          llama2/7B_lora_dpo_single_device

    Args:
        cfg (DictConfig): OmegaConf object parsed from yaml file

    Raises:
        ValueError: If ``dtype`` is set to fp16.
        RuntimeError: If ``dtype`` is set to bf16 and the hardware does not support bf16.
        RuntimeError: If ``enable_activation_offloading`` is True and device is not CUDA.
        RuntimeError: If ``enable_activation_offloading`` is True and ``enable_activation_checkpointing`` is False.

    """

    def __init__(self, cfg: DictConfig) -> None:
        self._device = utils.get_device(device=cfg.device)
        # Reduced precision logic
        self._dtype = training.get_dtype(cfg.dtype, device=self._device)

        # fp16 precision is explicitly disabled as it is not supported in this
        # recipe (for example, no gradient scaling).
        if self._dtype == torch.float16:
            raise ValueError(
                "fp16 precision is not supported in this recipe. Please use fp32 or bf16."
            )

        # logging attributes
        self._output_dir = cfg.output_dir
        self._log_every_n_steps = cfg.get("log_every_n_steps", 1)
        self._log_peak_memory_stats = cfg.get("log_peak_memory_stats", False)
        self._logger = utils.get_logger(cfg.log_level)

        if self._log_peak_memory_stats and self._device.type == "cpu":
            self._logger.info(
                "log_peak_memory_stats was set to True, however, training uses cpu. Setting log_peak_memory_stats=False."
            )
            self._log_peak_memory_stats = False

        self._enable_async_checkpointing = cfg.get("enable_async_checkpointing", False)
        self._checkpoint_client = CheckpointClient(cfg)

        # activation checkpointing/offloading
        self._enable_activation_checkpointing = cfg.get(
            "enable_activation_checkpointing", False
        )
        self._enable_activation_offloading = cfg.get(
            "enable_activation_offloading", False
        )
        if self._enable_activation_offloading:
            if self._device.type != "cuda":
                raise RuntimeError(
                    "enable_activation_offloading should only be True when training on CUDA"
                )
            if not self._enable_activation_checkpointing:
                raise RuntimeError(
                    "enable_activation_offloading should only be True when enable_activation_checkpointing is True"
                )
        elif self._enable_activation_checkpointing:
            utils.log_rank_zero(
                self._logger,
                "Hint: enable_activation_checkpointing is True, but enable_activation_offloading isn't. "
                "Enabling activation offloading should reduce memory further.",
            )

        # These are public properties which are updated by the checkpoint loader
        # when ``resume_from_checkpoint`` is `True` or validated in tests
        self.seed = training.set_seed(
            seed=cfg.seed, debug_mode=cfg.get("cudnn_deterministic_mode", None)
        )
        self.epochs_run = 0
        self.total_epochs = cfg.epochs
        self.max_steps_per_epoch = cfg.max_steps_per_epoch
        self.global_step = 0
        self._resume_from_checkpoint = cfg.resume_from_checkpoint
        self._save_adapter_weights_only = cfg.get("save_adapter_weights_only", False)
        self._gradient_accumulation_steps = cfg.gradient_accumulation_steps

<<<<<<< HEAD
    def _update_recipe_state(self, ckpt_dict: Dict[str, Any]) -> None:
=======
    def load_checkpoint(self, cfg_checkpointer: DictConfig) -> dict[str, Any]:
        """
        Extract the checkpoint state from file and validate. This includes the
        base model weights. If resume_from_checkpoint is True, this also includes
        the adapter weights and recipe state
        """
        self._checkpointer = config.instantiate(
            cfg_checkpointer,
            should_load_recipe_state=self._resume_from_checkpoint,
        )
        checkpoint_dict = self._checkpointer.load_checkpoint()

        if self._resume_from_checkpoint:
            if training.ADAPTER_KEY not in checkpoint_dict:
                raise ValueError(
                    "Adapter weights not found. Please ensure a valid adapter checkpoint is provided."
                )
            # _update_recipe_state will throw an exception if the recipe state is not correctly loaded
            # no need to check here
            self._update_recipe_state(checkpoint_dict)
        return checkpoint_dict

    def _update_recipe_state(self, ckpt_dict: dict[str, Any]) -> None:
>>>>>>> 0991f97e
        """
        Updates the recipe state from checkpoint.
        """
        try:
            self.epochs_run = ckpt_dict[training.EPOCHS_KEY]

            # on mismatch, warn the user and prevent the override
            if self.seed != ckpt_dict[training.SEED_KEY]:
                warn(
                    message=(
                        "Config value for seed does not match the checkpoint value, "
                        f"using the checkpoint value: {ckpt_dict[training.SEED_KEY]}"
                    )
                )
                self.seed = ckpt_dict[training.SEED_KEY]
            if self.max_steps_per_epoch != ckpt_dict[training.MAX_STEPS_KEY]:
                warn(
                    message=(
                        "Config value for max_steps_per_epoch does not match the checkpoint value, "
                        f"using the checkpoint value: {ckpt_dict[training.MAX_STEPS_KEY]}"
                    )
                )
                self.max_steps_per_epoch = ckpt_dict[training.MAX_STEPS_KEY]

            # on mismatch, warn the user but allow the override
            if self.total_epochs != ckpt_dict[training.TOTAL_EPOCHS_KEY]:
                warn(
                    message=(
                        "Config value for total_epochs does not match the checkpoint value, "
                        f"using the config value: {self.total_epochs}"
                    )
                )

        except KeyError as e:
            raise KeyError(
                "Checkpoint does not contain the required keys needed for updating recipe state. "
                "Are you sure you passed in the right recipe checkpoint?"
            ) from e

    def setup(self, cfg: DictConfig) -> None:
        """
        Setup the recipe state. This includes recipe state (if resume_from_checkpoint is True),
        model, tokenizer, loss, optimizer, learning rate scheduler, sampler, and dataloader.
        """
        self._metric_logger = config.instantiate(cfg.metric_logger)

        # log config with parameter override
        self._metric_logger.log_config(cfg)

        self._model_compile = cfg.compile
        checkpoint_dict = self._checkpoint_client.load_base_checkpoint()

        self._model = self._setup_model(
            cfg_model=cfg.model,
            enable_activation_checkpointing=cfg.enable_activation_checkpointing,
            enable_activation_offloading=self._enable_activation_offloading,
            compile_model=cfg.compile,
            base_model_state_dict=checkpoint_dict[training.MODEL_KEY],
            lora_weights_state_dict=(
                checkpoint_dict[training.ADAPTER_KEY]
                if training.ADAPTER_KEY in checkpoint_dict
                else None
            ),
        )

        self._tokenizer = config.instantiate(cfg.tokenizer)
        self._logger.info("Tokenizer is initialized from file.")

        self._optimizer = self._setup_optimizer(
            cfg_optimizer=cfg.optimizer,
            opt_state_dict=(
                checkpoint_dict[training.OPT_KEY]
                if training.OPT_KEY in checkpoint_dict
                else None
            ),
        )

        if self._resume_from_checkpoint:
            # If async checkpointing is enabled, intermediate checkpoints are saved asynchronously
            # using the DistributedCheckpointer.
            # Therefore the recipe needs to load the distributed checkpoint to restore the training
            # progress.
            if self._enable_async_checkpointing:
                checkpoint_dict = self._checkpoint_client.load_distributed_checkpoint(
                    self._model,
                    self._optimizer,
                    self._adapter_config,
                )

            if training.ADAPTER_KEY not in checkpoint_dict:
                raise ValueError(
                    "Adapter weights not found. Please ensure a valid adapter checkpoint is provided."
                )

            # Update the recipe state from the checkpoint state dict.
            self._update_recipe_state(checkpoint_dict)

        self._loss_fn = config.instantiate(cfg.loss)
        self._logger.info("Loss function is initialized.")

        # Dataloader depends on the tokenizer and loss_fn and should be
        # setup after all of these are setup
        self._dataloader = self._setup_data(
            cfg_dataset=cfg.dataset,
            shuffle=cfg.shuffle,
            batch_size=cfg.batch_size,
        )

        # Finally update the recipe state which can only be correctly set after all of the
        # other components have been initialized and updated.

        # Number of training steps in each epoch depends on the number of batches produced
        # by the dataloader and the max_steps_per_epoch param set by the user and is used
        # for logging and tracking training state. This should be computed after the dataloader
        # has been setup
        self._steps_per_epoch = (
            len(self._dataloader) // self._gradient_accumulation_steps
        )
        if (
            self.max_steps_per_epoch is not None
            and self.max_steps_per_epoch < self._steps_per_epoch
        ):
            self._steps_per_epoch = self.max_steps_per_epoch
            self.global_step = self.epochs_run * self._steps_per_epoch

        # Learning rate scheduler can only be set up after number of steps
        # has been computed
        self._lr_scheduler = self._setup_lr_scheduler(
            cfg_lr_scheduler=cfg.get("lr_scheduler", None),
            num_training_steps=self.total_epochs * self._steps_per_epoch,
            last_epoch=self.global_step - 1,
        )

    def _setup_model(
        self,
        cfg_model: DictConfig,
        enable_activation_checkpointing: bool,
        enable_activation_offloading: bool,
        compile_model: bool,
        base_model_state_dict: dict[str, Any],
        lora_weights_state_dict: Optional[dict[str, Any]] = None,
    ) -> nn.Module:
        with training.set_default_dtype(self._dtype), self._device:
            model = config.instantiate(cfg_model)
        self._lora_rank = cfg_model.lora_rank
        self._lora_alpha = cfg_model.lora_alpha
        self._lora_attn_modules = list(cfg_model.lora_attn_modules)
        self._apply_lora_to_mlp = cfg_model.apply_lora_to_mlp
        self._apply_lora_to_output = getattr(cfg_model, "apply_lora_to_output", False)
        self._adapter_config = {
            "r": self._lora_rank,
            "lora_alpha": self._lora_alpha,
            "target_modules": get_lora_module_names(
                self._lora_attn_modules,
                self._apply_lora_to_mlp,
                self._apply_lora_to_output,
            ),
            "peft_type": "LORA",
        }
        self.adapter_params = get_adapter_params(model)
        set_trainable_params(model, self.adapter_params)

        if enable_activation_checkpointing:
            training.set_activation_checkpointing(
                model, auto_wrap_policy={modules.TransformerSelfAttentionLayer}
            )

        base_missing, base_unexpected = model.load_state_dict(
            base_model_state_dict, strict=False
        )
        if lora_weights_state_dict:
            lora_missing, lora_unexpected = model.load_state_dict(
                lora_weights_state_dict, strict=False
            )
        else:
            lora_missing, lora_unexpected = None, None
        validate_missing_and_unexpected_for_lora(
            lora_attn_modules=self._lora_attn_modules,
            apply_lora_to_mlp=self._apply_lora_to_mlp,
            apply_lora_to_output=self._apply_lora_to_output,
            state_dict_keys=model.state_dict().keys(),
            base_missing=base_missing,
            base_unexpected=base_unexpected,
            lora_missing=lora_missing,
            lora_unexpected=lora_unexpected,
        )

        # activation offloading
        self.activations_handling_ctx = training.get_act_offloading_ctx_manager(
            model, enable_activation_offloading
        )

        self._logger.info(f"Model is initialized with precision {self._dtype}.")

        # Compile model, if enabled.
        if compile_model:
            training.compile_model(model)
        if self._device.type != "cpu":
            memory_stats = training.get_memory_stats(device=self._device)
            training.log_memory_stats(memory_stats)
        return model

    def _setup_optimizer(
        self, cfg_optimizer: DictConfig, opt_state_dict: Optional[dict[str, Any]] = None
    ) -> Optimizer:
        optimizer = config.instantiate(cfg_optimizer, self._model.parameters())
        if opt_state_dict:
            optimizer.load_state_dict(opt_state_dict)

        self._logger.info("Optimizer and loss are initialized.")
        return optimizer

    def _setup_lr_scheduler(
        self,
        cfg_lr_scheduler: Optional[DictConfig],
        num_training_steps: int,
        last_epoch: int,
    ) -> Optional[Optimizer]:
        if cfg_lr_scheduler is None:
            self._logger.info(
                "No learning rate scheduler configured. Using constant learning rate."
            )
            return None

        lr_scheduler = config.instantiate(
            cfg_lr_scheduler,
            self._optimizer,
            num_training_steps=num_training_steps,
            last_epoch=last_epoch,
        )

        self._logger.info("Learning rate scheduler is initialized.")
        return lr_scheduler

    def _setup_data(
        self,
        cfg_dataset: DictConfig,
        shuffle: bool,
        batch_size: int,
    ) -> StatefulDataLoader:
        """
        All data related setup happens here. Currently this recipe only supports
        Map-style Datasets which fit into memory and an option for random shuffling.
        Samplers, iterable datasets, and streaming datasets are not supported.
        """
        if isinstance(cfg_dataset, ListConfig):
            datasets = [
                config.instantiate(single_cfg_dataset, tokenizer=self._tokenizer)
                for single_cfg_dataset in cfg_dataset
            ]
            ds = ConcatDataset(datasets=datasets)
        else:
            ds = config.instantiate(cfg_dataset, tokenizer=self._tokenizer)

        sampler = StatefulDistributedSampler(
            ds,
            num_replicas=1,
            rank=0,
            shuffle=shuffle,
        )
        dataloader = StatefulDataLoader(
            dataset=ds,
            sampler=sampler,
            batch_size=batch_size,
            # dropping last avoids shape issues with compile + flex attention
            drop_last=True,
            collate_fn=partial(
                padded_collate_dpo,
                padding_idx=self._tokenizer.pad_id,
                ignore_idx=CROSS_ENTROPY_IGNORE_IDX,
            ),
        )
        self._logger.info("Dataset and Sampler are initialized.")

        return dataloader

    def save_checkpoint(self, epoch: int) -> None:
        self._checkpoint_client.save_checkpoint(
            model=self._model,
            optimizer=self._optimizer,
            training_progress=TrainingProgress(
                seed=self.seed,
                epochs_run=self.epochs_run,
                total_epochs=self.total_epochs,
                max_steps_per_epoch=self.max_steps_per_epoch,
                dataloader_state_dict=self._dataloader.state_dict(),
            ),
            epoch=epoch,
            adapter_config=self._adapter_config.copy(),
            adapter_only=self._save_adapter_weights_only,
            single_device=True,
        )

    def concatenated_forward(
        self, model: nn.Module, batch: tuple[torch.Tensor, torch.Tensor]
    ) -> ChosenRejectedOutputs:
        """
        Run forward pass of the model with chosen and rejected samples concatenated.

        Args:
            model (nn.Module): The model to be used for the forward pass.
            batch (tuple[torch.Tensor, torch.Tensor]): tuple of input_ids and labels.

        Returns:
            Dataclass of chosen log probs, rejected log probs, chosen logits, rejected logits.
        """
        concatenated_input_ids, concatenated_labels = batch
        concatenated_input_ids = concatenated_input_ids.to(self._device)
        concatenated_labels = concatenated_labels.to(self._device)

        # formed by concatenating an equal number of "chosen" and "rejected".
        len_chosen = concatenated_input_ids.shape[0] // 2

        with self.activations_handling_ctx:
            all_logits = model(concatenated_input_ids)

        all_log_probs = rlhf.get_batch_log_probs(all_logits, concatenated_labels)

        chosen_log_probs = all_log_probs[:len_chosen]
        rejected_log_probs = all_log_probs[len_chosen:]

        chosen_logits = all_logits[:len_chosen]
        rejected_logits = all_logits[len_chosen:]

        return ChosenRejectedOutputs(
            chosen_log_probs, rejected_log_probs, chosen_logits, rejected_logits
        )

    def train(self) -> None:
        """
        The core training loop.
        """
        if self._model_compile:
            log.info(
                "NOTE: torch.compile is enabled and model is compiled in first forward. Expect a relatively slow first iteration."
            )

        # Initialize tokens count and running loss (for grad accumulation)
        t0 = time.perf_counter()
        running_loss = 0
        num_tokens = 0

        # self.epochs_run should be non-zero when we're resuming from a checkpoint
        for curr_epoch in range(self.epochs_run, self.total_epochs):
            # Update the sampler to ensure data is correctly shuffled across epochs
            # in case shuffle is True
            pbar = tqdm(total=self._steps_per_epoch)
            self._dataloader.sampler.set_epoch(curr_epoch)
            for idx, batch in enumerate(self._dataloader):
                if (
                    self.max_steps_per_epoch is not None
                    and (idx // self._gradient_accumulation_steps)
                    == self.max_steps_per_epoch
                ):
                    break
                # batch is input_ids, labels
                num_tokens += batch[0].numel()
                policy_chosen_rejected_outputs = self.concatenated_forward(
                    self._model, batch
                )

                policy_chosen_logits_mean = (
                    policy_chosen_rejected_outputs.chosen_logits.detach().mean()
                )
                policy_rejected_logits_mean = (
                    policy_chosen_rejected_outputs.rejected_logits.detach().mean()
                )

                # deleting logits here helps reduce (peak) memory usage - we only need them for metric logging
                del (
                    policy_chosen_rejected_outputs.chosen_logits,
                    policy_chosen_rejected_outputs.rejected_logits,
                )

                with torch.no_grad(), disable_adapter(self._model):
                    reference_chosen_rejected_outputs = self.concatenated_forward(
                        self._model, batch
                    )
                loss, chosen_rewards, rejected_rewards = self._loss_fn(
                    policy_chosen_rejected_outputs,
                    reference_chosen_rejected_outputs,
                )

                loss = loss.mean()
                reward_accuracies = (chosen_rewards > rejected_rewards).float()

                loss = loss / self._gradient_accumulation_steps
                running_loss += loss
                loss.backward()

                # Step with optimizer
                if (idx + 1) % self._gradient_accumulation_steps == 0:
                    self._optimizer.step()
                    self._optimizer.zero_grad(set_to_none=True)

                    if self._lr_scheduler is not None:
                        self._lr_scheduler.step()
                    # Update the number of steps when the weights are updated
                    self.global_step += 1

                    loss_to_log = running_loss.detach().item()
                    pbar.update(1)
                    pbar.set_description(
                        f"{curr_epoch + 1}|{self.global_step}|Loss: {loss_to_log}"
                    )

                    # Log per-step metrics
                    if self.global_step % self._log_every_n_steps == 0:
                        time_per_step = time.perf_counter() - t0
                        log_dict = {
                            "loss": loss_to_log,
                            "lr": self._optimizer.param_groups[0]["lr"],
                            "tokens_per_second_per_gpu": num_tokens / time_per_step,
                            "rewards/chosen": chosen_rewards.mean().cpu(),
                            "rewards/rejected": rejected_rewards.mean().cpu(),
                            "rewards/accuracies": reward_accuracies.mean().cpu(),
                            "rewards/margins": (chosen_rewards - rejected_rewards)
                            .mean()
                            .cpu(),
                            "log_probs/rejected": policy_chosen_rejected_outputs.rejected_logps.detach()
                            .mean()
                            .cpu(),
                            "log_probs/chosen": policy_chosen_rejected_outputs.chosen_logps.detach()
                            .mean()
                            .cpu(),
                            "logits/rejected": policy_rejected_logits_mean.cpu(),
                            "logits/chosen": policy_chosen_logits_mean.cpu(),
                        }
                        if self._log_peak_memory_stats:
                            log_dict.update(
                                training.get_memory_stats(device=self._device)
                            )
                        self._metric_logger.log_dict(
                            log_dict,
                            step=self.global_step,
                        )

                    # Reset running stats for the next step
                    running_loss = 0
                    num_tokens = 0
                    t0 = time.perf_counter()

            self.epochs_run += 1
            self.save_checkpoint(epoch=curr_epoch)

    def cleanup(self) -> None:
        self._metric_logger.close()


@config.parse
def recipe_main(cfg: DictConfig) -> None:
    """
    Entry point for the recipe.

    Configurable parameters are read in the following order:
        - Parameters specified in config (see available configs through ``tune ls``)
        - Overwritten by arguments from the command-line
    """
    config.log_config(recipe_name="LoRADPORecipeSingleDevice", cfg=cfg)
    recipe = LoRADPORecipeSingleDevice(cfg=cfg)
    recipe.setup(cfg=cfg)
    recipe.train()
    recipe.cleanup()


if __name__ == "__main__":
    sys.exit(recipe_main())<|MERGE_RESOLUTION|>--- conflicted
+++ resolved
@@ -145,33 +145,7 @@
         self._save_adapter_weights_only = cfg.get("save_adapter_weights_only", False)
         self._gradient_accumulation_steps = cfg.gradient_accumulation_steps
 
-<<<<<<< HEAD
-    def _update_recipe_state(self, ckpt_dict: Dict[str, Any]) -> None:
-=======
-    def load_checkpoint(self, cfg_checkpointer: DictConfig) -> dict[str, Any]:
-        """
-        Extract the checkpoint state from file and validate. This includes the
-        base model weights. If resume_from_checkpoint is True, this also includes
-        the adapter weights and recipe state
-        """
-        self._checkpointer = config.instantiate(
-            cfg_checkpointer,
-            should_load_recipe_state=self._resume_from_checkpoint,
-        )
-        checkpoint_dict = self._checkpointer.load_checkpoint()
-
-        if self._resume_from_checkpoint:
-            if training.ADAPTER_KEY not in checkpoint_dict:
-                raise ValueError(
-                    "Adapter weights not found. Please ensure a valid adapter checkpoint is provided."
-                )
-            # _update_recipe_state will throw an exception if the recipe state is not correctly loaded
-            # no need to check here
-            self._update_recipe_state(checkpoint_dict)
-        return checkpoint_dict
-
     def _update_recipe_state(self, ckpt_dict: dict[str, Any]) -> None:
->>>>>>> 0991f97e
         """
         Updates the recipe state from checkpoint.
         """
@@ -267,7 +241,8 @@
                 )
 
             # Update the recipe state from the checkpoint state dict.
-            self._update_recipe_state(checkpoint_dict)
+            self.
+            checkpoint_dict)
 
         self._loss_fn = config.instantiate(cfg.loss)
         self._logger.info("Loss function is initialized.")
