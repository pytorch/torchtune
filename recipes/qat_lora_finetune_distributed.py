--- conflicted
+++ resolved
@@ -238,36 +238,7 @@
                 "Enabling activation offloading should reduce memory further.",
             )
 
-<<<<<<< HEAD
-    def _update_recipe_state(self, ckpt_dict: Dict[str, Any]) -> None:
-=======
-    def load_checkpoint(self, cfg_checkpointer: DictConfig) -> dict[str, Any]:
-        """
-        Extract the checkpoint state from file and validate. This includes the
-        base model weights. If resume_from_checkpoint is True, this also includes
-        the adapter weights and recipe state
-        """
-        self._checkpointer = config.instantiate(
-            cfg_checkpointer,
-            should_load_recipe_state=self._resume_from_checkpoint,
-        )
-        checkpoint_dict = self._checkpointer.load_checkpoint()
-
-        # When resuming from checkpoint for LoRA, the recipe expects the adapter weights
-        # and recipe state to be present. The keys should match up with what ``save_checkpoint``
-        # used to create these intermediate checkpoints
-        if self._resume_from_checkpoint:
-            if training.ADAPTER_KEY not in checkpoint_dict:
-                raise ValueError(
-                    "Adapter weights not found. Please ensure a valid adapter checkpoint is provided."
-                )
-            # _update_recipe_state will throw an exception if the recipe state is not corrctly loaded
-            # no need to check here
-            self._update_recipe_state(checkpoint_dict)
-        return checkpoint_dict
-
     def _update_recipe_state(self, ckpt_dict: dict[str, Any]) -> None:
->>>>>>> 0991f97e
         """
         Updates the recipe state from checkpoint.
         """
