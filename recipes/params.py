# Copyright (c) Meta Platforms, Inc. and affiliates.
# All rights reserved.
#
# This source code is licensed under the BSD-style license found in the
# LICENSE file in the root directory of this source tree.

from dataclasses import dataclass, fields
from typing import Optional

from torchtune.datasets import ALL_DATASETS
from torchtune.models import ALL_MODELS, ALL_TOKENIZERS
from torchtune.utils.metric_logging import ALL_METRIC_LOGGERS
from torchtune.utils.precision import PRECISION_STR_TO_DTYPE


@dataclass
class FullFinetuneParams:
<<<<<<< HEAD
    """Arguments for the finetune_llm recipe.

    Args:
        device (str): Device to use for training. Options are "cpu" and "cuda"
        dtype (str): Data type to use for training.
        seed (int): Random seed to use for training.
        model (str): String specifying model architecture to fine-tune. See ``torchtune.models.get_model`` for options.
        model_checkpoint (str): Local path to load model checkpoint from.
        tokenizer (str): String specifying tokenizer to use. See ``torchtune.models.get_tokenizer`` for options.
        tokenizer_checkpoint (str): Local path to load tokenizer checkpoint from.
        dataset (str): String specifying dataset to use. See ``torchtune.datasets.get_dataset`` for options.
            Currently, only predefined datasets in library are supported.
        shuffle (bool): Whether to shuffle dataset.
        batch_size (int): Batch size to use for training.
        epochs (int): Number of epochs to train for.
        optimizer (str): String specifying optimizer to use. See ``torchtune.optim.get_optimizer`` for options.
        loss (str): String specifying loss function to use. See ``torchtune.losses.get_loss`` for options.
        lr (float): Learning rate to use for optimizer.
        activation_checkpointing (bool): Whether to use activation checkpointing.
        output_dir (str): Local path to save checkpoints and logs to.
        run_generation (int): Run eval on a prompt every ``run_generation`` steps. Set to 0 to disable.
        max_steps_per_epoch (int): Maximum number of steps to take per epoch.
        metric_logger_type (str): String specifying metric logger to use. See ``torchtune.utils.get_metric_logger``
            for options.
        project (str): Project name to use for logging. Used by ``WandBLogger``.
        resume_from_previous_checkpoint (bool): Whether to resume fine-tuning from a previous checkpoint.
        cpu_offload (bool): Whether to offload model to CPU.

    Raises:
        ValueError: If ``cpu_offload`` is ``True`` but ``device`` is not ``cuda`` and <= 1 GPUs.
    """

    # Environment
    device: str
    dtype: str

=======
>>>>>>> bf4d730f
    # Model
    model: str = ""
    model_checkpoint: str = ""

    # Tokenizer
    tokenizer: str = ""
    tokenizer_checkpoint: str = ""

    # Dataset and Sampler
    dataset: str = ""
    shuffle: bool = True
    batch_size: int = 2

    # Optimizer and Scheduler
    optimizer: str = "SGD"
    lr: float = 2e-5
    loss: str = "CrossEntropyLoss"

    # Training
    epochs: int = 3
    max_steps_per_epoch: Optional[int] = None
    resume_from_checkpoint: bool = False
    run_generation: Optional[int] = None

    # Distributed
    cpu_offload: bool = False
    enable_fsdp: bool = True
    enable_activation_checkpointing: bool = True

    # Environment
    device: str = "cuda"
    dtype: str = "fp32"
    seed: Optional[int] = None

    # Logging
    output_dir: str = "/tmp/full_finetune_output"
    metric_logger_type: str = "disk"
    project: Optional[str] = None
<<<<<<< HEAD
    run_generation: Optional[int] = None

    def __post_init__(self):
        if self.cpu_offload and self.device != "cuda":
            raise ValueError(
                "Cannot offload model to CPU if device is not cuda or <= 1 GPUs."
            )
        if self.model not in ALL_MODELS:
            raise ValueError(
                f"Model not recognized. Expected one of {ALL_MODELS}, received {self.model}."
            )
        if self.tokenizer not in ALL_TOKENIZERS:
            raise ValueError(
                f"Tokenizer not recognized. Expected one of {ALL_TOKENIZERS}, received {self.tokenizer}."
            )
        if self.dataset not in ALL_DATASETS:
            raise ValueError(
                f"Dataset not recognized. Expected one of {ALL_DATASETS}, received {self.dataset}."
            )
        if self.metric_logger_type not in ALL_METRIC_LOGGERS:
            raise ValueError(
                f"Metric logger not recognized. Expected one of {ALL_METRIC_LOGGERS}, received {self.metric_logger_type}."
            )
        if self.dtype not in PRECISION_STR_TO_DTYPE:
            raise ValueError(
                f"Dtype {self.dtype} must be one of {', '.join(PRECISION_STR_TO_DTYPE.keys())} for finetuning."
            )
=======

    def __post_init__(self):
        for param in fields(self):
            if getattr(self, param.name) == "":
                raise TypeError(f"{param.name} needs to be specified")
>>>>>>> bf4d730f
<|MERGE_RESOLUTION|>--- conflicted
+++ resolved
@@ -15,7 +15,6 @@
 
 @dataclass
 class FullFinetuneParams:
-<<<<<<< HEAD
     """Arguments for the finetune_llm recipe.
 
     Args:
@@ -48,12 +47,6 @@
         ValueError: If ``cpu_offload`` is ``True`` but ``device`` is not ``cuda`` and <= 1 GPUs.
     """
 
-    # Environment
-    device: str
-    dtype: str
-
-=======
->>>>>>> bf4d730f
     # Model
     model: str = ""
     model_checkpoint: str = ""
@@ -92,10 +85,13 @@
     output_dir: str = "/tmp/full_finetune_output"
     metric_logger_type: str = "disk"
     project: Optional[str] = None
-<<<<<<< HEAD
-    run_generation: Optional[int] = None
+
 
     def __post_init__(self):
+        for param in fields(self):
+            if getattr(self, param.name) == "":
+                raise TypeError(f"{param.name} needs to be specified")
+
         if self.cpu_offload and self.device != "cuda":
             raise ValueError(
                 "Cannot offload model to CPU if device is not cuda or <= 1 GPUs."
@@ -119,11 +115,4 @@
         if self.dtype not in PRECISION_STR_TO_DTYPE:
             raise ValueError(
                 f"Dtype {self.dtype} must be one of {', '.join(PRECISION_STR_TO_DTYPE.keys())} for finetuning."
-            )
-=======
-
-    def __post_init__(self):
-        for param in fields(self):
-            if getattr(self, param.name) == "":
-                raise TypeError(f"{param.name} needs to be specified")
->>>>>>> bf4d730f
+            )