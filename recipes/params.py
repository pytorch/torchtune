# Copyright (c) Meta Platforms, Inc. and affiliates.
# All rights reserved.
#
# This source code is licensed under the BSD-style license found in the
# LICENSE file in the root directory of this source tree.

from dataclasses import dataclass
from typing import Optional

from torchtune.datasets import ALL_DATASETS
from torchtune.models import ALL_MODELS, ALL_TOKENIZERS
from torchtune.utils.metric_logging import ALL_METRIC_LOGGERS
from torchtune.utils.precision import PRECISION_STR_TO_DTYPE


@dataclass
class FullFinetuneParams:
    """Arguments for the finetune_llm recipe.

    Args:
        device (str): Device to use for training. Options are "cpu" and "cuda"
        dtype (str): Data type to use for training.
        seed (int): Random seed to use for training.
        model (str): String specifying model architecture to fine-tune. See ``torchtune.models.get_model`` for options.
        model_checkpoint (str): Local path to load model checkpoint from.
        tokenizer (str): String specifying tokenizer to use. See ``torchtune.models.get_tokenizer`` for options.
        tokenizer_checkpoint (str): Local path to load tokenizer checkpoint from.
        dataset (str): String specifying dataset to use. See ``torchtune.datasets.get_dataset`` for options.
            Currently, only predefined datasets in library are supported.
        shuffle (bool): Whether to shuffle dataset.
        batch_size (int): Batch size to use for training.
        epochs (int): Number of epochs to train for.
        optimizer (str): String specifying optimizer to use. See ``torchtune.optim.get_optimizer`` for options.
        loss (str): String specifying loss function to use. See ``torchtune.losses.get_loss`` for options.
        lr (float): Learning rate to use for optimizer.
        activation_checkpointing (bool): Whether to use activation checkpointing.
        output_dir (str): Local path to save checkpoints and logs to.
        run_generation (int): Run eval on a prompt every ``run_generation`` steps. Set to 0 to disable.
        max_steps_per_epoch (int): Maximum number of steps to take per epoch.
        metric_logger_type (str): String specifying metric logger to use. See ``torchtune.utils.get_metric_logger``
            for options.
        project (str): Project name to use for logging. Used by ``WandBLogger``.
        resume_from_previous_checkpoint (bool): Whether to resume fine-tuning from a previous checkpoint.
        cpu_offload (bool): Whether to offload model to CPU.

    Raises:
        ValueError: If ``cpu_offload`` is ``True`` but ``device`` is not ``cuda`` and <= 1 GPUs.
    """

    # Environment
    device: str
    dtype: str

    # Model
    model: str
    model_checkpoint: str

    # Tokenizer
    tokenizer: str
    tokenizer_checkpoint: str

    # Dataset and Sampler
    dataset: str
    shuffle: bool
    batch_size: int

    # Optimizer and Scheduler
    optimizer: str
    lr: float
    loss: str

    # Training
    epochs: int
<<<<<<< HEAD
    resume_from_previous_checkpoint: bool
=======
    max_steps_per_epoch: int
    resume_from_checkpoint: bool
    enable_fsdp: bool
    enable_activation_checkpointing: bool
>>>>>>> 5cf69a76

    # Logging
    output_dir: str
    metric_logger_type: str

    # Distributed
    cpu_offload: bool = False
    activation_checkpointing: bool = False

    # Defaults
    seed: Optional[int] = None
    max_steps_per_epoch: Optional[int] = None
    project: Optional[str] = None
    run_generation: Optional[int] = None

    def __post_init__(self):
        if self.cpu_offload and self.device != "cuda":
            raise ValueError(
                "Cannot offload model to CPU if device is not cuda or <= 1 GPUs."
            )
        if self.model not in ALL_MODELS:
            raise ValueError(
                f"Model not recognized. Expected one of {ALL_MODELS}, received {self.model}."
            )
        if self.tokenizer not in ALL_TOKENIZERS:
            raise ValueError(
                f"Tokenizer not recognized. Expected one of {ALL_TOKENIZERS}, received {self.tokenizer}."
            )
        if self.dataset not in ALL_DATASETS:
            raise ValueError(
                f"Dataset not recognized. Expected one of {ALL_DATASETS}, received {self.dataset}."
            )
        if self.metric_logger_type not in ALL_METRIC_LOGGERS:
            raise ValueError(
                f"Metric logger not recognized. Expected one of {ALL_METRIC_LOGGERS}, received {self.metric_logger_type}."
            )
        if self.dtype not in PRECISION_STR_TO_DTYPE:
            raise ValueError(
                f"Dtype {self.dtype} must be one of {', '.join(PRECISION_STR_TO_DTYPE.keys())} for finetuning."
            )<|MERGE_RESOLUTION|>--- conflicted
+++ resolved
@@ -71,14 +71,9 @@
 
     # Training
     epochs: int
-<<<<<<< HEAD
-    resume_from_previous_checkpoint: bool
-=======
-    max_steps_per_epoch: int
     resume_from_checkpoint: bool
     enable_fsdp: bool
     enable_activation_checkpointing: bool
->>>>>>> 5cf69a76
 
     # Logging
     output_dir: str
@@ -86,7 +81,6 @@
 
     # Distributed
     cpu_offload: bool = False
-    activation_checkpointing: bool = False
 
     # Defaults
     seed: Optional[int] = None
