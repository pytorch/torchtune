# Copyright (c) Meta Platforms, Inc. and affiliates.
# All rights reserved.
#
# This source code is licensed under the BSD-style license found in the
# LICENSE file in the root directory of this source tree.

<<<<<<< HEAD
from dataclasses import dataclass
from typing import List
=======
from dataclasses import dataclass, fields
from typing import Optional

from torchtune.datasets import ALL_DATASETS
from torchtune.models import ALL_MODELS, ALL_TOKENIZERS
from torchtune.utils.metric_logging import ALL_METRIC_LOGGERS
from torchtune.utils.precision import PRECISION_STR_TO_DTYPE

>>>>>>> d13c37ca

@dataclass
class FullFinetuneParams:
    """Arguments for the finetune_llm recipe.

    Args:
        device (str): Device to use for training. Options are "cpu" and "cuda"
        dtype (str): Data type to use for training.
        seed (int): Random seed to use for training.
        model (str): String specifying model architecture to fine-tune. See ``torchtune.models.get_model`` for options.
        model_checkpoint (str): Local path to load model checkpoint from.
        tokenizer (str): String specifying tokenizer to use. See ``torchtune.models.get_tokenizer`` for options.
        tokenizer_checkpoint (str): Local path to load tokenizer checkpoint from.
        dataset (str): String specifying dataset to use. See ``torchtune.datasets.get_dataset`` for options.
            Currently, only predefined datasets in library are supported.
        shuffle (bool): Whether to shuffle dataset.
        batch_size (int): Batch size to use for training.
        epochs (int): Number of epochs to train for.
        optimizer (str): String specifying optimizer to use. See ``torchtune.optim.get_optimizer`` for options.
        loss (str): String specifying loss function to use. See ``torchtune.losses.get_loss`` for options.
        lr (float): Learning rate to use for optimizer.
        activation_checkpointing (bool): Whether to use activation checkpointing.
        output_dir (str): Local path to save checkpoints and logs to.
        run_generation (int): Run eval on a prompt every ``run_generation`` steps. Set to 0 to disable.
        max_steps_per_epoch (int): Maximum number of steps to take per epoch.
        metric_logger_type (str): String specifying metric logger to use. See ``torchtune.utils.get_metric_logger``
            for options.
        project (str): Project name to use for logging. Used by ``WandBLogger``.
        resume_from_previous_checkpoint (bool): Whether to resume fine-tuning from a previous checkpoint.
        cpu_offload (bool): Whether to offload model to CPU.

    Raises:
        ValueError: If ``cpu_offload`` is ``True`` but ``device`` is not ``cuda`` and <= 1 GPUs.
    """

    # Model
    model: str = ""
    model_checkpoint: str = ""

    # Tokenizer
    tokenizer: str = ""
    tokenizer_checkpoint: str = ""

    # Dataset and Sampler
    dataset: str = ""
    train_on_input: bool = True
    shuffle: bool = True
    batch_size: int = 2

    # Optimizer and Scheduler
    optimizer: str = "SGD"
    lr: float = 2e-5
    loss: str = "CrossEntropyLoss"

    # Training
    epochs: int = 3
    max_steps_per_epoch: Optional[int] = None
    resume_from_checkpoint: bool = False
    run_generation: Optional[int] = None

    # Distributed
    cpu_offload: bool = False
    enable_fsdp: bool = True
    enable_activation_checkpointing: bool = True

    # Environment
    device: str = "cuda"
    dtype: str = "fp32"
    seed: Optional[int] = None

    # Logging
<<<<<<< HEAD
    output_dir: str

@dataclass
class LoRAFinetuneParams:
    # Environment
    device: str
    dtype: str

    # Reproducability
    seed: int

    # Model
    model: str
    model_checkpoint: str
    lora_attn_modules: List[str]

    # Tokenizer
    tokenizer: str
    tokenizer_checkpoint: str

    # Dataset and Sampler
    dataset: str
    shuffle: bool
    batch_size: int

    # Optimizer and Scheduler
    optimizer: str
    lr: float
    num_warmup_steps: int
    loss: str

    # Training
    epochs: int
    max_steps_per_epoch: int
    resume_from_checkpoint: bool
    enable_fsdp: bool
    enable_activation_checkpointing: bool

    # Logging
    output_dir: str
    metric_logger: str
    project: str
    log_interval: int
=======
    output_dir: str = "/tmp/full_finetune_output"
    metric_logger_type: str = "disk"
    project: Optional[str] = None
    log_every_n_steps: Optional[int] = None

    def __post_init__(self):
        for param in fields(self):
            if getattr(self, param.name) == "":
                raise TypeError(f"{param.name} needs to be specified")

        if self.cpu_offload and self.device != "cuda":
            raise ValueError(
                "Cannot offload model to CPU if device is not cuda or <= 1 GPUs."
            )
        if self.enable_fsdp and self.device == "cpu":
            raise ValueError("FSDP is not supported on CPU.")
        if self.model not in ALL_MODELS:
            raise ValueError(
                f"Model not recognized. Expected one of {ALL_MODELS}, received {self.model}."
            )
        if self.tokenizer not in ALL_TOKENIZERS:
            raise ValueError(
                f"Tokenizer not recognized. Expected one of {ALL_TOKENIZERS}, received {self.tokenizer}."
            )
        if self.dataset not in ALL_DATASETS:
            raise ValueError(
                f"Dataset not recognized. Expected one of {ALL_DATASETS}, received {self.dataset}."
            )
        if self.metric_logger_type not in ALL_METRIC_LOGGERS:
            raise ValueError(
                f"Metric logger not recognized. Expected one of {ALL_METRIC_LOGGERS}, received {self.metric_logger_type}."
            )
        if self.dtype not in PRECISION_STR_TO_DTYPE:
            raise ValueError(
                f"Dtype {self.dtype} must be one of {', '.join(PRECISION_STR_TO_DTYPE.keys())} for finetuning."
            )
>>>>>>> d13c37ca
<|MERGE_RESOLUTION|>--- conflicted
+++ resolved
@@ -4,10 +4,6 @@
 # This source code is licensed under the BSD-style license found in the
 # LICENSE file in the root directory of this source tree.
 
-<<<<<<< HEAD
-from dataclasses import dataclass
-from typing import List
-=======
 from dataclasses import dataclass, fields
 from typing import Optional
 
@@ -16,7 +12,6 @@
 from torchtune.utils.metric_logging import ALL_METRIC_LOGGERS
 from torchtune.utils.precision import PRECISION_STR_TO_DTYPE
 
->>>>>>> d13c37ca
 
 @dataclass
 class FullFinetuneParams:
@@ -88,9 +83,42 @@
     seed: Optional[int] = None
 
     # Logging
-<<<<<<< HEAD
     output_dir: str
 
+    def __post_init__(self):
+        for param in fields(self):
+            if getattr(self, param.name) == "":
+                raise TypeError(f"{param.name} needs to be specified")
+
+        if self.cpu_offload and self.device != "cuda":
+            raise ValueError(
+                "Cannot offload model to CPU if device is not cuda or <= 1 GPUs."
+            )
+        if self.enable_fsdp and self.device == "cpu":
+            raise ValueError("FSDP is not supported on CPU.")
+        if self.model not in ALL_MODELS:
+            raise ValueError(
+                f"Model not recognized. Expected one of {ALL_MODELS}, received {self.model}."
+            )
+        if self.tokenizer not in ALL_TOKENIZERS:
+            raise ValueError(
+                f"Tokenizer not recognized. Expected one of {ALL_TOKENIZERS}, received {self.tokenizer}."
+            )
+        if self.dataset not in ALL_DATASETS:
+            raise ValueError(
+                f"Dataset not recognized. Expected one of {ALL_DATASETS}, received {self.dataset}."
+            )
+        if self.metric_logger_type not in ALL_METRIC_LOGGERS:
+            raise ValueError(
+                f"Metric logger not recognized. Expected one of {ALL_METRIC_LOGGERS}, received {self.metric_logger_type}."
+            )
+        if self.dtype not in PRECISION_STR_TO_DTYPE:
+            raise ValueError(
+                f"Dtype {self.dtype} must be one of {', '.join(PRECISION_STR_TO_DTYPE.keys())} for finetuning."
+            )
+
+
+# TODO: this might not be right
 @dataclass
 class LoRAFinetuneParams:
     # Environment
@@ -132,7 +160,6 @@
     metric_logger: str
     project: str
     log_interval: int
-=======
     output_dir: str = "/tmp/full_finetune_output"
     metric_logger_type: str = "disk"
     project: Optional[str] = None
@@ -168,5 +195,4 @@
         if self.dtype not in PRECISION_STR_TO_DTYPE:
             raise ValueError(
                 f"Dtype {self.dtype} must be one of {', '.join(PRECISION_STR_TO_DTYPE.keys())} for finetuning."
-            )
->>>>>>> d13c37ca
+            )