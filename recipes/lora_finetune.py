--- conflicted
+++ resolved
@@ -9,12 +9,8 @@
 import sys
 
 from functools import partial
-<<<<<<< HEAD
-from typing import Any, Dict, List, Optional, Set, Tuple, Type
+from typing import Any, Dict, List, Optional, Tuple
 from warnings import warn
-=======
-from typing import Any, Dict, List, Tuple
->>>>>>> 58286e41
 
 import torch
 
@@ -67,8 +63,6 @@
             in ongoing epoch is lost.
         - Datasets are Map-style and data fits in memory (not streamed).
 
-    TODO:
-        - Support saving LoRA params only and resuming from checkpoint.
     """
 
     def __init__(self, params: LoRAFinetuneParams) -> None:
@@ -243,16 +237,12 @@
             lora_rank=lora_rank,
             lora_alpha=lora_alpha,
         )
-<<<<<<< HEAD
+
+        reset_lora_params(model, device=self._device)
+
         # Note: this needs to be set before wrapping with FSDP
         self.adapter_params = get_adapter_params(model)
         set_trainable_params(model, self.adapter_params)
-=======
-
-        reset_lora_params(model, device=self._device)
-        adapter_params = get_adapter_params(model)
-        set_trainable_params(model, adapter_params)
->>>>>>> 58286e41
 
         if enable_fsdp:
             model = utils.wrap_fsdp(
@@ -265,12 +255,10 @@
                 ),
                 param_init_fn=partial(lora_fsdp_init, device=self._device),
             )
-<<<<<<< HEAD
-=======
+
             # Ensure no params and buffers are on meta device
             validate_no_meta_params(model)
 
->>>>>>> 58286e41
         if enable_activation_checkpointing:
             utils.set_activation_checkpointing(
                 model, auto_wrap_policy={modules.TransformerDecoderLayer}
@@ -315,8 +303,7 @@
         weight_decay: float,
         opt_state_dict: Optional[Dict[str, Any]] = None,
     ) -> Optimizer:
-<<<<<<< HEAD
-        optimizer = optim.get_optimizer(optimizer, self._model, lr, weight_decay)
+        optimizer = modules.get_optimizer(optimizer, self._model, lr, weight_decay)
         if opt_state_dict:
             # Note: technically we should check _contains_fsdp for
             # just the state dict of the adapter params, but should be equivalent
@@ -324,9 +311,6 @@
                 opt_state_dict, self._model, optimizer
             )
             optimizer.load_state_dict(opt_state_dict)
-=======
-        optimizer = modules.get_optimizer(optimizer, self._model, lr, weight_decay)
->>>>>>> 58286e41
 
         if self._is_rank_zero:
             log.info("Optimizer and loss are initialized.")
