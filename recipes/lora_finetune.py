# Copyright (c) Meta Platforms, Inc. and affiliates.
# All rights reserved.
#
# This source code is licensed under the BSD-style license found in the
# LICENSE file in the root directory of this source tree.

import os
import sys

from functools import partial
from typing import Any, Dict, Optional, Tuple
from warnings import warn

import torch
from omegaconf import DictConfig

from recipes.interfaces import FTRecipeInterface

from torch import nn
from torch.cuda.amp import GradScaler
from torch.distributed import init_process_group
from torch.optim import Optimizer
from torch.utils.data import DataLoader, DistributedSampler
<<<<<<< HEAD
from torchtune import datasets, models, modules, utils
=======
from torchtune import config, modules, utils
from torchtune.modules.peft.lora import reset_lora_params
>>>>>>> cf278f6e
from torchtune.modules.peft.peft_utils import (
    get_adapter_params,
    set_trainable_params,
    validate_state_dict_for_lora,
)
from torchtune.utils.constants import (
    EPOCHS_KEY,
    MAX_STEPS_KEY,
    MODEL_KEY,
    OPT_KEY,
    SEED_KEY,
    TOTAL_EPOCHS_KEY,
)
from torchtune.utils.distributed import validate_no_meta_params
from tqdm import tqdm

log = utils.get_logger("DEBUG")


def memory_stats_log(msg: str) -> str:
    return f"""
    Memory Stats {msg}:
    Memory Allocated: {torch.cuda.memory_allocated() / 1000**3:.2f} GB
    Memory Reserved: {torch.cuda.memory_reserved() / 1000**3:.2f} GB
    Peak Memory: {torch.cuda.max_memory_allocated() / 1000**3:.2f} GB
    """


class LoRAFinetuneRecipe(FTRecipeInterface):
    """
    LoRA finetuning recipe for dense transformer-based LLMs such as Llama2.

    This recipe supports:
        - FSDP and activation checkpointing. This is enabled by default but is
            configurable.
        - Mixed precision training - fp32, fp16 and bf16 are supported.
        - Checkpointing of full model weights and optionally of optimizer state (for
            checkpoints created during training).
        - Logging to terminal, WandB, or TensorBoard.

    Assumptions:
        - Training happens on CUDA (CPU training is not supported)
        - Checkpoints are ONLY saved at epoch boundaries. In case of failure, work done
            in ongoing epoch is lost.
        - Datasets are Map-style and data fits in memory (not streamed).

    The following configs can be used to run this recipe:
        >>> tune ls
        RECIPE               CONFIG
        lora_finetune        alpaca_llama2_lora_finetune

    Args:
        cfg (DictConfig): OmegaConf object parsed from yaml file

    """

    def __init__(self, cfg: DictConfig) -> None:

        self._device = utils.get_device(device=cfg.device)
        self._dtype = utils.get_dtype(dtype=cfg.dtype)

        # _is_rank_zero is used primarily for logging. In the future, the logger
        # should directly take care of this
        _, rank = utils.get_world_size_and_rank()
        self._is_rank_zero = rank == 0

        # logging attributes
        self._output_dir = cfg.output_dir
        self._log_every_n_steps = cfg.log_every_n_steps if cfg.log_every_n_steps else 1

        # These are public properties which are updated by the checkpoint loader
        # when ``resume_from_checkpoint`` is `True` or validated in tests
        self.seed = utils.set_seed(seed=cfg.seed)
        self.epochs_run = 0
        self.total_epochs = cfg.epochs
        self.max_steps_per_epoch = cfg.max_steps_per_epoch
        self.total_training_steps = 0

        self._resume_from_checkpoint = cfg.resume_from_checkpoint

    def setup(self, cfg: DictConfig) -> None:
        """
        Setup the recipe state. This includes recipe state (if resume_from_checkpoint is True),
        model, tokenizer, loss, optimizer, learning rate scheduler, sampler, and dataloader.
        """
        if self._is_rank_zero:
            self._metric_logger = config.instantiate(cfg.metric_logger)

        # Load in base model weights
        # Note that we set resume_from_checkpoint=False when loading the base model.
        # This is because we only save LoRA weights during training, so only lora_checkpoint
        # will contain training state, while model_checkpoint contains model weights only.
        base_model_ckpt = self.load_checkpoint(
            ckpt_path=cfg.model_checkpoint, resume_from_checkpoint=False
        )

        log.info(memory_stats_log("after checkpoint load"))

        # If we're resuming from checkpoint, the recipe's state should be updated before
        # initializing the training components. This ensures that the seed is correctly
        # propagated to the relevant components
        if self._resume_from_checkpoint:
            assert (
                cfg.lora_checkpoint is not None
            ), "Must pass lora_checkpoint when resuming training"
            lora_ckpt = self.load_checkpoint(
                ckpt_path=cfg.lora_checkpoint, resume_from_checkpoint=True
            )
            self._update_recipe_state(lora_ckpt)

        self._model = self._setup_model(
            cfg_model=cfg.model,
            enable_fsdp=cfg.enable_fsdp,
            enable_activation_checkpointing=cfg.enable_activation_checkpointing,
            base_model_state_dict=base_model_ckpt[MODEL_KEY],
            lora_weights_state_dict=lora_ckpt[MODEL_KEY]
            if self._resume_from_checkpoint
            else None,
        )

<<<<<<< HEAD
        log.info(memory_stats_log("after model setup"))

        self._tokenizer = self._setup_tokenizer(
            tokenizer=params.tokenizer, tokenizer_checkpoint=params.tokenizer_checkpoint
        )
=======
        self._tokenizer = config.instantiate(cfg.tokenizer)
        if self._is_rank_zero:
            log.info("Tokenizer is initialized from file.")
>>>>>>> cf278f6e

        self._optimizer = self._setup_optimizer(
            cfg_optimizer=cfg.optimizer,
            opt_state_dict=lora_ckpt[OPT_KEY] if self._resume_from_checkpoint else None,
        )

        self._loss_fn = config.instantiate(cfg.loss)
        if self._is_rank_zero:
            log.info("Loss is initialized.")

        # sampler and dataloader depend on the tokenizer and loss_fn and should be
        # setup after all of these are setup
        self._sampler, self._dataloader = self._setup_data(
            cfg_dataset=cfg.dataset,
            shuffle=cfg.shuffle,
            batch_size=cfg.batch_size,
        )

        # training setup
        self._autocast = utils.get_autocast(self._dtype, self._device)
        if self._dtype == torch.float16:
            self._grad_scaler = utils.get_gradient_scaler(fsdp=cfg.enable_fsdp)
        else:
            self._grad_scaler = GradScaler(enabled=False)

        # Finally update the recipe state which can only be correctly set after all of the
        # other components have been initialized and updated.

        # Number of training steps in each epoch depends on the number of batches produced
        # by the dataloader and the max_steps_per_epoch param set by the user and is used
        # for logging and tracking training state. This should be computed after the dataloader
        # has been setup
        steps_per_epoch = len(self._dataloader)
        if self.max_steps_per_epoch is not None and self.max_steps_per_epoch < len(
            self._dataloader
        ):
            steps_per_epoch = self.max_steps_per_epoch
            self.total_training_steps = self.epochs_run * steps_per_epoch

        # Learning rate scheduler can only be set up after number of steps
        # has been computed
        self._lr_scheduler = self._setup_lr_scheduler(
            cfg_lr_scheduler=cfg.lr_scheduler,
            num_training_steps=self.total_epochs * steps_per_epoch,
            last_epoch=self.total_training_steps - 1,
        )

    def load_checkpoint(self, ckpt_path: str, resume_from_checkpoint: bool):
        """
        Extract the checkpoint state from file and validate.
        """
        ckpt_dict = torch.load(ckpt_path, map_location="cpu", weights_only=True)
        utils.validate_checkpoint(ckpt_dict, resume_from_checkpoint)
        return ckpt_dict

    def _update_recipe_state(self, ckpt_dict: Dict[str, Any]) -> None:
        """
        Updates the recipe state from checkpoint.
        """
        # If seed, total_epoch or max_steps_per_epoch don't match,
        # warn the user and overwrite
        if (
            self.seed != ckpt_dict[SEED_KEY]
            or self.total_epochs != ckpt_dict[TOTAL_EPOCHS_KEY]
            or self.max_steps_per_epoch != ckpt_dict[MAX_STEPS_KEY]
        ):
            warn(
                message="""Configured value for seed, epochs or max_steps_per_epoch
                does not match the value stored in checkpoint."""
            )
        self.seed = utils.set_seed(seed=ckpt_dict[SEED_KEY])
        self.epochs_run = ckpt_dict[EPOCHS_KEY]
        self.total_epochs = ckpt_dict[TOTAL_EPOCHS_KEY]
        self.max_steps_per_epoch = ckpt_dict[MAX_STEPS_KEY]

    def _setup_model(
        self,
        cfg_model: DictConfig,
        enable_fsdp: bool,
        enable_activation_checkpointing: bool,
        base_model_state_dict: Dict[str, Any],
        lora_weights_state_dict: Optional[Dict[str, Any]] = None,
    ) -> nn.Module:
        # LoRA recipe uses meta device for FSDP init to avoid peak memory reserved
        # during model init
        init_device = torch.device("meta") if enable_fsdp else self._device
        with init_device:
            model = config.instantiate(cfg_model)

        # Note: this needs to be set before wrapping with FSDP
        self.adapter_params = get_adapter_params(model)
        set_trainable_params(model, self.adapter_params)
        if enable_fsdp:
            model = utils.wrap_fsdp(
                model=model,
                device=self._device,
                dtype=self._dtype,
                strategy="FULL_SHARD",
                auto_wrap_policy=utils.distributed.lora_fsdp_wrap_policy(
                    modules_to_wrap={modules.TransformerDecoderLayer}
                ),
                use_meta_device=True,
            )

        # Ensure no params and buffers are on meta device
        validate_no_meta_params(model)

        if enable_activation_checkpointing:
            utils.set_activation_checkpointing(
                model, auto_wrap_policy={modules.TransformerDecoderLayer}
            )

        validate_state_dict_for_lora(
            lora_modules=cfg_model.lora_attn_modules,
            full_model_state_dict_keys=model.state_dict().keys(),
            lora_state_dict_keys=lora_weights_state_dict.keys()
            if lora_weights_state_dict is not None
            else None,
            base_model_state_dict_keys=base_model_state_dict.keys(),
        )
        model.load_state_dict(base_model_state_dict, strict=False)
        if lora_weights_state_dict:
            model.load_state_dict(lora_weights_state_dict, strict=False)

        if self._is_rank_zero:
            log.info("Model is initialized.")
        return model

    def _setup_optimizer(
        self, cfg_optimizer: DictConfig, opt_state_dict: Optional[Dict[str, Any]] = None
    ) -> Optimizer:
        optimizer = config.instantiate(cfg_optimizer, self._model.parameters())
        if opt_state_dict:
            # Note: technically we should check _contains_fsdp for
            # just the state dict of the adapter cfg, but should be equivalent
            opt_state_dict = utils.transform_opt_state_dict(
                opt_state_dict, self._model, optimizer
            )
            optimizer.load_state_dict(opt_state_dict)

        if self._is_rank_zero:
            log.info("Optimizer and loss are initialized.")
        return optimizer

    def _setup_lr_scheduler(
        self,
        cfg_lr_scheduler: DictConfig,
        num_training_steps: int,
        last_epoch: int,
    ) -> Optimizer:
        lr_scheduler = config.instantiate(
            cfg_lr_scheduler,
            self._optimizer,
            num_training_steps=num_training_steps,
            last_epoch=last_epoch,
        )
        if self._is_rank_zero:
            log.info("Learning rate scheduler is initialized.")
        return lr_scheduler

    def _setup_data(
        self,
        cfg_dataset: DictConfig,
        shuffle: bool,
        batch_size: int,
    ) -> Tuple[DistributedSampler, DataLoader]:
        """
        All data related setup happens here. Currently this recipe only supports the
        DistributedSamplers with Map-style Datasets which fit into memory. Other samplers,
        iterable datasets and streaming datasets are not supported.
        """
        world_size, rank = utils.get_world_size_and_rank()
        ds = config.instantiate(
            cfg_dataset,
            tokenizer=self._tokenizer,
        )
        sampler = DistributedSampler(
            ds,
            num_replicas=world_size,
            rank=rank,
            shuffle=shuffle,
            seed=0,
        )
        dataloader = DataLoader(
            dataset=ds,
            batch_size=batch_size,
            sampler=sampler,
            collate_fn=partial(
                utils.padded_collate,
                padding_idx=self._tokenizer.pad_id,
                ignore_idx=self._loss_fn.ignore_index,  # TODO support loss without ignore_index
            ),
        )

        if self._is_rank_zero:
            log.info("Dataset and Sampler are initialized.")

        return sampler, dataloader

    def save_checkpoint(self, epoch: int) -> None:
        """
        Checkpoint the state of the recipe. Currently this only includes checkpointing
        model weights and optimizer state.
        """
        os.makedirs(self._output_dir, exist_ok=True)
        output_loc = f"{self._output_dir}/model_{epoch}.ckpt"
        ckpt_dict = {MODEL_KEY: self._model}
        # if training is in-progress, checkpoint the optimizer state as well
        if epoch + 1 < self.total_epochs:
            ckpt_dict.update(
                {
                    OPT_KEY: self._optimizer,
                    SEED_KEY: self.seed,
                    EPOCHS_KEY: self.epochs_run,
                    TOTAL_EPOCHS_KEY: self.total_epochs,
                    MAX_STEPS_KEY: self.max_steps_per_epoch,
                }
            )
        utils.save_checkpoint(
            ckpt_dict, output_loc, model_key_filter=lambda x: x in self.adapter_params
        )

        if self._is_rank_zero:
            log.info(
                msg=f"Model checkpoint of size {os.path.getsize(output_loc) >> 20} MB saved to {output_loc}"
            )

    def train(self) -> None:
        """
        The core training loop.
        """
        _, rank = utils.get_world_size_and_rank()

        # self.epochs_run should be non-zero when we're resuming from a checkpoint
        for curr_epoch in range(self.epochs_run, self.total_epochs):

            # Update the sampler to ensure data is correctly shuffled across epochs
            # in case shuffle is True
            self._sampler.set_epoch(curr_epoch)

            for idx, batch in enumerate(
                pbar := tqdm(self._dataloader, disable=not (rank == 0))
            ):
                if (
                    self.max_steps_per_epoch is not None
                    and idx == self.max_steps_per_epoch
                ):
                    break
                self.total_training_steps += 1
                self._optimizer.zero_grad()

                input_ids, labels = batch
                input_ids = input_ids.to(self._device)
                labels = labels.to(self._device)

                with self._autocast:
                    logits = self._model(input_ids)
                    # Shift so that tokens < n predict n
                    logits = logits[..., :-1, :].contiguous()
                    labels = labels[..., 1:].contiguous()
                    logits = logits.transpose(1, 2)
                    # Compute loss
                    loss = self._loss_fn(logits, labels)

                pbar.set_description(f"{curr_epoch+1}|{idx+1}|Loss: {loss.item()}")

                if (
                    self.total_training_steps % self._log_every_n_steps == 0
                    and self._is_rank_zero
                ):
                    self._metric_logger.log_dict(
                        {
                            "loss": loss.item(),
                            "lr": self._optimizer.param_groups[0]["lr"],
                            "gpu_resources": torch.cuda.memory_allocated(),
                        },
                        step=self.total_training_steps,  # Each step is unique, not limited to each epoch
                    )

                self._grad_scaler.scale(loss).backward()
                self._grad_scaler.step(self._optimizer)
                self._grad_scaler.update()
                self._lr_scheduler.step()

            self.epochs_run += 1
            self.save_checkpoint(epoch=curr_epoch)

    def cleanup(self) -> None:
        if self._is_rank_zero:
            self._metric_logger.close()


@config.parse
def recipe_main(cfg: DictConfig) -> None:
    """
    Entry point for the recipe.

    Configurable parameters are read in the following order:
        - Parameters specified in ``alpaca_llama2_lora_finetune.yaml``
        - Overwritten by arguments from the command-line using ``--override``
    """
    # Env variables set by torch run; only need to initialize process group
    init_process_group(backend="nccl")

    recipe = LoRAFinetuneRecipe(cfg=cfg)
    recipe.setup(cfg=cfg)
    recipe.train()
    recipe.cleanup()


if __name__ == "__main__":
    sys.exit(recipe_main())<|MERGE_RESOLUTION|>--- conflicted
+++ resolved
@@ -21,12 +21,7 @@
 from torch.distributed import init_process_group
 from torch.optim import Optimizer
 from torch.utils.data import DataLoader, DistributedSampler
-<<<<<<< HEAD
-from torchtune import datasets, models, modules, utils
-=======
 from torchtune import config, modules, utils
-from torchtune.modules.peft.lora import reset_lora_params
->>>>>>> cf278f6e
 from torchtune.modules.peft.peft_utils import (
     get_adapter_params,
     set_trainable_params,
@@ -147,17 +142,9 @@
             else None,
         )
 
-<<<<<<< HEAD
-        log.info(memory_stats_log("after model setup"))
-
-        self._tokenizer = self._setup_tokenizer(
-            tokenizer=params.tokenizer, tokenizer_checkpoint=params.tokenizer_checkpoint
-        )
-=======
         self._tokenizer = config.instantiate(cfg.tokenizer)
         if self._is_rank_zero:
             log.info("Tokenizer is initialized from file.")
->>>>>>> cf278f6e
 
         self._optimizer = self._setup_optimizer(
             cfg_optimizer=cfg.optimizer,
