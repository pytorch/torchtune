--- conflicted
+++ resolved
@@ -721,11 +721,7 @@
             dtype=self._dtype,
             decoder_max_seq_len=context_length + self._max_generated_tokens,
         ):
-<<<<<<< HEAD
             query_responses, _ = generate(  # [B x G, L], [B x G, L, V]
-=======
-            query_responses, _ = generation.generate(  # [B x G, L], [B x G, L, V]
->>>>>>> 9677df15
                 model=self._model,
                 prompt=batch_input_ids,
                 max_generated_tokens=self._max_generated_tokens,
@@ -734,11 +730,7 @@
                 pad_id=self._tokenizer.pad_id,
                 rng=self._rng,
                 stop_tokens=self._tokenizer.stop_tokens,
-<<<<<<< HEAD
                 return_logits=False,
-=======
-                return_logits=False
->>>>>>> 9677df15
             )
 
         torch.distributed.barrier()
