--- conflicted
+++ resolved
@@ -352,17 +352,6 @@
         if self.fsdp_cpu_offload:
             training.set_torch_num_threads()
         if self._is_rank_zero:
-<<<<<<< HEAD
-            # the run id should be the same as the ref run id
-            wandb_kwargs = {
-                "run_id": cfg.get("run_id", None),
-                "resume": cfg.get("resume", False),
-            }
-            self._metric_logger = config.instantiate(cfg.metric_logger, **wandb_kwargs)
-
-            # log config with parameter override
-            self._metric_logger.log_config(cfg)
-=======
             wandb_kwargs = {
                 'epoch': self.epoch,  # Not resuming but creating new run with constructed ID
                 'run_id': self.run_id,
@@ -383,7 +372,6 @@
                     if hasattr(logger, '_wandb') and logger._wandb.run:
                         wandb_logger = logger
                         break
->>>>>>> 0adcd14e
 
         checkpoint_dict = self.load_checkpoint(cfg_checkpointer=cfg.checkpointer)
         ref_checkpoint_dict = self.load_ref_checkpoint(
@@ -1025,10 +1013,6 @@
     ) -> GRPOStats:
         # estimate logprobs from the policy at the current optimisation step
         torch.cuda.empty_cache()
-<<<<<<< HEAD
-        self._temperature = 1.0
-=======
->>>>>>> 0adcd14e
 
         pi_logits = self._model(
             trajectory.query_responses,
@@ -1060,10 +1044,6 @@
             ref_logprobs=trajectory.ref_logprobs,
             advantages=trajectory.advantages,
             padding_masks=~trajectory.response_padding_masks,
-<<<<<<< HEAD
-            type_=trajectory.type,
-=======
->>>>>>> 0adcd14e
         )
 
         torch.cuda.empty_cache()
@@ -1106,19 +1086,16 @@
         world_size, rank = training.get_world_size_and_rank()
         self._optimizer.zero_grad()
         self._profiler.start()
-<<<<<<< HEAD
         n_samples = len(self._dataloader)
         n_gpus = torch.distributed.get_world_size()
         number_leftover_samples = (
             n_samples * n_gpus
         ) % self._gradient_accumulation_steps
-=======
         all_policy_losses = []
         all_ratios = []
         all_advantages = []
         all_signs=[]
 
->>>>>>> 0adcd14e
         # Training loop
         for curr_epoch in range(self.epochs_run, self.total_epochs):
             self._sampler.set_epoch(curr_epoch)
@@ -1165,7 +1142,6 @@
 
                 step_stats = self.grpo_step(trajectory)
 
-<<<<<<< HEAD
                 # LOG EVERY STEP - Add this to log every step
                 extra_metrics = {
                     "lr": get_lr(self._optimizer),
@@ -1173,12 +1149,10 @@
                     "epoch": curr_epoch + 1,
                 }
                 self.log_metrics(trajectory, step_stats, **extra_metrics)
-=======
                 all_policy_losses.append(step_stats.policy_loss.detach().cpu().numpy().item())
                 all_ratios.append(step_stats.ratios.detach().cpu().numpy().item())
                 all_advantages.append(trajectory.advantages.detach().cpu().numpy().item())
                 all_signs.append(batch["type"])
->>>>>>> 0adcd14e
 
                 grpo_stats.append(step_stats)
 
@@ -1213,6 +1187,16 @@
                             f"Scaling gradients by {number_leftover_samples/self.max_bsize} Original bsize = {number_leftover_samples}"
                         )
 
+                    if self.max_bsize and (idx + 1) == n_samples:
+                        # should be bsize/number of gpus
+                        training.scale_grads(
+                            self._model,
+                            torch.tensor(number_leftover_samples / self.max_bsize),
+                        )
+                        log.info(
+                            f"Scaling gradients by {number_leftover_samples/self.max_bsize} Original bsize = {number_leftover_samples}"
+                        )
+
                     # Optimization step - keep this the same
                     torch.distributed.barrier()
                     self._optimizer.step()
@@ -1248,18 +1232,12 @@
                     self.cleanup_after_step(trajectory, grpo_stats)
                     grpo_stats = []
 
-<<<<<<< HEAD
                     # Check if training is complete - keep this the same
                     if (
                         (idx + 1) // self._gradient_accumulation_steps
                     ) == self.max_steps_per_epoch:
                         training_completed = True
                         break
-=======
-                    # Check if we've reached max steps for current epoch
-                    if ((idx + 1) // self._gradient_accumulation_steps) == self.max_steps_per_epoch:
-                        break  # Break out of batch loop only, not the epoch loop
->>>>>>> 0adcd14e
 
             self.epochs_run += 1
             if self.epochs_run % self._save_every_n_epochs == 0:
