--- conflicted
+++ resolved
@@ -7,16 +7,11 @@
 
 On multiple GPUs with FSDP:
 ```
-<<<<<<< HEAD
-torchrun --nnodes 1 --nproc_per_node 8 recipes/finetune_llm.py --dataset alpaca --tokenizer llama2_tokenizer --tokenizer-checkpoint ~/llama/tokenizer.model --model llama2_7b --fsdp True --activation-checkpointing False --model-checkpoint /tmp/native_checkpoints/llama2-7b --batch-size 8 --device cuda --autocast-precision bf16
+tune --nnodes 1 --nproc_per_node 4 finetune_llm --config alpaca_llama2_finetune --fsdp True --activation-checkpointing False  --device cuda
 ```
-
 
 To run the generation recipe, run this command from inside the main `/torchtune` directory:
 The recipe assumes you are running inference on a model finetuned like above, but if you are using a pre-trained model, replace native_state_dict["model"] with native_state_dict in L58.
 ```
 python -m recipes.generate --native-checkpoint-path /tmp/finetune-llm/model_0.ckpt --tokenizer-path ~/llama/tokenizer.model
-=======
-tune --nnodes 1 --nproc_per_node 4 finetune_llm --config alpaca_llama2_finetune --fsdp True --activation-checkpointing False  --device cuda
->>>>>>> c4055e33
 ```