--- conflicted
+++ resolved
@@ -1,16 +1,3 @@
-<<<<<<< HEAD
-## How to specify parameters for recipes
-
-The arguments for a recipe are defined in a params object (such as `FullFinetuneParams`) that contains the full list of configurable parameters. These are either set to default values or sourced from the YAML file listed with `--config` and `--override` arguments in the `tune` CLI. The `TuneArgumentParser` class is responsible for parsing the provided config file and overrides and funneling it into the corresponding params object for the recipe the user wishes to run. The order of overrides from these parameter sources is as follows, with highest precedence first:
-
-CLI &rarr; Config &rarr; Params defaults
-
-The config is the primary entry point for users, with CLI overrides providing flexibility for quick experimentation.
-
-## Examples
-
-To run the `finetune_llm` recipe with the `alpaca_llama2_finetune.yaml` config, run this command:
-=======
 # Training Recipes
 
 &nbsp;
@@ -40,10 +27,17 @@
 
 &nbsp;
 
-## Launching training runs
+## How to specify parameters for recipes
 
-To run the finetune_llm recipe, run this command:
->>>>>>> 118732bc
+The arguments for a recipe are defined in a params object (such as `FullFinetuneParams`) that contains the full list of configurable parameters. These are either set to default values or sourced from the YAML file listed with `--config` and `--override` arguments in the `tune` CLI. The `TuneArgumentParser` class is responsible for parsing the provided config file and overrides and funneling it into the corresponding params object for the recipe the user wishes to run. The order of overrides from these parameter sources is as follows, with highest precedence first:
+
+CLI &rarr; Config &rarr; Params defaults
+
+The config is the primary entry point for users, with CLI overrides providing flexibility for quick experimentation.
+
+## Examples
+
+To run the `finetune_llm` recipe with the `alpaca_llama2_finetune.yaml` config, run this command:
 
 On GPU (without PyTorch Distributed):
 ```
