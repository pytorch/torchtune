--- conflicted
+++ resolved
@@ -310,26 +310,6 @@
         compile_bool = bool(compile)
         self._compile_backend = os.environ.get("TORCH_COMPILE_BACKEND", "inductor")
 
-<<<<<<< HEAD
-        self._compile_model = False
-        self._compile_loss = False
-        self._compile_optimizer_step = False
-        self._compile_scale_grads = False
-        compile_components = cfg.get("compile_components")
-        if self._compile and compile_components:
-            self._compile_model = compile_components.get("model", True)
-            self._compile_loss = compile_components.get("loss", True)
-            self._compile_optimizer_step = compile_components.get(
-                "optimizer_step", False
-            )
-            self._compile_scale_grads = compile_components.get("scale_grads", False)
-
-        self._grad_scaler = training.scale_grads_
-        if self._compile_scale_grads:
-            self._grad_scaler = torch.compile(
-                self._grad_scaler, backend=self._compile_backend
-            )
-=======
         self._compile_model = compile_bool
         self._compile_loss = compile_bool
         self._compile_optimizer_step = compile_bool
@@ -337,7 +317,14 @@
             self._compile_model = compile.get("model", True)
             self._compile_loss = compile.get("loss", True)
             self._compile_optimizer_step = compile.get("optimizer_step", False)
->>>>>>> 69f9e169
+            self._compile_scale_grads = compile_components.get("scale_grads", True)
+
+        # This indirection is needed to apply torch.compile to scale_grads step.
+        self._grad_scaler = training.scale_grads_
+        if self._compile_scale_grads:
+            self._grad_scaler = torch.compile(
+                self._grad_scaler, backend=self._compile_backend
+            )
 
         self._model = self._setup_model(
             cfg_model=cfg.model,
