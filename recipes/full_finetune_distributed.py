--- conflicted
+++ resolved
@@ -159,13 +159,10 @@
             raise ValueError(
                 "Tensor Parallel plan needs to be provided when tensor parallel is enabled."
             )
-<<<<<<< HEAD
         if self.tp_degree > 1:
             # DTensor does not support grouped_mm yet
             moe_config.use_grouped_mm = False
-=======
         self.cp_degree = cfg.get("context_parallel_dim", 1)
->>>>>>> 428f301a
         data_shard = cfg.get("data_parallel_shard_dim", -1)  # -1 means to infer
         data_replicate = cfg.get("data_parallel_replicate_dim", 1)
 
