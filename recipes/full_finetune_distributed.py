# Copyright (c) Meta Platforms, Inc. and affiliates.
# All rights reserved.
#
# This source code is licensed under the BSD-style license found in the
# LICENSE file in the root directory of this source tree.

import sys
import time

from functools import partial
from typing import Any, Dict, List, Optional, Union
from warnings import warn

import torch
from omegaconf import DictConfig, ListConfig

from torch import nn
from torch.distributed import destroy_process_group, init_process_group
from torch.distributed._tensor import DTensor
from torch.distributed.tensor.parallel import parallelize_module
from torch.optim import Optimizer
from torchao.float8 import precompute_float8_dynamic_scale_for_fsdp
from torchdata.stateful_dataloader import StatefulDataLoader
from torchdata.stateful_dataloader.sampler import StatefulDistributedSampler
from torchtune import config, modules, training, utils
from torchtune.config._utils import _get_component_from_path
from torchtune.data import padded_collate_packed
from torchtune.datasets import ConcatDataset
from torchtune.recipe_interfaces import FTRecipeInterface
from torchtune.training import DummyProfiler, PROFILER_KEY, VALID_BACKENDS_FOR_MEMORY_STATS
from torchtune.training.activations import apply_selective_activation_checkpointing
from torchtune.training.checkpointing._checkpoint_client import (
    CheckpointClient,
    TrainingProgress,
)
from torchtune.training.lr_schedulers import get_lr
from torchtune.training.quantization import (
    convert_to_float8_training,
    is_fp8_tensorwise_scaling,
)

from tqdm import tqdm


class FullFinetuneRecipeDistributed(FTRecipeInterface):
    """
    Full finetuning recipe for dense transformer-based LLMs such as Llama2. This recipe supports
    distributed training and can be run on a single node (1 to 8 GPUs).

    Features:
        - FSDP. Supported using PyTorch's FSDP APIs. CPU offload of parameters, gradients, and optimizer states
            is supported via ``fsdp_cpu_offload``. Resharding of parameters after the forward pass is
            done by default (corresponding to FULL_SHARD sharding strategy), but can be disabled by setting the config
            ``fsdp_reshard_after_forward`` to False (this corresponds to SHARD_GRAD_OP sharding strategy).
            DDP is currently not supported. Training on CPU is not supported.

        - Activation Checkpointing. This can be controlled using the ``enable_activation_checkpointing``
            flag. Activation checkpointing helps reduce the memory footprint since we no longer keep
            activations in memory and instead recompute them during the backward pass. This is especially
            helpful for larger batch sizes when you're memory constrained. But these savings in memory
            come at the cost of training performance. In most cases training can slow-down quite a bit as
            a result of this activation recomputation.

        - Activation Offloading. This can be controlled using the ``enable_activation_offloading``
            flag. Activation offloading is a technique similar to activations checkpointing that helps
            reduce the memory footprint to prevent OOMs on CUDA and enable bigger batches. Where activations
            checkpointing drops the activation in the forward to recompute it later in the backward,
            activations offloading will drop the activation in the forward to the CPU and bring it
            back during the backward pass. As always, there is a tradeoff--these savings in memory can
            come at the cost of training performance and CPU resources. To recover some runtime cost,
            we've added an option to enable offloading on a different stream to permit overlapping with
            the computation. This option is currently only available on PyTorch 2.5 or later and will
            be enabled by default if an acceptable torch version is found. Activation offloading can be
            used in conjunction with activation checkpointing.

        - Precision. Full fp32 and bf16 training are supported. Precision is controlled using the ``dtype``
            flag. When ``dtype=bf16``, all activations, gradients and optimizer states are in bfloat16. In
            most cases this should halve the memory footprint of full precision (fp32) training, without
            loss in model quality (will depend on the model, training data and other settings). For
            GPUs which do not support bfloat16, we fall back to fp32. Mixed precision training and fp16
            precision are currently not supported.

        - Gradient Accumulation. You can simulate larger batch sizes by accumulating gradients. This is
            controlled using the ``gradient_accumulation_steps`` flag.

                Total Batch Size = batch_size * number of GPUs * gradient accumulation steps.

            For example: with batch_size=1, nproc_per_node=2 and gradient_accumulation_steps=32 we get a
            total batch size of 64.

            Gradient accumulation is especially useful when you are memory constrained. In this case,
            accumulating gradients might give you better training speed than enabling activation
            checkpointing.

        - Checkpointing. Model weights are checkpointed both at the end of each epoch and at the end of
            training. Optimizer state and recipe state (seed, total_epochs, number of epochs run etc) are
            only saved at the end of a given epoch and used in case of resuming training.

            Resuming training is controlled by the ``resume_from_checkpoint`` flag. Mid-epoch checkpointing is
            currently not supported.

            For more details on the checkpointer, please take a look at
            our checkpointer deepdive (https://pytorch.org/torchtune/main/deep_dives/checkpointer.html).

        - Logging. Terminal, Disk, WandB and TensorBoard are all supported.

        - Gradient Clipping. Gradient clipping is supported using the ``clip_grad_norm`` flag. By default,
            ``clip_grad_norm`` is set to ``None``. If you only want to log the grad norm, you can set
            ``clip_grad_norm='inf'``.

    For a full list of example configs for this recipe, run ``tune ls`` on the command line. Each config
    has example commands for how to kick-off training.

    Args:
        cfg (DictConfig): OmegaConf object parsed from yaml file

    Raises:
        ValueError: If ``dtype`` is set to fp16.
        RuntimeError: If ``dtype`` is set to bf16 and the hardware does not support bf16.
        RuntimeError: If ``left_pad_sequence`` is set as the data collator.
        RuntimeError: If ``enable_activation_offloading`` is True and device is not CUDA.
        RuntimeError: If ``enable_activation_offloading`` is True and ``enable_activation_checkpointing`` is False.
    """

    def __init__(self, cfg: DictConfig) -> None:
        device_type = cfg.device
        self._device = utils.get_device(device=device_type)
        self._dtype = training.get_dtype(cfg.dtype, device=self._device)

        if self._dtype == torch.float16:
            raise ValueError(
                "full fp16 training is not supported with this recipe. Please use bf16 or fp32 instead."
            )

        # Set up the backend for distributed training (NCCL, GLOO, etc.)
        self._enable_async_checkpointing = cfg.get("enable_async_checkpointing", False)
        self.fsdp_cpu_offload = cfg.get("fsdp_cpu_offload", False)
        self.distributed_backend = training.get_distributed_backend(
            device_type,
            offload_ops_to_cpu=self.fsdp_cpu_offload
            or self._enable_async_checkpointing,
        )
        init_process_group(self.distributed_backend)

        # Initialize distributed variables
        self.world_size, self.rank = utils.get_world_size_and_rank()
        self._is_rank_zero = self.rank == 0
        self.tp_plan = cfg.get("tensor_parallel_plan", None)
        self.tp_degree = cfg.get("tensor_parallel_dim", 1)
        if self.tp_degree > 1 and self.tp_plan is None:
            raise ValueError(
                "Tensor Parallel plan needs to be provided when tensor parallel is enabled."
            )
        data_shard = cfg.get("data_parallel_shard_dim", -1)  # -1 means to infer
        data_replicate = cfg.get("data_parallel_replicate_dim", 1)

        # Set up n-d device mesh
        self.parallel_dims = training.ParallelDims(
            dp_replicate=data_replicate,
            dp_shard=data_shard,
            tp=self.tp_degree,
            world_size=self.world_size,
        )
        self.world_mesh = self.parallel_dims.build_mesh(device_type=device_type)
        if self.parallel_dims.dp_enabled:
            dp_mesh = self.world_mesh["dp"]
            self.dp_degree, self.dp_rank = (
                dp_mesh.size(),
                dp_mesh.get_local_rank(),
            )
        else:
            self.dp_degree, self.dp_rank = 1, 0

        # Logging attributes
        self._output_dir = cfg.output_dir
        self._log_every_n_steps = cfg.get("log_every_n_steps", 1)
        self._log_peak_memory_stats = cfg.get("log_peak_memory_stats", False)
<<<<<<< HEAD
        if self._log_peak_memory_stats and self._device.type not in VALID_BACKENDS_FOR_MEMORY_STATS:
            log.info(
                f"log_peak_memory_stats was set to True, however, training device does not in {VALID_BACKENDS_FOR_MEMORY_STATS}."
=======
        self._logger = utils.get_logger(cfg.log_level)
        if self._log_peak_memory_stats and self._device.type not in {"cuda", "xpu"}:
            self._logger.info(
                "log_peak_memory_stats was set to True, however, training does not use cuda or xpu."
>>>>>>> 00a10bd6
                "Setting log_peak_memory_stats=False."
            )
            self._log_peak_memory_stats = False

        # Training cfg
        self._resume_from_checkpoint = cfg.resume_from_checkpoint
        self._gradient_accumulation_steps = cfg.gradient_accumulation_steps
        self._optimizer_in_bwd = cfg.get("optimizer_in_bwd", False)
        self._clip_grad_norm = cfg.get("clip_grad_norm", None)
        self._checkpoint_client = CheckpointClient(cfg)
        self._enable_fp8_training = cfg.get("enable_fp8_training", False)
        self._fp8_recipe_name = cfg.get("fp8_recipe_name", None)

        self._run_val_every_n_steps = cfg.get("run_val_every_n_steps", None)
        if self._run_val_every_n_steps is not None:
            assert (
                cfg.get("dataset_val") is not None
            ), "run_val_every_n_steps is set but dataset_val is not configured"

        # Optimizer in backward is not compatible with gradient accumulation or gradient clipping
        if self._optimizer_in_bwd:
            if self._clip_grad_norm is not None:
                raise RuntimeError(
                    "Gradient clipping is not supported with optimizer in bwd."
                    "Please set clip_grad_norm=None, or optimizer_in_bwd=False."
                )
            if self._gradient_accumulation_steps > 1:
                raise RuntimeError(
                    "Gradient accumulation is not supported with optimizer in bwd."
                    "Please set gradient_accumulation_steps=1, or optimizer_in_bwd=False."
                )

        # activation checkpointing/offloading
        self._enable_activation_checkpointing = cfg.get(
            "enable_activation_checkpointing", False
        )
        self._enable_activation_offloading = cfg.get(
            "enable_activation_offloading", False
        )
        if self._enable_activation_offloading:
            if device_type != "cuda":
                raise RuntimeError(
                    "enable_activation_offloading should only be True when training on CUDA"
                )
            if not self._enable_activation_checkpointing:
                raise RuntimeError(
                    "enable_activation_offloading should only be True when enable_activation_checkpointing is True"
                )
        elif (
            self._enable_activation_checkpointing
            and cfg.checkpointer.model_type != "LLAMA3_VISION"
        ):
            utils.log_rank_zero(
                self._logger,
                "Hint: enable_activation_checkpointing is True, but enable_activation_offloading isn't. "
                "Enabling activation offloading should reduce memory further.",
            )

        # These are public properties which are updated by the checkpoint loader
        # when ``resume_from_checkpoint`` is `True` or validated in tests
        self.seed = training.set_seed(
            seed=cfg.seed, debug_mode=cfg.get("cudnn_deterministic_mode", None)
        )
        self.epochs_run = 0
        self.total_epochs = cfg.epochs
        self.max_steps_per_epoch = cfg.max_steps_per_epoch
        self.global_step = 0

    def _update_recipe_state(self, ckpt_dict: Dict[str, Any]) -> None:
        """
        Updates the recipe state from checkpoint.
        """
        try:
            self.epochs_run = ckpt_dict[training.EPOCHS_KEY]

            # on mismatch, warn the user and prevent the override
            if self.seed != ckpt_dict[training.SEED_KEY]:
                warn(
                    message=(
                        "Config value for seed does not match the checkpoint value, "
                        f"using the checkpoint value: {ckpt_dict[training.SEED_KEY]}"
                    )
                )
                self.seed = ckpt_dict[training.SEED_KEY]
            if self.max_steps_per_epoch != ckpt_dict[training.MAX_STEPS_KEY]:
                warn(
                    message=(
                        "Config value for max_steps_per_epoch does not match the checkpoint value, "
                        f"using the checkpoint value: {ckpt_dict[training.MAX_STEPS_KEY]}"
                    )
                )
                self.max_steps_per_epoch = ckpt_dict[training.MAX_STEPS_KEY]

            # on mismatch, warn the user but allow the override
            if self.total_epochs != ckpt_dict[training.TOTAL_EPOCHS_KEY]:
                warn(
                    message=(
                        "Config value for total_epochs does not match the checkpoint value, "
                        f"using the config value: {self.total_epochs}"
                    )
                )

        except KeyError as e:
            raise KeyError(
                "Checkpoint does not contain the required keys needed for updating recipe state. "
                "Are you sure you passed in the right recipe checkpoint?"
            ) from e

    def setup(self, cfg: DictConfig) -> None:
        """
        Setup the recipe. This includes training state (if resume_from_checkpoint is True),
        model, tokenizer, loss, optimizer, lr scheduler, sampler, and dataloader.
        """
        if self.fsdp_cpu_offload:
            # Utilize all available CPU cores for intra-op parallelism. This provides ~2x
            # speed up when benchmarking fused AdamW on CPU
            training.set_torch_num_threads()

        if self._is_rank_zero:
            self._metric_logger = config.instantiate(cfg.metric_logger)
            # log config with parameter override
            self._metric_logger.log_config(cfg)

        # Load the base model
        checkpoint_dict = self._checkpoint_client.load_base_checkpoint()

        self._compile = cfg.get("compile", False)
        self._model = self._setup_model(
            cfg_model=cfg.model,
            enable_activation_checkpointing=self._enable_activation_checkpointing,
            enable_activation_offloading=self._enable_activation_offloading,
            custom_sharded_layers=cfg.get("custom_sharded_layers", None),
            fsdp_cpu_offload=self.fsdp_cpu_offload,
            reshard_after_forward=cfg.get("fsdp_reshard_after_forward", True),
            model_state_dict=checkpoint_dict[training.MODEL_KEY],
            ac_mode=cfg.get("ac_mode", None),
            ac_option=cfg.get("ac_option", None),
        )
        self._tokenizer = config.instantiate(cfg.tokenizer)

        self._optimizer = self._setup_optimizer(
            cfg_optimizer=cfg.optimizer,
            optimizer_in_bwd=self._optimizer_in_bwd,
            opt_state_dict=(
                checkpoint_dict[training.OPT_KEY]
                if training.OPT_KEY in checkpoint_dict
                else None
            ),
        )

        if self._resume_from_checkpoint:
            # If async checkpointing is enabled, intermediate checkpoints are saved asynchronously
            # using the DistributedCheckpointer.
            # Therefore the recipe needs to load the distributed checkpoint to restore the training
            # progress.
            if self._enable_async_checkpointing:
                try:
                    checkpoint_dict = (
                        self._checkpoint_client.load_distributed_checkpoint(
                            self._model,
                            (
                                self._optim_ckpt_wrapper
                                if self._optimizer_in_bwd
                                else self._optimizer
                            ),
                        )
                    )
                except Exception as e:
                    self._logger.warning(
                        f"Failed to load distributed checkpoint: {e}. Training will start from the base checkpoint."
                    )

            # Update the recipe state from the checkpoint state dict.
            self._update_recipe_state(checkpoint_dict)

        # initialize loss
        self._loss_fn = config.instantiate(cfg.loss)

        if self._compile:
            training.compile_loss(self._loss_fn, verbose=self._is_rank_zero)

        # The loss may handle the output projection. If true, the model should skip it.
        self.linear_loss = getattr(self._loss_fn, "linear_loss", False)
        self._model.skip_linear_projection = self.linear_loss

        utils.log_rank_zero(self._logger, "Loss is initialized.")

        # sampler and dataloader depend on the tokenizer and loss_fn and should be
        # setup after both of these are initialized
        collate_name = cfg.get("collate_fn", "torchtune.data.padded_collate_sft")
        self._dataloader = self._setup_data(
            cfg_dataset=cfg.dataset,
            shuffle=cfg.shuffle,
            batch_size=cfg.batch_size,
            collate_fn=collate_name,
        )

        # Setup validation dataloader if validation dataset is provided
        self._val_dataloader = None
        if cfg.get("dataset_val") is not None:
            batch_size_val = cfg.get("batch_size_val", cfg.batch_size)
            self._val_dataloader = self._setup_data(
                cfg_dataset=cfg.dataset_val,
                batch_size=batch_size_val,
                collate_fn=collate_name,
                shuffle=False,
            )

        # Finally update the recipe state which can only be correctly set after all of the
        # other components have been initialized and updated.
        #
        # Number of training steps in each epoch depends on the number of batches produced
        # by the dataloader, the max_steps_per_epoch param set by the user and the
        # gradient_accumulation_steps param. This value is used for logging and tracking
        # training state. The computation should happen after the dataloader has been setup
        self._steps_per_epoch = (
            len(self._dataloader) // self._gradient_accumulation_steps
        )
        if (
            self.max_steps_per_epoch is not None
            and self.max_steps_per_epoch < self._steps_per_epoch
        ):
            self._steps_per_epoch = self.max_steps_per_epoch
        self.global_step = self.epochs_run * self._steps_per_epoch

        # Setup lr scheduler
        self._lr_scheduler = self._setup_lr_scheduler(
            cfg_lr_scheduler=cfg.get("lr_scheduler", None),
            num_training_steps=self.total_epochs * self._steps_per_epoch,
            last_epoch=self.global_step - 1,
        )

        # Set up profiler, returns DummyProfiler (nullcontext object with no-op `step` method)
        # if cfg is missing profiler key or if `cfg.profiler.enabled = False`
        self._profiler = self._setup_profiler(cfg.get(PROFILER_KEY, None))

        # Used to ignore labels for loss computation
        bsz_cache = (
            cfg.batch_size
            if self._val_dataloader is None
            else max(cfg.batch_size, self._val_dataloader.batch_size)
        )

    def _setup_lr_scheduler(
        self,
        cfg_lr_scheduler: Optional[DictConfig],
        num_training_steps: int,
        last_epoch: int,
    ) -> Optional[Optimizer]:
        """
        Set up the learning rate scheduler based on the provided configuration.
        It supports both standard optimization and optimizer-in-backward cases.

        Args:
            cfg_lr_scheduler (Optional[DictConfig]): The learning rate scheduler configuration.
            num_training_steps (int): The total number of training steps.
            last_epoch (int): The index of the last epoch.

        Returns:
            lr_scheduler (Optional[Optimizer]): The learning rate scheduler.
        """
        if cfg_lr_scheduler is None:
            if self._is_rank_zero:
                self._logger.info(
                    "No learning rate scheduler configured. Using constant learning rate."
                )
            return None

        if self._optimizer_in_bwd:
            # Use the first optimizer from the wrapper to represent the learning rate
            optimizer = next(iter(self._optim_ckpt_wrapper.optim_map.values()))
        else:
            # Standard case: use the single optimizer
            optimizer = self._optimizer

        # Instantiate the learning rate scheduler
        lr_scheduler = config.instantiate(
            cfg_lr_scheduler,
            optimizer,
            num_training_steps=num_training_steps,
            last_epoch=last_epoch,
        )

        if self._optimizer_in_bwd:
            # Modify the scheduler for optimizer_in_bwd case
            self._optim_ckpt_wrapper.set_lr_scheduler(lr_scheduler)

        if self._is_rank_zero:
            self._logger.info("Learning rate scheduler is initialized.")

        return lr_scheduler

    def _setup_profiler(
        self, cfg_profiler: Optional[DictConfig] = None
    ) -> Union[torch.profiler.profile, DummyProfiler]:
        """
        Parses the `profiler` section of top-level `cfg` and sets up profiler

        Args:
            cfg_profiler (Optional[DictConfig]): ``profiler`` section of the top-level ``cfg`` (the main config passed to
                `recipe.main`). Default None.

        Returns:
            profiler: Union[torch.profiler.profile, DummyProfiler] - DummyProfiler is a nullcontext with no-op methods
            for `start`, `stop`, and `step` that can be used in place of `torch.profiler.profile` if profiler is not enabled such
            that the instrumented training loop does not need to be changed profiling is disabled.

        The profiler config can be provided in configs under the `profiler` key with the following layout:

        .. code-block:: yaml
            profiler:
                enabled: bool

                #Output directory of trace artifacts
                output_dir: str

            #`torch.profiler.ProfilerActivity` types to trace
            cpu: bool
            cuda: bool

                #Trace options
                profile_memory: bool
                with_stack: bool
                record_shapes: bool
                with_flops: bool

            # `torch.profiler.schedule` options:
            # wait_steps -> wait, warmup_steps -> warmup, active_steps -> active, num_cycles -> repeat
            wait_steps: int
            warmup_steps: int
            active_steps: int
            num_cycles: int
        """
        # Missing profiler section in config, assume disabled
        if cfg_profiler is None:
            cfg_profiler = DictConfig({"enabled": False})

        # Check that component is included and set correctly
        if cfg_profiler.get("_component_", None) is None:
            cfg_profiler["_component_"] = "torchtune.training.setup_torch_profiler"
        else:
            assert (
                cfg_profiler.get("_component_")
                == "torchtune.training.setup_torch_profiler"
            ), "Only torch profiler supported currently: component must be `torchtune.training.setup_torch_profiler`"

        profiler, profiler_cfg = config.instantiate(cfg_profiler)

        utils.log_rank_zero(
            self._logger, f" Profiler config after instantiation: {profiler_cfg}"
        )
        if self._is_rank_zero:
            self.profiler_profile_memory = profiler_cfg.get("profile_memory", False)
            if profiler_cfg["enabled"]:
                self.profiler_wait_steps = profiler_cfg["wait_steps"]
                self.profiler_warmup_steps = profiler_cfg["warmup_steps"]
                self.profiler_active_steps = profiler_cfg["active_steps"]

        return profiler

    def _setup_model(
        self,
        cfg_model: DictConfig,
        enable_activation_checkpointing: bool,
        enable_activation_offloading: bool,
        fsdp_cpu_offload: bool,
        reshard_after_forward: bool,
        model_state_dict: Dict[str, Any],
        custom_sharded_layers: Optional[List[str]] = None,
        ac_mode: Optional[str] = None,
        ac_option: Optional[int] = None,
    ) -> nn.Module:
        """
        Model initialization has some important considerations:
           a. To minimize GPU peak memory, we initialize the model on meta device with
              the right dtype
           b. All ranks calls ``load_state_dict`` without peaking CPU RAMs since
              full state dicts are loaded with ``torch.load(mmap=True)``
        """

        utils.log_rank_zero(
            self._logger,
            "Distributed training is enabled. Instantiating model and loading checkpoint on Rank 0 ...",
        )
        init_start = time.perf_counter()

        with training.set_default_dtype(self._dtype), torch.device("meta"):
            model = config.instantiate(cfg_model)

        if self._compile:
            training.compile_model(model, verbose=self._is_rank_zero)

        if self._enable_fp8_training:
            # Requires https://github.com/pytorch/pytorch/pull/148922
            if torch.__version__ < "2.8.0.dev20250318":
                raise RuntimeError(
                    "Float8 fine-tuning requires PyTorch 2.8.0.dev20250318 or later."
                )
            if self.tp_plan is not None:
                raise ValueError(
                    "FP8 training does not support tensor parallelism yet. "
                    "This will be enabled in the near future."
                )
            model = convert_to_float8_training(model, self._fp8_recipe_name)

        # Apply tensor parallelism to the model
        if self.parallel_dims.tp_enabled:
            if not self.parallel_dims.dp_enabled and self.fsdp_cpu_offload:
                raise ValueError(
                    "Tensor parallelism is not supported with FSDP CPU offloading when data parallelism is disabled."
                )
            # Use the local number (num_heads, num_kv_heads, embed_dim) to account for tensor parallel
            model = training.prepare_mha_for_tp(model, self.world_mesh["tp"])
            if self.tp_plan is not None:
                self.tp_plan = config.instantiate(
                    self.tp_plan,
                    model=model,
                )
            parallelize_module(
                model,
                self.world_mesh["tp"],
                parallelize_plan=self.tp_plan,
            )

        # We currently have two versions of activation checkpointing in this recipe
        # for testing and BC purposes. ``enable_activation_checkpointing`` controls
        # the older version of AC and this behavior is unchanged
        # ac_mode and ac_option together control selective AC. This is only enabled
        # when these are set AND ``enable_activation_checkpointing`` is set to False
        # We'll clean this up as soon as testing of AC is complete
        if (not enable_activation_checkpointing) and (ac_mode is not None):
            apply_selective_activation_checkpointing(
                model,
                ac_mode,
                ac_option,
            )

        # original activation checkpointing (full) - flip the condition above
        if enable_activation_checkpointing and ac_mode is None:
            training.set_activation_checkpointing(
                model, auto_wrap_policy={modules.TransformerSelfAttentionLayer}
            )

        # Apply Fully Sharded Data Parallelism to the model
        if self.parallel_dims.dp_shard_enabled:
            fsdp_shard_conditions = [
                partial(
                    training.get_shard_conditions,
                    names_to_match=custom_sharded_layers,
                )
            ]

            if self.parallel_dims.dp_replicate_enabled:
                dp_mesh_dim_names = ("dp_replicate", "dp_shard")
            else:
                dp_mesh_dim_names = ("dp_shard",)

            training.shard_model(
                model=model,
                shard_conditions=fsdp_shard_conditions,
                cpu_offload=fsdp_cpu_offload,
                reshard_after_forward=reshard_after_forward,
                dp_mesh=self.world_mesh[dp_mesh_dim_names],
            )

        with training.set_default_dtype(self._dtype), self._device:
            for m in model.modules():
                # RoPE is not covered in state dict
                if hasattr(m, "rope_init"):
                    m.rope_init()

        # This method will convert the full model state dict into a sharded state
        # dict and load into the model
        training.load_from_full_model_state_dict(
            model,
            model_state_dict,
            self._device,
            strict=True,
            cpu_offload=fsdp_cpu_offload,
        )

        # activation offloading
        self.activations_handling_ctx = training.get_act_offloading_ctx_manager(
            model, enable_activation_offloading
        )

        # Ensure no params and buffers are on meta device
        training.validate_no_params_on_meta_device(model)

        utils.log_rank_zero(
            self._logger,
            f"Instantiating model and loading checkpoint took {time.perf_counter() - init_start:.2f} secs",
        )

        if self._is_rank_zero:
            memory_stats = training.get_memory_stats(device=self._device)
            training.log_memory_stats(memory_stats)

        # synchronize before training begins
        torch.distributed.barrier(device_ids=[self._device.index])

        return model

    def _setup_optimizer(
        self,
        cfg_optimizer: DictConfig,
        optimizer_in_bwd: bool = False,
        opt_state_dict: Optional[Dict[str, Any]] = None,
    ) -> Optional[Optimizer]:
        if optimizer_in_bwd:
            # Maintain a dict of optims for every parameter.
            optim_dict = {
                param: config.instantiate(cfg_optimizer, [param])
                for param in self._model.parameters()
            }

            # Register optimizer step hooks on the model to run optimizer in backward.
            training.register_optim_in_bwd_hooks(
                model=self._model, optim_dict=optim_dict
            )
            # Create a wrapper for checkpoint save/load of optimizer states when running in backward.
            self._optim_ckpt_wrapper = training.create_optim_in_bwd_wrapper(
                model=self._model, optim_dict=optim_dict
            )
            # Load optimizer states for each param. If optimizer states are being restored in an optimizer in
            # backward run, these need to have been saved with the same setting. Cannot restore from runs that
            # did not use optimizer in backward.
            if opt_state_dict is not None:
                for param in opt_state_dict.keys():
                    try:
                        training.load_from_full_optimizer_state_dict(
                            self._model,
                            self._optim_ckpt_wrapper.optim_map[param],
                            opt_state_dict[param],
                            self._device,
                        )
                    except BaseException as e:
                        raise RuntimeError(
                            "Failed loading in-backward optimizer checkpoints."
                            "Please make sure run being restored from was using in-backward optimizer."
                        ) from e
            utils.log_rank_zero(self._logger, "In-backward optimizers are set up.")
            return None
        else:
            optimizer = config.instantiate(cfg_optimizer, self._model.parameters())
            if opt_state_dict:
                training.load_from_full_optimizer_state_dict(
                    self._model,
                    optimizer,
                    opt_state_dict,
                    self._device,
                )

            utils.log_rank_zero(self._logger, "Optimizer is initialized.")
            return optimizer

    def _setup_data(
        self,
        cfg_dataset: DictConfig,
        shuffle: bool,
        batch_size: int,
        collate_fn: str,
        dataloader_state_dict: Optional[Dict[str, Any]] = None,
    ) -> StatefulDataLoader:
        """
        All data related setup happens here. This recipe currently supports only
        map-style datasets. If a state_dict is provided (meaning we are resuming a training run),
        it is loaded into the dataloader.
        """
        if isinstance(cfg_dataset, ListConfig):
            datasets = [
                config.instantiate(single_cfg_dataset, self._tokenizer)
                for single_cfg_dataset in cfg_dataset
            ]
            ds = ConcatDataset(datasets=datasets)
            packed = getattr(ds, "packed", False)
        else:
            ds = config.instantiate(cfg_dataset, self._tokenizer)
            packed = cfg_dataset.get("packed", False)

        # Instantiate collate_fn
        if "left_pad_sequence" in collate_fn:
            raise RuntimeError("left_pad_sequence collator is only for inference.")
        collate_fn = _get_component_from_path(collate_fn)

        sampler = StatefulDistributedSampler(
            ds, num_replicas=self.dp_degree, rank=self.dp_rank, shuffle=shuffle, seed=0
        )
        dataloader = StatefulDataLoader(
            dataset=ds,
            batch_size=batch_size,
            sampler=sampler,
            collate_fn=(
                partial(
                    collate_fn,
                    padding_idx=self._tokenizer.pad_id,
                    ignore_idx=self._loss_fn.ignore_index,
                    pad_to_multiple_of=self.tp_degree,
                )
                if not packed
                else padded_collate_packed
            ),
            # dropping last avoids shape issues with compile + flex attention
            drop_last=True,
        )

        return dataloader

    def _loss_step(self, batch: Dict[str, torch.Tensor]) -> torch.Tensor:
        # Shape [b, s], needed for the loss not the model
        labels = batch.pop("labels")

        with self.activations_handling_ctx:
            outputs = self._model(**batch)

        if self.linear_loss:
            weight = self._model.linear_projection_weight
            loss = self._loss_fn(weight, outputs, labels)
        else:
            labels = labels.reshape(-1)
            outputs = outputs.reshape(-1, outputs.size(-1))
            loss = self._loss_fn(outputs, labels)

        # free logits otherwise it peaks backward memory
        del outputs

        return loss

    def validate(self) -> Dict[str, float]:
        """
        Run validation loop and return average validation loss.
        """
        self._model.eval()
        total_val_loss = torch.tensor(0.0, device=self._device)
        total_val_tokens = torch.tensor(0.0, device=self._device)

        with torch.no_grad():
            for batch_idx, batch in enumerate(self._val_dataloader):
                utils.batch_to_device(batch, self._device)

                # Count tokens excluding padding
                current_num_tokens = (
                    batch["labels"] != self._loss_fn.ignore_index
                ).sum()

                # Compute loss
                val_loss = self._loss_step(batch) * current_num_tokens

                total_val_loss += val_loss
                total_val_tokens += current_num_tokens

        # Aggregate validation metrics across all ranks
        torch.distributed.all_reduce(total_val_loss)
        torch.distributed.all_reduce(total_val_tokens)

        avg_val_loss = (
            (total_val_loss / total_val_tokens).item()
            if total_val_tokens > 0
            else float("inf")
        )
        log_dict = {"val_loss": avg_val_loss}

        if self._is_rank_zero:
            self._logger.info(f"Validation loss: {avg_val_loss:.4f}")
            self._metric_logger.log_dict(
                log_dict,
                step=self.global_step,
            )

        self._model.train()
        return log_dict

    def train(self) -> None:
        """
        The core training loop.
        """
        # clean up before training begins
        training.cleanup_before_training()

        # zero out the gradients before starting training
        if not self._optimizer_in_bwd:
            self._optimizer.zero_grad()
        else:
            for opt in self._optim_ckpt_wrapper.optim_map.values():
                opt.zero_grad()

        # Initialize tokens count and running loss (for grad accumulation)
        t0 = time.perf_counter()
        running_loss = 0
        num_tokens = 0

        self._profiler.start()
        # self.epochs_run should be non-zero when we're resuming from a checkpoint
        for curr_epoch in range(self.epochs_run, self.total_epochs):
            pbar = tqdm(total=self._steps_per_epoch, disable=not self._is_rank_zero)
            self._dataloader.sampler.set_epoch(curr_epoch)
            for idx, batch in enumerate(self._dataloader):
                # Start tracking CUDA memory for active steps for just the first epoch
                if (
                    self._is_rank_zero
                    and curr_epoch == 0
                    and self.profiler_profile_memory
                    and idx == self.profiler_wait_steps + self.profiler_warmup_steps
                    and self._device.type == "cuda"
                ):
                    torch.cuda.memory._record_memory_history()

                utils.batch_to_device(batch, self._device)

                # Calculate the number of unmasked tokens in the current batch
                # and increment the total number of tokens seen in the step
                current_num_tokens = (
                    batch["labels"] != self._loss_fn.ignore_index
                ).sum()
                num_tokens += current_num_tokens

                # Loss is normalized by default so we multiply by the number of tokens
                # This way we can normalize by the total number of tokens if we're accumulating gradients
                current_loss = self._loss_step(batch) * current_num_tokens
                running_loss += current_loss

                # For optimizer in backward, we need to normalize before calling backward
                # This case and gradient accumulation are mutually exclusive
                if self._optimizer_in_bwd:
                    torch.distributed.all_reduce(num_tokens)
                    torch.distributed.all_reduce(running_loss)
                    current_loss = current_loss * (self.dp_degree / num_tokens)

                current_loss.backward()
                # Optimizer step (if not fused in backward call)
                if (idx + 1) % self._gradient_accumulation_steps == 0:
                    if not self._optimizer_in_bwd:
                        # Get total number of tokens across all ranks to normalize gradients
                        torch.distributed.all_reduce(num_tokens)
                        # This will ensure that the logged loss matches what we're optimizing
                        torch.distributed.all_reduce(running_loss)
                        # Manually scale the gradients from unnormalized loss by total # of tokens
                        training.scale_grads(self._model, self.dp_degree / num_tokens)
                        if self._clip_grad_norm is not None:
                            grad_norm = torch.nn.utils.clip_grad_norm_(
                                self._model.parameters(),
                                max_norm=float(self._clip_grad_norm),
                            )
                            # If sharded, collect the DTensor here
                            if isinstance(grad_norm, DTensor):
                                grad_norm = grad_norm.full_tensor()
                        self._optimizer.step()
                        self._optimizer.zero_grad(set_to_none=True)

                    # Update the number of steps when the weights are updated
                    self.global_step += 1

                    # Step the learning rate scheduler
                    if self._lr_scheduler is not None:
                        self._lr_scheduler.step()

                    # If float8 training is enabled, perform a single all-reduce to compute the
                    # scale for all float8 parameters efficiently instead of doing many small
                    # all-reduces for each parameter
                    if (
                        self._enable_fp8_training
                        and is_fp8_tensorwise_scaling(self._fp8_recipe_name)
                        and self.dp_degree > 1
                    ):
                        precompute_float8_dynamic_scale_for_fsdp(self._model)

                    loss_to_log = running_loss.detach().item() / num_tokens
                    pbar.update(1)
                    pbar.set_description(
                        f"{curr_epoch + 1}|{self.global_step}|Loss: {loss_to_log}"
                    )

                    # Log per-step metrics
                    if (
                        self.global_step % self._log_every_n_steps == 0
                        and self._is_rank_zero
                    ):
                        time_per_step = time.perf_counter() - t0
                        log_dict = {
                            "loss": loss_to_log,
                            "lr": get_lr(
                                (
                                    self._optimizer
                                    if not self._optimizer_in_bwd
                                    else self._optim_ckpt_wrapper
                                ),
                            ),
                            "tokens_per_second_per_gpu": (
                                num_tokens / self.parallel_dims.non_data_parallel_size
                            )
                            / (time_per_step * self.world_size),
                        }
                        if self._log_peak_memory_stats:
                            log_dict.update(
                                training.get_memory_stats(device=self._device)
                            )
                        if self._clip_grad_norm is not None:
                            log_dict.update({"grad_norm": grad_norm})
                        self._metric_logger.log_dict(
                            log_dict,
                            step=self.global_step,
                        )

                    # Reset running stats for the next step
                    running_loss = 0
                    num_tokens = 0
                    t0 = time.perf_counter()

                    # Stop tracking CUDA memory now that active steps are complete
                    if (
                        self._is_rank_zero
                        and curr_epoch == 0
                        and self.profiler_profile_memory
                        and idx
                        == self.profiler_wait_steps
                        + self.profiler_warmup_steps
                        + self.profiler_active_steps
                        and self._device.type == "cuda"
                    ):
                        torch.cuda.memory._record_memory_history(enabled=None)

                    # Step profiler
                    # Note that this is called within gradient accumulation block, hence
                    # will include multiple forward / backward passes if gradient accumulation > 1
                    self._profiler.step()

                    # Run validation after gradient update
                    if (
                        self._run_val_every_n_steps is not None
                        and self.global_step % self._run_val_every_n_steps == 0
                    ):
                        pbar.refresh()
                        self.validate()

                if (
                    (idx + 1) // self._gradient_accumulation_steps
                ) == self.max_steps_per_epoch:
                    break

            self.epochs_run += 1
            self._checkpoint_client.save_checkpoint(
                model=self._model,
                optimizer=(
                    self._optimizer
                    if not self._optimizer_in_bwd
                    else self._optim_ckpt_wrapper
                ),
                training_progress=TrainingProgress(
                    seed=self.seed,
                    epochs_run=self.epochs_run,
                    total_epochs=self.total_epochs,
                    max_steps_per_epoch=self.max_steps_per_epoch,
                    dataloader_state_dict=self._dataloader.state_dict(),
                ),
                epoch=curr_epoch,
            )

        self._profiler.stop()

    def cleanup(self) -> None:
        if self._is_rank_zero:
            self._metric_logger.close()
        destroy_process_group()


@config.parse
def recipe_main(cfg: DictConfig) -> None:
    """
    Entry point for the recipe.

    Configurable parameters are read in the following order:
        - Parameters specified in config (see available configs through ``tune ls``)
        - Overwritten by arguments from the command-line
    """
    config.log_config(recipe_name="FullFinetuneRecipeDistributed", cfg=cfg)
    recipe = FullFinetuneRecipeDistributed(cfg=cfg)
    recipe.setup(cfg=cfg)
    recipe.train()
    recipe.cleanup()


if __name__ == "__main__":
    sys.exit(recipe_main())<|MERGE_RESOLUTION|>--- conflicted
+++ resolved
@@ -175,16 +175,10 @@
         self._output_dir = cfg.output_dir
         self._log_every_n_steps = cfg.get("log_every_n_steps", 1)
         self._log_peak_memory_stats = cfg.get("log_peak_memory_stats", False)
-<<<<<<< HEAD
+        self._logger = utils.get_logger(cfg.log_level)
         if self._log_peak_memory_stats and self._device.type not in VALID_BACKENDS_FOR_MEMORY_STATS:
-            log.info(
+            self._logger.info(
                 f"log_peak_memory_stats was set to True, however, training device does not in {VALID_BACKENDS_FOR_MEMORY_STATS}."
-=======
-        self._logger = utils.get_logger(cfg.log_level)
-        if self._log_peak_memory_stats and self._device.type not in {"cuda", "xpu"}:
-            self._logger.info(
-                "log_peak_memory_stats was set to True, however, training does not use cuda or xpu."
->>>>>>> 00a10bd6
                 "Setting log_peak_memory_stats=False."
             )
             self._log_peak_memory_stats = False
