--- conflicted
+++ resolved
@@ -8,11 +8,7 @@
 import time
 
 from functools import partial
-<<<<<<< HEAD
-from typing import Any, Dict, List, Optional, Tuple
-=======
-from typing import Any, Dict, Optional, Tuple, Union
->>>>>>> 00bbd537
+from typing import Any, Dict, List, Optional, Tuple, Union
 from warnings import warn
 
 import torch
@@ -40,16 +36,11 @@
     distributed training and can be run on a single node (1 to 8 GPUs).
 
     Features:
-<<<<<<< HEAD
-        - FSDP. Supported using PyTorch's FSDP APIs. DDP is currently not supported. Training on CPU is not
-            supported.
-=======
-        - FSDP. Supported using PyTorch's FSDP APIs. This can be parameterized using the
-            ``fsdp_sharding_strategy`` config option. You can pass any value supported by
-            torch.distributed.fsdp.ShardingStrategy
-            (https://pytorch.org/docs/stable/fsdp.html#torch.distributed.fsdp.ShardingStrategy).
-            For example, in your config, simply pass ``fsdp_sharding=NO_SHARD`` for DDP.
->>>>>>> 00bbd537
+        - FSDP. Supported using PyTorch's FSDP APIs. CPU offload of parameters, gradients, and optimizer states
+            is supported via the ``fsdp_cpu_offload``. Resharding of parameters after the forward pass is
+            done by default (corresponding to FULL_SHARD sharding strategy), but can be disabled by setting the config
+            ``fsdp_reshard_after_forward`` to False (this corresponds to SHARD_GRAD_OP sharding strategy).
+            DDP is currently not supported. Training on CPU is not supported.
 
         - Activation Checkpointing. This can be controlled using the ``activation_checkpointing``
             flag. Activation checkpointing helps reduce the memory footprint since we no longer keep
@@ -216,7 +207,7 @@
             enable_activation_checkpointing=cfg.enable_activation_checkpointing,
             custom_sharded_layers=cfg.get("custom_sharded_layers", None),
             fsdp_cpu_offload=cfg.get("fsdp_cpu_offload", False),
-            reshard_after_forward=cfg.get("reshard_after_forward", True),
+            reshard_after_forward=cfg.get("fsdp_reshard_after_forward", True),
             model_state_dict=checkpoint_dict[utils.MODEL_KEY],
             ac_mode=cfg.get("ac_mode", None),
             ac_option=cfg.get("ac_option", None),
@@ -363,38 +354,7 @@
                 ac_option,
             )
 
-<<<<<<< HEAD
-=======
-        # Wrap the model with FSDP. This will ensure that the model is sharded
-        # across all available GPUs.
-        model = FSDP(
-            module=model,
-            auto_wrap_policy=utils.get_full_finetune_fsdp_wrap_policy(
-                memory_efficient_fsdp_wrap=memory_efficient_fsdp_wrap,
-                modules_to_wrap={modules.TransformerDecoderLayer},
-            ),
-            cpu_offload=CPUOffload(offload_params=fsdp_cpu_offload),
-            sharding_strategy=self._fsdp_sharding_strategy,
-            device_id=self._device,
-            # this recipe does not currently support mixed precision training
-            mixed_precision=None,
-            # Ensure we broadcast params and buffers from rank 0
-            sync_module_states=True,
-            # Initialize empty modules on all non-zero ranks
-            param_init_fn=(
-                lambda module: module.to_empty(
-                    device=torch.device("cuda"), recurse=False
-                )
-                if not self._is_rank_zero
-                else None
-            ),
-        )
-
-        # Ensure no params and buffers are on meta device
-        utils.validate_no_params_on_meta_device(model)
-
         # original activation checkpointing (full) - flip the condition above
->>>>>>> 00bbd537
         if enable_activation_checkpointing and ac_mode is None:
             utils.set_activation_checkpointing(
                 model, auto_wrap_policy={modules.TransformerDecoderLayer}
