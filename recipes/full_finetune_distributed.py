--- conflicted
+++ resolved
@@ -373,13 +373,10 @@
             ),
         )
         if self._compile_optimizer_step:
-<<<<<<< HEAD
-=======
             if self._optimizer_in_bwd:
                 raise ValueError(
                     "optimizer_in_bwd not supported with compiling the optimizer step"
                 )
->>>>>>> 0991f97e
             self._optimizer.step = torch.compile(
                 self._optimizer.step,
                 backend=self._compile_backend,
@@ -940,13 +937,9 @@
 
                         # Manually scale the gradients from unnormalized loss by total # of tokens
                         self._grad_scaler(
-<<<<<<< HEAD
-                            self._model.parameters(), self.dp_degree / num_tokens
-=======
                             self._model.parameters(),
                             self.world_size / num_tokens,
                             False if self.parallel_dims.tp_enabled else None,
->>>>>>> 0991f97e
                         )
 
                         if self._clip_grad_norm is not None:
