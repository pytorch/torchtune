# Copyright (c) Meta Platforms, Inc. and affiliates.
# All rights reserved.
#
# This source code is licensed under the BSD-style license found in the
# LICENSE file in the root directory of this source tree.

import sys
import time

from functools import partial
from typing import Any, Dict, Optional, Tuple
from warnings import warn

import torch
from omegaconf import DictConfig, ListConfig

from torch import nn
from torch.distributed import init_process_group
from torch.distributed.fsdp import (
    CPUOffload,
    FullOptimStateDictConfig,
    FullStateDictConfig,
    FullyShardedDataParallel as FSDP,
    StateDictType,
)
from torch.optim import Optimizer
from torch.utils.data import DataLoader, DistributedSampler

from torchtune import config, modules, utils
from torchtune.datasets import ConcatDataset
from torchtune.recipe_interfaces import FTRecipeInterface
from torchtune.utils.activations import apply_selective_activation_checkpointing

from tqdm import tqdm


log = utils.get_logger("DEBUG")


class FullFinetuneRecipeDistributed(FTRecipeInterface):
    """
    Full finetuning recipe for dense transformer-based LLMs such as Llama2. This recipe supports
    distributed training and can be run on a single node (1 to 8 GPUs).

    Features:
        - FSDP. Supported using PyTorch's FSDP APIs. DDP is currently not supported. Training on CPU
            is not supported.

        - Activation Checkpointing. This can be controlled using the ``activation_checkpointing``
            flag. Activation checkpointing helps reduce the memory footprint since we no longer keep
            activations in memory and instead recompute them during the backward pass. This is especially
            helpful for larger batch sizes when you're memory constrained. But these savings in memory
            come at the cost of training performance. In most cases training can slow-down quite a bit as
            a result of this activation recomputation.

        - Precision. Full fp32 and bf16 training are supported. Precision is controlled using the ``dtype``
            flag. When ``dtype=bf16``, all activations, gradients and optimizer states are in bfloat16. In
            most cases this should halve the memory footprint of full precision (fp32) training, without
            loss in model quality (will depend on the model, training data and other settings). For
            GPUs which do not support bfloat16, we fall back to fp32. Mixed precision training and fp16
            precision are currently not supported.

        - Gradient Accumulation. You can simulate larger batch sizes by accumulating gradients. This is
            controlled using the ``gradient_accumulation_steps`` flag.

                Total Batch Size = batch_size * number of GPUs * gradient accumulation steps.

            For example: with batch_size=1, nproc_per_node=2 and gradient_accumulation_steps=32 we get a
            total batch size of 64.

            Gradient accumulation is especially useful when you are memory constrained. In this case,
            accumulating gradients might give you better training speed than enabling activation
            checkpointing.

        - Checkpointing. Model weights are checkpointed both at the end of each epoch and at the end of
            training. Optimizer state and recipe state (seed, total_epochs, number of epochs run etc) are
            only saved at the end of a given epoch and used in case of resuming training.

            Resuming training is controlled by the ``resume_from_checkpoint`` flag. Mid-epoch checkpointing is
            currently not supported.

            For more details on the checkpointer, please take a look at
            our checkpointer deepdive (https://pytorch.org/torchtune/main/deep_dives/checkpointer.html).

        - Logging. Terminal, Disk, WandB and TensorBoard are all supported.

    For a full list of example configs for this recipe, run ``tune ls`` on the command line. Each config
    has example commands for how to kick-off training.

    Args:
        cfg (DictConfig): OmegaConf object parsed from yaml file

    Raises:
        ValueError: If ``dtype`` is set to fp16.
    """

    def __init__(self, cfg: DictConfig) -> None:

        self._device = utils.get_device(device=cfg.device)
        self._dtype = utils.get_dtype(cfg.dtype, device=self._device)

        if self._dtype == torch.float16:
            raise ValueError(
                "full fp16 training is not supported with this recipe. Please use bf16 or fp32 instead."
            )

        if (
            cfg.get("fsdp_cpu_offload", False)
            and cfg.get("fused", False)
            and not utils.torch_version_ge("2.4.0")
        ):
            raise RuntimeError(
                "Using fused optimizer on CPU is only supported in PyTorch nightly."
            )

        # logging attributes
        self._output_dir = cfg.output_dir
        self._log_every_n_steps = cfg.get("log_every_n_steps", 1)
        self._log_peak_memory_stats = cfg.get("log_peak_memory_stats", False)

        # _is_rank_zero is used primarily for logging. In the future, the logger
        # should directly take care of this
        _, rank = utils.get_world_size_and_rank()
        self._is_rank_zero = rank == 0

        # Training cfg
        self._resume_from_checkpoint = cfg.resume_from_checkpoint
        self._gradient_accumulation_steps = cfg.gradient_accumulation_steps
        self._fsdp_sharding_strategy = torch.distributed.fsdp.ShardingStrategy[
            cfg.get("fsdp_sharding_strategy", "FULL_SHARD")
        ]

        # These are public properties which are updated by the checkpoint loader
        # when ``resume_from_checkpoint`` is `True` or validated in tests
        self.seed = utils.set_seed(seed=cfg.seed)
        self.epochs_run = 0
        self.total_epochs = cfg.epochs
        self.max_steps_per_epoch = cfg.max_steps_per_epoch
        self.global_step = 0

    def load_checkpoint(self, cfg_checkpointer: DictConfig) -> Dict[str, Any]:
        """
        Extract the checkpoint state from file and validate. If resume_from_checkpoint
        is True, this also includes the recipe state.
        """
        self._checkpointer = config.instantiate(
            cfg_checkpointer,
            resume_from_checkpoint=self._resume_from_checkpoint,
        )
        checkpoint_dict = self._checkpointer.load_checkpoint()

        if self._resume_from_checkpoint:
            self._update_recipe_state(checkpoint_dict)
        return checkpoint_dict

    def _update_recipe_state(self, ckpt_dict: Dict[str, Any]) -> None:
        """
        Updates the recipe state from checkpoint.
        """
        # If seed, total_epoch or max_steps_per_epoch don't match,
        # warn the user and overwrite
        try:
            if (
                self.seed != ckpt_dict[utils.SEED_KEY]
                or self.total_epochs != ckpt_dict[utils.TOTAL_EPOCHS_KEY]
                or self.max_steps_per_epoch != ckpt_dict[utils.MAX_STEPS_KEY]
            ):
                warn(
                    message="""Configured value for seed, epochs or max_steps_per_epoch
                    does not match the value stored in checkpoint."""
                )
            self.seed = utils.set_seed(seed=ckpt_dict[utils.SEED_KEY])
            self.epochs_run = ckpt_dict[utils.EPOCHS_KEY]
            self.total_epochs = ckpt_dict[utils.TOTAL_EPOCHS_KEY]
            self.max_steps_per_epoch = ckpt_dict[utils.MAX_STEPS_KEY]
        except KeyError as e:
            raise KeyError from e(
                "Checkpoint does not contain the required keys needed for updating recipe state."
                "Are you sure you passed in the right recipe checkpoint?"
            )

    def setup(self, cfg: DictConfig) -> None:
        """
        Sets up the recipe state correctly. This includes setting recipe attributes based
        on the ``resume_from_checkpoint`` flag.
        """
        if self._is_rank_zero:
            self._metric_logger = config.instantiate(cfg.metric_logger)

            # log config with parameter override
            self._metric_logger.log_config(cfg)

        ckpt_dict = self.load_checkpoint(cfg.checkpointer)

        # ``_setup_model`` handles initialization and loading the state dict. This method
        # should be called before ``_setup_optimizer`` since transforming the optimizer
        # state dict requires the model
        self._model = self._setup_model(
            cfg_model=cfg.model,
            enable_activation_checkpointing=cfg.enable_activation_checkpointing,
            memory_efficient_fsdp_wrap=cfg.get("memory_efficient_fsdp_wrap", False),
            fsdp_cpu_offload=cfg.get("fsdp_cpu_offload", False),
            model_state_dict=ckpt_dict[utils.MODEL_KEY],
            ac_mode=cfg.get("ac_mode", None),
            ac_option=cfg.get("ac_option", None),
        )

        self._tokenizer = config.instantiate(cfg.tokenizer)

        # _setup_optimizer should take in ckpt_dict only if training is resumed from
        # checkpoint. Transforming the opt state dict is handled by this method
        self._optimizer = self._setup_optimizer(
            cfg_optimizer=cfg.optimizer,
            opt_state_dict=ckpt_dict[utils.OPT_KEY]
            if self._resume_from_checkpoint
            else None,
        )

        self._loss_fn = config.instantiate(cfg.loss)

        # sampler and dataloader depend on the tokenizer and loss_fn and should be
        # setup after both of these are initialized
        self._sampler, self._dataloader = self._setup_data(
            cfg_dataset=cfg.dataset,
            shuffle=cfg.shuffle,
            batch_size=cfg.batch_size,
        )

        # Finally update the recipe state which can only be correctly set after all of the
        # other components have been initialized and updated.
        #
        # Number of training steps in each epoch depends on the number of batches produced
        # by the dataloader, the max_steps_per_epoch param set by the user and the
        # gradient_accumulation_steps param. This value is used for logging and tracking
        # training state. The computation should happen after the dataloader has been setup
        self._steps_per_epoch = (
            len(self._dataloader) // self._gradient_accumulation_steps
        )
        if (
            self.max_steps_per_epoch is not None
            and self.max_steps_per_epoch < self._steps_per_epoch
        ):
            self._steps_per_epoch = self.max_steps_per_epoch
        self.global_step = self.epochs_run * self._steps_per_epoch

    def _setup_model(
        self,
        cfg_model: DictConfig,
        enable_activation_checkpointing: bool,
        memory_efficient_fsdp_wrap: bool,
        fsdp_cpu_offload: bool,
        model_state_dict: Dict[str, Any],
        ac_mode: Optional[str] = None,
        ac_option: Optional[int] = None,
    ) -> nn.Module:
        """
        Model initialization has some important considerations:
            a. To minimize GPU peak memory, we load the model on CPU with the right
               dtype. To ensure that we don't instantiate ``world_size`` number of models,
               we initialize on meta_device for all ranks other than rank 0.
            b. Rank 0 is also responsible for calling ``load_state_dict`` and loading the
               model weights from checkpoint.
            c. While wrapping the model with FSDP, we set ``sync_module_states``
               to TRUE and broadcast module params and buffers from rank 0.
            d. The ``device_id`` param ensures that the FSDP initialization happens on
               the correct device.
        """
        if self._is_rank_zero:
            log.info("FSDP is enabled. Instantiating Model on CPU for Rank 0 ...")
            init_start = time.perf_counter()

            with utils.set_default_dtype(self._dtype):
                model = config.instantiate(cfg_model)

            log.info(
                f"Model instantiation took {time.perf_counter() - init_start:.2f} secs"
            )

            # Load both the model weights. This should happen only on Rank 0
            model.load_state_dict(model_state_dict)

        else:
            # For non-zero ranks, load the model on meta device
            with utils.set_default_dtype(self._dtype), torch.device("meta"):
                model = config.instantiate(cfg_model)

        if self._dtype == torch.bfloat16:
            model = model.to(torch.bfloat16)

        # We currently have two versions of activation checkpointing in this recipe
        # for testing and BC purposes. ``enable_activation_checkpointing`` controls
        # the older version of AC and this behavior is unchanged
        # ac_mode and ac_option together control selective AC. This is only enabled
        # when these are set AND ``enable_activation_checkpointing`` is set to False
        # We'll clean this up as soon as testing of AC is complete
        ac_mode = ac_mode
        ac_option = ac_option

        if (not enable_activation_checkpointing) and (ac_mode is not None):
            apply_selective_activation_checkpointing(
                model,
                ac_mode,
                ac_option,
            )

        # Wrap the model with FSDP. This will ensure that the model is sharded
        # across all available GPUs.
        model = FSDP(
            module=model,
            auto_wrap_policy=utils.get_full_finetune_fsdp_wrap_policy(
                memory_efficient_fsdp_wrap=memory_efficient_fsdp_wrap,
                modules_to_wrap={modules.TransformerDecoderLayer},
            ),
<<<<<<< HEAD
            sharding_strategy=self._fsdp_sharding_strategy,
=======
            cpu_offload=CPUOffload(offload_params=fsdp_cpu_offload),
            sharding_strategy=torch.distributed.fsdp.ShardingStrategy.FULL_SHARD,
>>>>>>> eac2dc5d
            device_id=self._device,
            # this recipe does not currently support mixed precision training
            mixed_precision=None,
            # Ensure we broadcast params and buffers from rank 0
            sync_module_states=True,
            # Initialize empty modules on all non-zero ranks
            param_init_fn=(
                lambda module: module.to_empty(
                    device=torch.device("cuda"), recurse=False
                )
                if not self._is_rank_zero
                else None
            ),
        )

        # Ensure no params and buffers are on meta device
        utils.validate_no_params_on_meta_device(model)

        # original activation checkpointing (full) - flip the condition above
        if enable_activation_checkpointing and ac_mode is None:
            utils.set_activation_checkpointing(
                model, auto_wrap_policy={modules.TransformerDecoderLayer}
            )

        if self._is_rank_zero:
            memory_stats = utils.get_memory_stats(device=self._device)
            utils.log_memory_stats(memory_stats)

        # synchronize before training begins
        torch.distributed.barrier()

        return model

    def _setup_optimizer(
        self, cfg_optimizer: DictConfig, opt_state_dict: Optional[Dict[str, Any]] = None
    ) -> Optimizer:
        """
        Set up the optimizer. This method also handles transforing the state dict
        for FSDP.
        """
        optimizer = config.instantiate(cfg_optimizer, self._model.parameters())

        if opt_state_dict:
            opt_state_dict = utils.transform_opt_state_dict(
                opt_state_dict, self._model, optimizer
            )
            optimizer.load_state_dict(opt_state_dict)

        if self._is_rank_zero:
            log.info("Optimizer is initialized.")
        return optimizer

    def _setup_data(
        self,
        cfg_dataset: DictConfig,
        shuffle: bool,
        batch_size: int,
    ) -> Tuple[DistributedSampler, DataLoader]:
        """
        All data related setup happens here. Currently this recipe only supports the
        DistributedSamplers with Map-style Datasets which fit into memory. Other samplers,
        iterable datasets and streaming datasets are not supported.
        """
        world_size, rank = utils.get_world_size_and_rank()

        if isinstance(cfg_dataset, ListConfig):
            datasets = [
                config.instantiate(single_cfg_dataset, tokenizer=self._tokenizer)
                for single_cfg_dataset in cfg_dataset
            ]
            ds = ConcatDataset(datasets=datasets)
            packed = False
        else:
            ds = config.instantiate(cfg_dataset, tokenizer=self._tokenizer)
            packed = cfg_dataset.get("packed", False)

        sampler = DistributedSampler(
            ds,
            num_replicas=world_size,
            rank=rank,
            shuffle=shuffle,
            seed=0,
        )
        dataloader = DataLoader(
            dataset=ds,
            batch_size=batch_size,
            sampler=sampler,
            collate_fn=partial(
                utils.padded_collate,
                padding_idx=self._tokenizer.pad_id,
                ignore_idx=self._loss_fn.ignore_index,
            )
            if not packed
            else None,
        )

        if self._is_rank_zero:
            log.info("Dataset and Sampler are initialized.")

        return sampler, dataloader

    def save_checkpoint(self, epoch: int) -> None:
        """
        Save state dict to file. The recipe save_checkpoint method is responsible for
        correctly creating the checkpoint dict and passing to the checkpointer.
        """
        checkpoint_dict = {}

        # To prevent GPU memory from spiking during checkpoint save,
        # we consolidate the full model and optim state dicts on CPU for rank 0
        with FSDP.state_dict_type(
            self._model,
            StateDictType.FULL_STATE_DICT,
            FullStateDictConfig(offload_to_cpu=True, rank0_only=True),
            FullOptimStateDictConfig(offload_to_cpu=True, rank0_only=True),
        ):
            cpu_state_dict = self._model.state_dict()
            opt_state_dict = FSDP.optim_state_dict(self._model, self._optimizer)

        # Now that we have the model and opt state dict, create the actual checkpoint dict
        # to be sent to the checkpointer and ultimately written to file
        if self._is_rank_zero:

            checkpoint_dict.update({utils.MODEL_KEY: cpu_state_dict})

            # if training is in-progress, checkpoint the optimizer state as well
            if epoch + 1 < self.total_epochs:
                checkpoint_dict.update(
                    {
                        utils.OPT_KEY: opt_state_dict,
                        utils.SEED_KEY: self.seed,
                        utils.EPOCHS_KEY: self.epochs_run,
                        utils.TOTAL_EPOCHS_KEY: self.total_epochs,
                        utils.MAX_STEPS_KEY: self.max_steps_per_epoch,
                    }
                )

            self._checkpointer.save_checkpoint(
                checkpoint_dict,
                epoch=epoch,
                intermediate_checkpoint=(epoch + 1 < self.total_epochs),
            )

    def train(self) -> None:
        """
        The core training loop. Supports training on subsets of the dataset using the
        ``max_steps_per_epoch``.
        """
        # clean up before training begins
        utils.cleanup_before_training()

        _, rank = utils.get_world_size_and_rank()

        # zero out the gradients before starting training
        self._optimizer.zero_grad()

        # Initialize tokens count and running loss (for grad accumulation)
        t0 = time.perf_counter()
        running_loss = 0
        num_tokens = 0

        # self.epochs_run should be non-zero when we're resuming from a checkpoint
        for curr_epoch in range(self.epochs_run, self.total_epochs):

            # Update the sampler to ensure data is correctly shuffled across epochs
            # in case shuffle is True
            self._sampler.set_epoch(curr_epoch)

            pbar = tqdm(total=self._steps_per_epoch, disable=not (rank == 0))
            for idx, batch in enumerate(self._dataloader):
                if (
                    self.max_steps_per_epoch is not None
                    and (idx // self._gradient_accumulation_steps)
                    == self.max_steps_per_epoch
                ):
                    break

                # Both are shape [b, s]
                tokens, labels = batch["tokens"], batch["labels"]
                # Get the attention mask and position ids from the dataset if they
                # exist. Currently, only sample packing in PackedDataset returns these
                mask = batch.get("mask", None)  # shape [b, s, s]
                input_pos = batch.get("input_pos", None)  # shape [b, s]

                tokens = tokens.to(self._device)
                num_tokens += tokens.numel()
                labels = labels.to(self._device)
                mask = mask.to(self._device) if mask is not None else None
                input_pos = (
                    input_pos.to(self._device) if input_pos is not None else None
                )

                logits = self._model(tokens, mask=mask, input_pos=input_pos)
                # Shift so that tokens < n predict n
                logits = logits[..., :-1, :].contiguous()
                labels = labels[..., 1:].contiguous()
                logits = logits.transpose(1, 2)
                # Compute loss
                loss = self._loss_fn(logits, labels)

                loss = loss / self._gradient_accumulation_steps
                running_loss += loss
                loss.backward()

                # Step with optimizer
                if (idx + 1) % self._gradient_accumulation_steps == 0:
                    self._optimizer.step()
                    self._optimizer.zero_grad(set_to_none=True)

                    # Update the number of steps when the weights are updated
                    self.global_step += 1

                    loss_to_log = running_loss.item()
                    pbar.update(1)
                    pbar.set_description(
                        f"{curr_epoch+1}|{self.global_step}|Loss: {loss_to_log}"
                    )

                    # Log per-step metrics
                    if (
                        self.global_step % self._log_every_n_steps == 0
                        and self._is_rank_zero
                    ):
                        time_per_step = time.perf_counter() - t0
                        log_dict = {
                            "loss": loss_to_log,
                            "lr": self._optimizer.param_groups[0]["lr"],
                            "tokens_per_second_per_gpu": num_tokens / time_per_step,
                        }
                        if self._log_peak_memory_stats:
                            log_dict.update(utils.get_memory_stats(device=self._device))
                        self._metric_logger.log_dict(
                            log_dict,
                            step=self.global_step,
                        )

                    # Reset running stats for the next step
                    running_loss = 0
                    num_tokens = 0
                    t0 = time.perf_counter()

            self.epochs_run += 1
            self.save_checkpoint(epoch=curr_epoch)

    def cleanup(self) -> None:
        if self._is_rank_zero:
            self._metric_logger.close()
        torch.distributed.destroy_process_group()


@config.parse
def recipe_main(cfg: DictConfig) -> None:
    """
    Entry point for the recipe.

    Configurable parameters are read in the following order:
        - Parameters specified in config (see available configs through ``tune ls``)
        - Overwritten by arguments from the command-line
    """
    if not utils.is_distributed():
        raise RuntimeError(
            "Distributed finetune recipe should be run via a distributed launcher."
            "If using tune CLI, please specify --nnodes 1 and --nproc_per_node [num_gpus]"
        )

    init_process_group(backend="gloo" if cfg.device == "cpu" else "nccl")
    if cfg.get("fsdp_cpu_offload", False):
        # Utilize all available CPU cores for intra-op parallelism. This provides ~2x
        # speed up when benchmarking fused AdamW on CPU
        utils.set_torch_num_threads()

    config.log_config(recipe_name="FullFinetuneRecipeDistributed", cfg=cfg)

    recipe = FullFinetuneRecipeDistributed(cfg=cfg)
    recipe.setup(cfg=cfg)
    recipe.train()
    recipe.cleanup()


if __name__ == "__main__":
    sys.exit(recipe_main())<|MERGE_RESOLUTION|>--- conflicted
+++ resolved
@@ -311,12 +311,8 @@
                 memory_efficient_fsdp_wrap=memory_efficient_fsdp_wrap,
                 modules_to_wrap={modules.TransformerDecoderLayer},
             ),
-<<<<<<< HEAD
-            sharding_strategy=self._fsdp_sharding_strategy,
-=======
             cpu_offload=CPUOffload(offload_params=fsdp_cpu_offload),
             sharding_strategy=torch.distributed.fsdp.ShardingStrategy.FULL_SHARD,
->>>>>>> eac2dc5d
             device_id=self._device,
             # this recipe does not currently support mixed precision training
             mixed_precision=None,
