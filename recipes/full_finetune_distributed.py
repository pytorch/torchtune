# Copyright (c) Meta Platforms, Inc. and affiliates.
# All rights reserved.
#
# This source code is licensed under the BSD-style license found in the
# LICENSE file in the root directory of this source tree.

import sys
import time

from functools import partial
from typing import Any, Dict, List, Optional, Union
from warnings import warn

import torch
from omegaconf import DictConfig, ListConfig

from torch import nn
from torch.distributed import destroy_process_group, init_process_group
from torch.distributed._tensor import DTensor
from torch.distributed.tensor.parallel import parallelize_module
from torch.optim import Optimizer
from torchao.float8 import precompute_float8_dynamic_scale_for_fsdp
from torchdata.stateful_dataloader import StatefulDataLoader
from torchdata.stateful_dataloader.sampler import StatefulDistributedSampler
from torchtune import config, modules, training, utils
from torchtune.config._utils import _get_component_from_path
from torchtune.data import padded_collate_packed
from torchtune.datasets import ConcatDataset
from torchtune.recipe_interfaces import FTRecipeInterface
from torchtune.training import DummyProfiler, PROFILER_KEY
from torchtune.training.activations import apply_selective_activation_checkpointing
from torchtune.training.checkpointing._checkpoint_client import (
    CheckpointClient,
    TrainingProgress,
)
from torchtune.training.lr_schedulers import get_lr
from torchtune.training.quantization import (
    convert_to_float8_training,
    is_fp8_tensorwise_scaling,
)

from tqdm import tqdm

log = utils.get_logger("DEBUG")


class FullFinetuneRecipeDistributed(FTRecipeInterface):
    """
    Full finetuning recipe for dense transformer-based LLMs such as Llama2. This recipe supports
    distributed training and can be run on a single node (1 to 8 GPUs).

    Features:
        - FSDP. Supported using PyTorch's FSDP APIs. CPU offload of parameters, gradients, and optimizer states
            is supported via ``fsdp_cpu_offload``. Resharding of parameters after the forward pass is
            done by default (corresponding to FULL_SHARD sharding strategy), but can be disabled by setting the config
            ``fsdp_reshard_after_forward`` to False (this corresponds to SHARD_GRAD_OP sharding strategy).
            DDP is currently not supported. Training on CPU is not supported.

        - Activation Checkpointing. This can be controlled using the ``enable_activation_checkpointing``
            flag. Activation checkpointing helps reduce the memory footprint since we no longer keep
            activations in memory and instead recompute them during the backward pass. This is especially
            helpful for larger batch sizes when you're memory constrained. But these savings in memory
            come at the cost of training performance. In most cases training can slow-down quite a bit as
            a result of this activation recomputation.

        - Activation Offloading. This can be controlled using the ``enable_activation_offloading``
            flag. Activation offloading is a technique similar to activations checkpointing that helps
            reduce the memory footprint to prevent OOMs on CUDA and enable bigger batches. Where activations
            checkpointing drops the activation in the forward to recompute it later in the backward,
            activations offloading will drop the activation in the forward to the CPU and bring it
            back during the backward pass. As always, there is a tradeoff--these savings in memory can
            come at the cost of training performance and CPU resources. To recover some runtime cost,
            we've added an option to enable offloading on a different stream to permit overlapping with
            the computation. This option is currently only available on PyTorch 2.5 or later and will
            be enabled by default if an acceptable torch version is found. Activation offloading can be
            used in conjunction with activation checkpointing.

        - Precision. Full fp32 and bf16 training are supported. Precision is controlled using the ``dtype``
            flag. When ``dtype=bf16``, all activations, gradients and optimizer states are in bfloat16. In
            most cases this should halve the memory footprint of full precision (fp32) training, without
            loss in model quality (will depend on the model, training data and other settings). For
            GPUs which do not support bfloat16, we fall back to fp32. Mixed precision training and fp16
            precision are currently not supported.

        - Gradient Accumulation. You can simulate larger batch sizes by accumulating gradients. This is
            controlled using the ``gradient_accumulation_steps`` flag.

                Total Batch Size = batch_size * number of GPUs * gradient accumulation steps.

            For example: with batch_size=1, nproc_per_node=2 and gradient_accumulation_steps=32 we get a
            total batch size of 64.

            Gradient accumulation is especially useful when you are memory constrained. In this case,
            accumulating gradients might give you better training speed than enabling activation
            checkpointing.

        - Checkpointing. Model weights are checkpointed both at the end of each epoch and at the end of
            training. Optimizer state and recipe state (seed, total_epochs, number of epochs run etc) are
            only saved at the end of a given epoch and used in case of resuming training.

            Resuming training is controlled by the ``resume_from_checkpoint`` flag. Mid-epoch checkpointing is
            currently not supported.

            For more details on the checkpointer, please take a look at
            our checkpointer deepdive (https://pytorch.org/torchtune/main/deep_dives/checkpointer.html).

        - Logging. Terminal, Disk, WandB and TensorBoard are all supported.

        - Gradient Clipping. Gradient clipping is supported using the ``clip_grad_norm`` flag. By default,
            ``clip_grad_norm`` is set to ``None``. If you only want to log the grad norm, you can set
            ``clip_grad_norm='inf'``.

    For a full list of example configs for this recipe, run ``tune ls`` on the command line. Each config
    has example commands for how to kick-off training.

    Args:
        cfg (DictConfig): OmegaConf object parsed from yaml file

    Raises:
        ValueError: If ``dtype`` is set to fp16.
        RuntimeError: If ``dtype`` is set to bf16 and the hardware does not support bf16.
        RuntimeError: If ``left_pad_sequence`` is set as the data collator.
        RuntimeError: If ``enable_activation_offloading`` is True and device is not CUDA.
        RuntimeError: If ``enable_activation_offloading`` is True and ``enable_activation_checkpointing`` is False.
    """

    def __init__(self, cfg: DictConfig) -> None:
        device_type = cfg.device
        self._device = utils.get_device(device=device_type)
        self._dtype = training.get_dtype(cfg.dtype, device=self._device)

        if self._dtype == torch.float16:
            raise ValueError(
                "full fp16 training is not supported with this recipe. Please use bf16 or fp32 instead."
            )

        # Set up the backend for distributed training (NCCL, GLOO, etc.)
        self._enable_async_checkpointing = cfg.get("enable_async_checkpointing", False)
        self.fsdp_cpu_offload = cfg.get("fsdp_cpu_offload", False)
        self.distributed_backend = training.get_distributed_backend(
            device_type,
            offload_ops_to_cpu=self.fsdp_cpu_offload
            or self._enable_async_checkpointing,
        )
        init_process_group(self.distributed_backend)

        # Initialize distributed variables
        self.world_size, self.rank = utils.get_world_size_and_rank()
        self._is_rank_zero = self.rank == 0
        self.tp_plan = cfg.get("tensor_parallel_plan", None)
        self.tp_degree = cfg.get("tensor_parallel_dim", 1)
        if self.tp_degree > 1 and self.tp_plan is None:
            raise ValueError(
                "Tensor Parallel plan needs to be provided when tensor parallel is enabled."
            )
        data_shard = cfg.get("data_parallel_shard_dim", -1)  # -1 means to infer
        data_replicate = cfg.get("data_parallel_replicate_dim", 1)

        # Set up n-d device mesh
        self.parallel_dims = training.ParallelDims(
            dp_replicate=data_replicate,
            dp_shard=data_shard,
            tp=self.tp_degree,
            world_size=self.world_size,
        )
        self.world_mesh = self.parallel_dims.build_mesh(device_type=device_type)
        if self.parallel_dims.dp_enabled:
            dp_mesh = self.world_mesh["dp"]
            self.dp_degree, self.dp_rank = (
                dp_mesh.size(),
                dp_mesh.get_local_rank(),
            )
        else:
            self.dp_degree, self.dp_rank = 1, 0

        # Logging attributes
        self._output_dir = cfg.output_dir
        self._log_every_n_steps = cfg.get("log_every_n_steps", 1)
        self._log_peak_memory_stats = cfg.get("log_peak_memory_stats", False)
        if self._log_peak_memory_stats and self._device.type not in {"cuda", "xpu"}:
            log.info(
                "log_peak_memory_stats was set to True, however, training does not use cuda or xpu."
                "Setting log_peak_memory_stats=False."
            )
            self._log_peak_memory_stats = False

        # Training cfg
        self._resume_from_checkpoint = cfg.resume_from_checkpoint
        self._gradient_accumulation_steps = cfg.gradient_accumulation_steps
        self._optimizer_in_bwd = cfg.get("optimizer_in_bwd", False)
        self._clip_grad_norm = cfg.get("clip_grad_norm", None)
        self._checkpoint_client = CheckpointClient(cfg)
        self._enable_fp8_training = cfg.get("enable_fp8_training", False)
        self._fp8_recipe_name = cfg.get("fp8_recipe_name", None)

        self._run_val_every_n_steps = cfg.get("run_val_every_n_steps", None)
        if self._run_val_every_n_steps is not None:
            assert (
                cfg.get("dataset_val") is not None
            ), "run_val_every_n_steps is set but dataset_val is not configured"

        # Optimizer in backward is not compatible with gradient accumulation or gradient clipping
        if self._optimizer_in_bwd:
            if self._clip_grad_norm is not None:
                raise RuntimeError(
                    "Gradient clipping is not supported with optimizer in bwd."
                    "Please set clip_grad_norm=None, or optimizer_in_bwd=False."
                )
            if self._gradient_accumulation_steps > 1:
                raise RuntimeError(
                    "Gradient accumulation is not supported with optimizer in bwd."
                    "Please set gradient_accumulation_steps=1, or optimizer_in_bwd=False."
                )

        # activation checkpointing/offloading
        self._enable_activation_checkpointing = cfg.get(
            "enable_activation_checkpointing", False
        )
        self._enable_activation_offloading = cfg.get(
            "enable_activation_offloading", False
        )
        if self._enable_activation_offloading:
            if device_type != "cuda":
                raise RuntimeError(
                    "enable_activation_offloading should only be True when training on CUDA"
                )
            if not self._enable_activation_checkpointing:
                raise RuntimeError(
                    "enable_activation_offloading should only be True when enable_activation_checkpointing is True"
                )
        elif (
            self._enable_activation_checkpointing
            and cfg.checkpointer.model_type != "LLAMA3_VISION"
        ):
            utils.log_rank_zero(
                log,
                "Hint: enable_activation_checkpointing is True, but enable_activation_offloading isn't. "
                "Enabling activation offloading should reduce memory further.",
            )

        # These are public properties which are updated by the checkpoint loader
        # when ``resume_from_checkpoint`` is `True` or validated in tests
        self.seed = training.set_seed(
            seed=cfg.seed, debug_mode=cfg.get("cudnn_deterministic_mode", None)
        )
        self.epochs_run = 0
        self.total_epochs = cfg.epochs
        self.max_steps_per_epoch = cfg.max_steps_per_epoch
        self.global_step = 0

    def _update_recipe_state(self, ckpt_dict: Dict[str, Any]) -> None:
        """
        Updates the recipe state from checkpoint.
        """
        try:
            self.epochs_run = ckpt_dict[training.EPOCHS_KEY]

            # on mismatch, warn the user and prevent the override
            if self.seed != ckpt_dict[training.SEED_KEY]:
                warn(
                    message=(
                        "Config value for seed does not match the checkpoint value, "
                        f"using the checkpoint value: {ckpt_dict[training.SEED_KEY]}"
                    )
                )
                self.seed = ckpt_dict[training.SEED_KEY]
            if self.max_steps_per_epoch != ckpt_dict[training.MAX_STEPS_KEY]:
                warn(
                    message=(
                        "Config value for max_steps_per_epoch does not match the checkpoint value, "
                        f"using the checkpoint value: {ckpt_dict[training.MAX_STEPS_KEY]}"
                    )
                )
                self.max_steps_per_epoch = ckpt_dict[training.MAX_STEPS_KEY]

            # on mismatch, warn the user but allow the override
            if self.total_epochs != ckpt_dict[training.TOTAL_EPOCHS_KEY]:
                warn(
                    message=(
                        "Config value for total_epochs does not match the checkpoint value, "
                        f"using the config value: {self.total_epochs}"
                    )
                )

        except KeyError as e:
            raise KeyError(
                "Checkpoint does not contain the required keys needed for updating recipe state. "
                "Are you sure you passed in the right recipe checkpoint?"
            ) from e

    def setup(self, cfg: DictConfig) -> None:
        """
        Setup the recipe. This includes training state (if resume_from_checkpoint is True),
        model, tokenizer, loss, optimizer, lr scheduler, sampler, and dataloader.
        """
        if self.fsdp_cpu_offload:
            # Utilize all available CPU cores for intra-op parallelism. This provides ~2x
            # speed up when benchmarking fused AdamW on CPU
            training.set_torch_num_threads()

        if self._is_rank_zero:
            self._metric_logger = config.instantiate(cfg.metric_logger)
            # log config with parameter override
            self._metric_logger.log_config(cfg)

        # Load the base model
        checkpoint_dict = self._checkpoint_client.load_base_checkpoint()

        self._compile = cfg.get("compile", False)
        self._model = self._setup_model(
            cfg_model=cfg.model,
            enable_activation_checkpointing=self._enable_activation_checkpointing,
            enable_activation_offloading=self._enable_activation_offloading,
            custom_sharded_layers=cfg.get("custom_sharded_layers", None),
            fsdp_cpu_offload=self.fsdp_cpu_offload,
            reshard_after_forward=cfg.get("fsdp_reshard_after_forward", True),
            model_state_dict=checkpoint_dict[training.MODEL_KEY],
            ac_mode=cfg.get("ac_mode", None),
            ac_option=cfg.get("ac_option", None),
        )
        self._tokenizer = config.instantiate(cfg.tokenizer)

        self._optimizer = self._setup_optimizer(
            cfg_optimizer=cfg.optimizer,
            optimizer_in_bwd=self._optimizer_in_bwd,
            opt_state_dict=(
                checkpoint_dict[training.OPT_KEY]
                if training.OPT_KEY in checkpoint_dict
                else None
            ),
        )

        if self._resume_from_checkpoint:
            # If async checkpointing is enabled, intermediate checkpoints are saved asynchronously
            # using the DistributedCheckpointer.
            # Therefore the recipe needs to load the distributed checkpoint to restore the training
            # progress.
            if self._enable_async_checkpointing:
                try:
                    checkpoint_dict = (
                        self._checkpoint_client.load_distributed_checkpoint(
                            self._model,
                            (
                                self._optim_ckpt_wrapper
                                if self._optimizer_in_bwd
                                else self._optimizer
                            ),
                        )
                    )
                except Exception as e:
                    log.warning(
                        f"Failed to load distributed checkpoint: {e}. Training will start from the base checkpoint."
                    )

            # Update the recipe state from the checkpoint state dict.
            self._update_recipe_state(checkpoint_dict)

        # initialize loss
        self._loss_fn = config.instantiate(cfg.loss)

        if self._compile:
            training.compile_loss(self._loss_fn, verbose=self._is_rank_zero)

        # The loss may handle the output projection. If true, the model should skip it.
        self.linear_loss = getattr(self._loss_fn, "linear_loss", False)
        self._model.skip_linear_projection = self.linear_loss

        utils.log_rank_zero(log, "Loss is initialized.")

        # sampler and dataloader depend on the tokenizer and loss_fn and should be
        # setup after both of these are initialized
        collate_name = cfg.get("collate_fn", "torchtune.data.padded_collate_sft")
        self._dataloader = self._setup_data(
            cfg_dataset=cfg.dataset,
            shuffle=cfg.shuffle,
            batch_size=cfg.batch_size,
            collate_fn=collate_name,
        )

        # Setup validation dataloader if validation dataset is provided
        self._val_dataloader = None
        if cfg.get("dataset_val") is not None:
            batch_size_val = cfg.get("batch_size_val", cfg.batch_size)
            self._val_dataloader = self._setup_data(
                cfg_dataset=cfg.dataset_val,
                batch_size=batch_size_val,
                collate_fn=collate_name,
                shuffle=False,
            )

        # Finally update the recipe state which can only be correctly set after all of the
        # other components have been initialized and updated.
        #
        # Number of training steps in each epoch depends on the number of batches produced
        # by the dataloader, the max_steps_per_epoch param set by the user and the
        # gradient_accumulation_steps param. This value is used for logging and tracking
        # training state. The computation should happen after the dataloader has been setup
        self._steps_per_epoch = (
            len(self._dataloader) // self._gradient_accumulation_steps
        )
        if (
            self.max_steps_per_epoch is not None
            and self.max_steps_per_epoch < self._steps_per_epoch
        ):
            self._steps_per_epoch = self.max_steps_per_epoch
        self.global_step = self.epochs_run * self._steps_per_epoch

        # Setup lr scheduler
        self._lr_scheduler = self._setup_lr_scheduler(
            cfg_lr_scheduler=cfg.get("lr_scheduler", None),
            num_training_steps=self.total_epochs * self._steps_per_epoch,
            last_epoch=self.global_step - 1,
        )

        # Set up profiler, returns DummyProfiler (nullcontext object with no-op `step` method)
        # if cfg is missing profiler key or if `cfg.profiler.enabled = False`
        self._profiler = self._setup_profiler(cfg.get(PROFILER_KEY, None))

        # Used to ignore labels for loss computation
        bsz_cache = (
            cfg.batch_size
            if self._val_dataloader is None
            else max(cfg.batch_size, self._val_dataloader.batch_size)
        )

    def _setup_lr_scheduler(
        self,
        cfg_lr_scheduler: Optional[DictConfig],
        num_training_steps: int,
        last_epoch: int,
    ) -> Optional[Optimizer]:
        """
        Set up the learning rate scheduler based on the provided configuration.
        It supports both standard optimization and optimizer-in-backward cases.

        Args:
            cfg_lr_scheduler (Optional[DictConfig]): The learning rate scheduler configuration.
            num_training_steps (int): The total number of training steps.
            last_epoch (int): The index of the last epoch.

        Returns:
            lr_scheduler (Optional[Optimizer]): The learning rate scheduler.
        """
        if cfg_lr_scheduler is None:
            if self._is_rank_zero:
                log.info(
                    "No learning rate scheduler configured. Using constant learning rate."
                )
            return None

        if self._optimizer_in_bwd:
            # Use the first optimizer from the wrapper to represent the learning rate
            optimizer = next(iter(self._optim_ckpt_wrapper.optim_map.values()))
        else:
            # Standard case: use the single optimizer
            optimizer = self._optimizer

        # Instantiate the learning rate scheduler
        lr_scheduler = config.instantiate(
            cfg_lr_scheduler,
            optimizer,
            num_training_steps=num_training_steps,
            last_epoch=last_epoch,
        )

        if self._optimizer_in_bwd:
            # Modify the scheduler for optimizer_in_bwd case
            self._optim_ckpt_wrapper.set_lr_scheduler(lr_scheduler)

        if self._is_rank_zero:
            log.info("Learning rate scheduler is initialized.")

        return lr_scheduler

    def _setup_profiler(
        self, cfg_profiler: Optional[DictConfig] = None
    ) -> Union[torch.profiler.profile, DummyProfiler]:
        """
        Parses the `profiler` section of top-level `cfg` and sets up profiler

        Args:
            cfg_profiler (Optional[DictConfig]): ``profiler`` section of the top-level ``cfg`` (the main config passed to
                `recipe.main`). Default None.

        Returns:
            profiler: Union[torch.profiler.profile, DummyProfiler] - DummyProfiler is a nullcontext with no-op methods
            for `start`, `stop`, and `step` that can be used in place of `torch.profiler.profile` if profiler is not enabled such
            that the instrumented training loop does not need to be changed profiling is disabled.

        The profiler config can be provided in configs under the `profiler` key with the following layout:

        .. code-block:: yaml
            profiler:
                enabled: bool

                #Output directory of trace artifacts
                output_dir: str

            #`torch.profiler.ProfilerActivity` types to trace
            cpu: bool
            cuda: bool

                #Trace options
                profile_memory: bool
                with_stack: bool
                record_shapes: bool
                with_flops: bool

            # `torch.profiler.schedule` options:
            # wait_steps -> wait, warmup_steps -> warmup, active_steps -> active, num_cycles -> repeat
            wait_steps: int
            warmup_steps: int
            active_steps: int
            num_cycles: int
        """
        # Missing profiler section in config, assume disabled
        if cfg_profiler is None:
            cfg_profiler = DictConfig({"enabled": False})

        # Check that component is included and set correctly
        if cfg_profiler.get("_component_", None) is None:
            cfg_profiler["_component_"] = "torchtune.training.setup_torch_profiler"
        else:
            assert (
                cfg_profiler.get("_component_")
                == "torchtune.training.setup_torch_profiler"
            ), "Only torch profiler supported currently: component must be `torchtune.training.setup_torch_profiler`"

        profiler, profiler_cfg = config.instantiate(cfg_profiler)

        utils.log_rank_zero(
            log, f" Profiler config after instantiation: {profiler_cfg}"
        )
        if self._is_rank_zero:
            self.profiler_profile_memory = profiler_cfg.get("profile_memory", False)
            if profiler_cfg["enabled"]:
                self.profiler_wait_steps = profiler_cfg["wait_steps"]
                self.profiler_warmup_steps = profiler_cfg["warmup_steps"]
                self.profiler_active_steps = profiler_cfg["active_steps"]

        return profiler

    def _setup_model(
        self,
        cfg_model: DictConfig,
        enable_activation_checkpointing: bool,
        enable_activation_offloading: bool,
        fsdp_cpu_offload: bool,
        reshard_after_forward: bool,
        model_state_dict: Dict[str, Any],
        custom_sharded_layers: Optional[List[str]] = None,
        ac_mode: Optional[str] = None,
        ac_option: Optional[int] = None,
    ) -> nn.Module:
        """
        Model initialization has some important considerations:
           a. To minimize GPU peak memory, we initialize the model on meta device with
              the right dtype
           b. All ranks calls ``load_state_dict`` without peaking CPU RAMs since
              full state dicts are loaded with ``torch.load(mmap=True)``
        """

        utils.log_rank_zero(
            log,
            "Distributed training is enabled. Instantiating model and loading checkpoint on Rank 0 ...",
        )
        init_start = time.perf_counter()

        with training.set_default_dtype(self._dtype), torch.device("meta"):
            model = config.instantiate(cfg_model)

        if self._compile:
            training.compile_model(model, verbose=self._is_rank_zero)

        if self._enable_fp8_training:
            # Requires https://github.com/pytorch/pytorch/pull/148922
            if torch.__version__ < "2.8.0.dev20250318":
                raise RuntimeError(
                    "Float8 fine-tuning requires PyTorch 2.8.0.dev20250318 or later."
                )
            if self.tp_plan is not None:
                raise ValueError(
                    "FP8 training does not support tensor parallelism yet. "
                    "This will be enabled in the near future."
                )
            model = convert_to_float8_training(model, self._fp8_recipe_name)

        # Apply tensor parallelism to the model
        if self.parallel_dims.tp_enabled:
            if not self.parallel_dims.dp_enabled and self.fsdp_cpu_offload:
                raise ValueError(
                    "Tensor parallelism is not supported with FSDP CPU offloading when data parallelism is disabled."
                )
            # Use the local number (num_heads, num_kv_heads, embed_dim) to account for tensor parallel
            model = training.prepare_mha_for_tp(model, self.world_mesh["tp"])
            if self.tp_plan is not None:
                self.tp_plan = config.instantiate(
                    self.tp_plan,
                    model=model,
                )
            parallelize_module(
                model,
                self.world_mesh["tp"],
                parallelize_plan=self.tp_plan,
            )

        # We currently have two versions of activation checkpointing in this recipe
        # for testing and BC purposes. ``enable_activation_checkpointing`` controls
        # the older version of AC and this behavior is unchanged
        # ac_mode and ac_option together control selective AC. This is only enabled
        # when these are set AND ``enable_activation_checkpointing`` is set to False
        # We'll clean this up as soon as testing of AC is complete
        if (not enable_activation_checkpointing) and (ac_mode is not None):
            apply_selective_activation_checkpointing(
                model,
                ac_mode,
                ac_option,
            )

        # original activation checkpointing (full) - flip the condition above
        if enable_activation_checkpointing and ac_mode is None:
            training.set_activation_checkpointing(
                model, auto_wrap_policy={modules.TransformerSelfAttentionLayer}
            )

        # Apply Fully Sharded Data Parallelism to the model
        if self.parallel_dims.dp_shard_enabled:
            fsdp_shard_conditions = [
                partial(
                    training.get_shard_conditions,
                    names_to_match=custom_sharded_layers,
                )
            ]

            if self.parallel_dims.dp_replicate_enabled:
                dp_mesh_dim_names = ("dp_replicate", "dp_shard")
            else:
                dp_mesh_dim_names = ("dp_shard",)

            training.shard_model(
                model=model,
                shard_conditions=fsdp_shard_conditions,
                cpu_offload=fsdp_cpu_offload,
                reshard_after_forward=reshard_after_forward,
                dp_mesh=self.world_mesh[dp_mesh_dim_names],
            )

        with training.set_default_dtype(self._dtype), self._device:
            for m in model.modules():
                # RoPE is not covered in state dict
                if hasattr(m, "rope_init"):
                    m.rope_init()

        # This method will convert the full model state dict into a sharded state
        # dict and load into the model
        training.load_from_full_model_state_dict(
            model,
            model_state_dict,
            self._device,
            strict=True,
            cpu_offload=fsdp_cpu_offload,
        )

        # activation offloading
        self.activations_handling_ctx = training.get_act_offloading_ctx_manager(
            model, enable_activation_offloading
        )

        # Ensure no params and buffers are on meta device
        training.validate_no_params_on_meta_device(model)

        utils.log_rank_zero(
            log,
            f"Instantiating model and loading checkpoint took {time.perf_counter() - init_start:.2f} secs",
        )

        if self._is_rank_zero:
            memory_stats = training.get_memory_stats(device=self._device)
            training.log_memory_stats(memory_stats)

        # synchronize before training begins
        torch.distributed.barrier(device_ids=[self._device.index])

        return model

    def _setup_optimizer(
        self,
        cfg_optimizer: DictConfig,
        optimizer_in_bwd: bool = False,
        opt_state_dict: Optional[Dict[str, Any]] = None,
    ) -> Optional[Optimizer]:
        if optimizer_in_bwd:
            # Maintain a dict of optims for every parameter.
            optim_dict = {
                param: config.instantiate(cfg_optimizer, [param])
                for param in self._model.parameters()
            }

            # Register optimizer step hooks on the model to run optimizer in backward.
            training.register_optim_in_bwd_hooks(
                model=self._model, optim_dict=optim_dict
            )
            # Create a wrapper for checkpoint save/load of optimizer states when running in backward.
            self._optim_ckpt_wrapper = training.create_optim_in_bwd_wrapper(
                model=self._model, optim_dict=optim_dict
            )
            # Load optimizer states for each param. If optimizer states are being restored in an optimizer in
            # backward run, these need to have been saved with the same setting. Cannot restore from runs that
            # did not use optimizer in backward.
            if opt_state_dict is not None:
                for param in opt_state_dict.keys():
                    try:
                        training.load_from_full_optimizer_state_dict(
                            self._model,
                            self._optim_ckpt_wrapper.optim_map[param],
                            opt_state_dict[param],
                            self._device,
                        )
                    except BaseException as e:
                        raise RuntimeError(
                            "Failed loading in-backward optimizer checkpoints."
                            "Please make sure run being restored from was using in-backward optimizer."
                        ) from e
            utils.log_rank_zero(log, "In-backward optimizers are set up.")
            return None
        else:
            optimizer = config.instantiate(cfg_optimizer, self._model.parameters())
            if opt_state_dict:
                training.load_from_full_optimizer_state_dict(
                    self._model,
                    optimizer,
                    opt_state_dict,
                    self._device,
                )

            utils.log_rank_zero(log, "Optimizer is initialized.")
            return optimizer

    def _setup_data(
        self,
        cfg_dataset: DictConfig,
        shuffle: bool,
        batch_size: int,
        collate_fn: str,
        dataloader_state_dict: Optional[Dict[str, Any]] = None,
    ) -> StatefulDataLoader:
        """
        All data related setup happens here. This recipe currently supports only
        map-style datasets. If a state_dict is provided (meaning we are resuming a training run),
        it is loaded into the dataloader.
        """
        if isinstance(cfg_dataset, ListConfig):
            datasets = [
                config.instantiate(single_cfg_dataset, self._tokenizer)
                for single_cfg_dataset in cfg_dataset
            ]
            ds = ConcatDataset(datasets=datasets)
            packed = getattr(ds, "packed", False)
        else:
            ds = config.instantiate(cfg_dataset, self._tokenizer)
            packed = cfg_dataset.get("packed", False)

        # Instantiate collate_fn
        if "left_pad_sequence" in collate_fn:
            raise RuntimeError("left_pad_sequence collator is only for inference.")
        collate_fn = _get_component_from_path(collate_fn)

        sampler = StatefulDistributedSampler(
            ds, num_replicas=self.dp_degree, rank=self.dp_rank, shuffle=shuffle, seed=0
        )
        dataloader = StatefulDataLoader(
            dataset=ds,
            batch_size=batch_size,
            sampler=sampler,
            collate_fn=(
                partial(
                    collate_fn,
                    padding_idx=self._tokenizer.pad_id,
                    ignore_idx=self._loss_fn.ignore_index,
                    pad_to_multiple_of=self.tp_degree,
                )
                if not packed
                else padded_collate_packed
            ),
            # dropping last avoids shape issues with compile + flex attention
            drop_last=True,
        )

        return dataloader

    def _loss_step(self, batch: Dict[str, torch.Tensor]) -> torch.Tensor:
        # Shape [b, s], needed for the loss not the model
        labels = batch.pop("labels")

        with self.activations_handling_ctx:
            logits = self._model(**batch)

        if not isinstance(logits, list):
            labels = labels.reshape(-1)
            logits = logits.reshape(-1, logits.size(-1))

        # Compute loss
        loss = self._loss_fn(logits, labels)
        # free logits otherwise it peaks backward memory
        del logits

        return loss

    def validate(self) -> Dict[str, float]:
        """
        Run validation loop and return average validation loss.
        """
        self._model.eval()
        total_val_loss = torch.tensor(0.0, device=self._device)
        total_val_tokens = torch.tensor(0.0, device=self._device)

        with torch.no_grad():
            for batch_idx, batch in enumerate(self._val_dataloader):
                utils.batch_to_device(batch, self._device)

                # Count tokens excluding padding
                current_num_tokens = (
                    batch["labels"] != self._loss_fn.ignore_index
                ).sum()

                # Compute loss
                val_loss = self._loss_step(batch) * current_num_tokens

                total_val_loss += val_loss
                total_val_tokens += current_num_tokens

        # Aggregate validation metrics across all ranks
        torch.distributed.all_reduce(total_val_loss)
        torch.distributed.all_reduce(total_val_tokens)

        avg_val_loss = (
            (total_val_loss / total_val_tokens).item()
            if total_val_tokens > 0
            else float("inf")
        )
        log_dict = {"val_loss": avg_val_loss}

        if self._is_rank_zero:
            log.info(f"Validation loss: {avg_val_loss:.4f}")
            self._metric_logger.log_dict(
                log_dict,
                step=self.global_step,
            )

        self._model.train()
        return log_dict

    def train(self) -> None:
        """
        The core training loop.
        """
        # clean up before training begins
        training.cleanup_before_training()

        # zero out the gradients before starting training
        if not self._optimizer_in_bwd:
            self._optimizer.zero_grad()
        else:
            for opt in self._optim_ckpt_wrapper.optim_map.values():
                opt.zero_grad()

        # Initialize tokens count and running loss (for grad accumulation)
        t0 = time.perf_counter()
        running_loss = 0
        num_tokens = 0

        self._profiler.start()
        # self.epochs_run should be non-zero when we're resuming from a checkpoint
        for curr_epoch in range(self.epochs_run, self.total_epochs):
            pbar = tqdm(total=self._steps_per_epoch, disable=not self._is_rank_zero)
            self._dataloader.sampler.set_epoch(curr_epoch)
            for idx, batch in enumerate(self._dataloader):
                # Start tracking CUDA memory for active steps for just the first epoch
                if (
                    self._is_rank_zero
                    and curr_epoch == 0
                    and self.profiler_profile_memory
                    and idx == self.profiler_wait_steps + self.profiler_warmup_steps
                    and self._device.type == "cuda"
                ):
                    torch.cuda.memory._record_memory_history()

                utils.batch_to_device(batch, self._device)

                # Calculate the number of unmasked tokens in the current batch
                # and increment the total number of tokens seen in the step
                current_num_tokens = (
                    batch["labels"] != self._loss_fn.ignore_index
                ).sum()
                num_tokens += current_num_tokens

<<<<<<< HEAD
                # Shape [b, s], needed for the loss not the model
                labels = batch.pop("labels")

                with self.activations_handling_ctx:
                    outputs = self._model(**batch)

                # Shift labels to compute loss
                # equivalent to doing labels[..., 1:] and logits[..., :-1, :]
                # But this way we dont need to slice the logits. We just add an ignore index to labels.
                labels = torch.hstack(
                    (labels[..., 1:], self.ignore_labels_cache[: labels.shape[0]])
                )

                if self.linear_loss:
                    weight = self._model.linear_projection_weight
                    current_loss = self._loss_fn(weight, outputs, labels)
                else:
                    labels = labels.reshape(-1)
                    outputs = outputs.reshape(-1, outputs.size(-1))
                    current_loss = self._loss_fn(outputs, labels)

                # Loss is normalized by default so we multiply by the number of tokens
                # This way we can normalize by the total number of tokens if we're accumulating gradients
                current_loss = current_loss * current_num_tokens

                # free outputs otherwise it peaks backward memory
                del outputs

=======
                # Loss is normalized by default so we multiply by the number of tokens
                # This way we can normalize by the total number of tokens if we're accumulating gradients
                current_loss = self._loss_step(batch) * current_num_tokens
>>>>>>> 1be43b6c
                running_loss += current_loss

                # For optimizer in backward, we need to normalize before calling backward
                # This case and gradient accumulation are mutually exclusive
                if self._optimizer_in_bwd:
                    torch.distributed.all_reduce(num_tokens)
                    torch.distributed.all_reduce(running_loss)
                    current_loss = current_loss * (self.dp_degree / num_tokens)

                current_loss.backward()
                # Optimizer step (if not fused in backward call)
                if (idx + 1) % self._gradient_accumulation_steps == 0:
                    if not self._optimizer_in_bwd:
                        # Get total number of tokens across all ranks to normalize gradients
                        torch.distributed.all_reduce(num_tokens)
                        # This will ensure that the logged loss matches what we're optimizing
                        torch.distributed.all_reduce(running_loss)
                        # Manually scale the gradients from unnormalized loss by total # of tokens
                        training.scale_grads(self._model, self.dp_degree / num_tokens)
                        if self._clip_grad_norm is not None:
                            grad_norm = torch.nn.utils.clip_grad_norm_(
                                self._model.parameters(),
                                max_norm=float(self._clip_grad_norm),
                            )
                            # If sharded, collect the DTensor here
                            if isinstance(grad_norm, DTensor):
                                grad_norm = grad_norm.full_tensor()
                        self._optimizer.step()
                        self._optimizer.zero_grad(set_to_none=True)

                    # Update the number of steps when the weights are updated
                    self.global_step += 1

                    # Step the learning rate scheduler
                    if self._lr_scheduler is not None:
                        self._lr_scheduler.step()

                    # If float8 training is enabled, perform a single all-reduce to compute the
                    # scale for all float8 parameters efficiently instead of doing many small
                    # all-reduces for each parameter
                    if (
                        self._enable_fp8_training
                        and is_fp8_tensorwise_scaling(self._fp8_recipe_name)
                        and self.dp_degree > 1
                    ):
                        precompute_float8_dynamic_scale_for_fsdp(self._model)

                    loss_to_log = running_loss.detach().item() / num_tokens
                    pbar.update(1)
                    pbar.set_description(
                        f"{curr_epoch + 1}|{self.global_step}|Loss: {loss_to_log}"
                    )

                    # Log per-step metrics
                    if (
                        self.global_step % self._log_every_n_steps == 0
                        and self._is_rank_zero
                    ):
                        time_per_step = time.perf_counter() - t0
                        log_dict = {
                            "loss": loss_to_log,
                            "lr": get_lr(
                                (
                                    self._optimizer
                                    if not self._optimizer_in_bwd
                                    else self._optim_ckpt_wrapper
                                ),
                            ),
                            "tokens_per_second_per_gpu": (
                                num_tokens / self.parallel_dims.non_data_parallel_size
                            )
                            / (time_per_step * self.world_size),
                        }
                        if self._log_peak_memory_stats:
                            log_dict.update(
                                training.get_memory_stats(device=self._device)
                            )
                        if self._clip_grad_norm is not None:
                            log_dict.update({"grad_norm": grad_norm})
                        self._metric_logger.log_dict(
                            log_dict,
                            step=self.global_step,
                        )

                    # Reset running stats for the next step
                    running_loss = 0
                    num_tokens = 0
                    t0 = time.perf_counter()

                    # Stop tracking CUDA memory now that active steps are complete
                    if (
                        self._is_rank_zero
                        and curr_epoch == 0
                        and self.profiler_profile_memory
                        and idx
                        == self.profiler_wait_steps
                        + self.profiler_warmup_steps
                        + self.profiler_active_steps
                        and self._device.type == "cuda"
                    ):
                        torch.cuda.memory._record_memory_history(enabled=None)

                    # Step profiler
                    # Note that this is called within gradient accumulation block, hence
                    # will include multiple forward / backward passes if gradient accumulation > 1
                    self._profiler.step()

                    # Run validation after gradient update
                    if (
                        self._run_val_every_n_steps is not None
                        and self.global_step % self._run_val_every_n_steps == 0
                    ):
                        pbar.refresh()
                        self.validate()

                if (
                    (idx + 1) // self._gradient_accumulation_steps
                ) == self.max_steps_per_epoch:
                    break

            self.epochs_run += 1
            self._checkpoint_client.save_checkpoint(
                model=self._model,
                optimizer=(
                    self._optimizer
                    if not self._optimizer_in_bwd
                    else self._optim_ckpt_wrapper
                ),
                training_progress=TrainingProgress(
                    seed=self.seed,
                    epochs_run=self.epochs_run,
                    total_epochs=self.total_epochs,
                    max_steps_per_epoch=self.max_steps_per_epoch,
                    dataloader_state_dict=self._dataloader.state_dict(),
                ),
                epoch=curr_epoch,
            )

        self._profiler.stop()

    def cleanup(self) -> None:
        if self._is_rank_zero:
            self._metric_logger.close()
        destroy_process_group()


@config.parse
def recipe_main(cfg: DictConfig) -> None:
    """
    Entry point for the recipe.

    Configurable parameters are read in the following order:
        - Parameters specified in config (see available configs through ``tune ls``)
        - Overwritten by arguments from the command-line
    """
    config.log_config(recipe_name="FullFinetuneRecipeDistributed", cfg=cfg)
    recipe = FullFinetuneRecipeDistributed(cfg=cfg)
    recipe.setup(cfg=cfg)
    recipe.train()
    recipe.cleanup()


if __name__ == "__main__":
    sys.exit(recipe_main())<|MERGE_RESOLUTION|>--- conflicted
+++ resolved
@@ -793,16 +793,18 @@
         labels = batch.pop("labels")
 
         with self.activations_handling_ctx:
-            logits = self._model(**batch)
-
-        if not isinstance(logits, list):
+            outputs = self._model(**batch)
+
+        if self.linear_loss:
+            weight = self._model.linear_projection_weight
+            loss = self._loss_fn(weight, outputs, labels)
+        else:
             labels = labels.reshape(-1)
-            logits = logits.reshape(-1, logits.size(-1))
-
-        # Compute loss
-        loss = self._loss_fn(logits, labels)
+            outputs = outputs.reshape(-1, outputs.size(-1))
+            loss = self._loss_fn(outputs, labels)
+
         # free logits otherwise it peaks backward memory
-        del logits
+        del outputs
 
         return loss
 
@@ -894,40 +896,9 @@
                 ).sum()
                 num_tokens += current_num_tokens
 
-<<<<<<< HEAD
-                # Shape [b, s], needed for the loss not the model
-                labels = batch.pop("labels")
-
-                with self.activations_handling_ctx:
-                    outputs = self._model(**batch)
-
-                # Shift labels to compute loss
-                # equivalent to doing labels[..., 1:] and logits[..., :-1, :]
-                # But this way we dont need to slice the logits. We just add an ignore index to labels.
-                labels = torch.hstack(
-                    (labels[..., 1:], self.ignore_labels_cache[: labels.shape[0]])
-                )
-
-                if self.linear_loss:
-                    weight = self._model.linear_projection_weight
-                    current_loss = self._loss_fn(weight, outputs, labels)
-                else:
-                    labels = labels.reshape(-1)
-                    outputs = outputs.reshape(-1, outputs.size(-1))
-                    current_loss = self._loss_fn(outputs, labels)
-
-                # Loss is normalized by default so we multiply by the number of tokens
-                # This way we can normalize by the total number of tokens if we're accumulating gradients
-                current_loss = current_loss * current_num_tokens
-
-                # free outputs otherwise it peaks backward memory
-                del outputs
-
-=======
                 # Loss is normalized by default so we multiply by the number of tokens
                 # This way we can normalize by the total number of tokens if we're accumulating gradients
                 current_loss = self._loss_step(batch) * current_num_tokens
->>>>>>> 1be43b6c
                 running_loss += current_loss
 
                 # For optimizer in backward, we need to normalize before calling backward
