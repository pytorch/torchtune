# Copyright (c) Meta Platforms, Inc. and affiliates.
# All rights reserved.
#
# This source code is licensed under the BSD-style license found in the
# LICENSE file in the root directory of this source tree.

import sys
import time

from functools import partial
from typing import Any, Dict, List, Optional, Tuple, Union
from warnings import warn

import torch
from omegaconf import DictConfig, ListConfig

from torch import nn
from torch.distributed import destroy_process_group, init_process_group

from torch.optim import Optimizer
from torch.utils.data import DataLoader, DistributedSampler
from torchtune import config, modules, training, utils
from torchtune.config._utils import _get_component_from_path
from torchtune.data import padded_collate_packed
from torchtune.datasets import ConcatDataset
from torchtune.recipe_interfaces import FTRecipeInterface
from torchtune.training import DummyProfiler, PROFILER_KEY
from torchtune.training.activations import apply_selective_activation_checkpointing
from torchtune.training.lr_schedulers import get_lr

from tqdm import tqdm

log = utils.get_logger("DEBUG")


class FullFinetuneRecipeDistributed(FTRecipeInterface):
    """
    Full finetuning recipe for dense transformer-based LLMs such as Llama2. This recipe supports
    distributed training and can be run on a single node (1 to 8 GPUs).

    Features:
        - FSDP. Supported using PyTorch's FSDP APIs. CPU offload of parameters, gradients, and optimizer states
            is supported via ``fsdp_cpu_offload``. Resharding of parameters after the forward pass is
            done by default (corresponding to FULL_SHARD sharding strategy), but can be disabled by setting the config
            ``fsdp_reshard_after_forward`` to False (this corresponds to SHARD_GRAD_OP sharding strategy).
            DDP is currently not supported. Training on CPU is not supported.

        - Activation Checkpointing. This can be controlled using the ``activation_checkpointing``
            flag. Activation checkpointing helps reduce the memory footprint since we no longer keep
            activations in memory and instead recompute them during the backward pass. This is especially
            helpful for larger batch sizes when you're memory constrained. But these savings in memory
            come at the cost of training performance. In most cases training can slow-down quite a bit as
            a result of this activation recomputation.

        - Precision. Full fp32 and bf16 training are supported. Precision is controlled using the ``dtype``
            flag. When ``dtype=bf16``, all activations, gradients and optimizer states are in bfloat16. In
            most cases this should halve the memory footprint of full precision (fp32) training, without
            loss in model quality (will depend on the model, training data and other settings). For
            GPUs which do not support bfloat16, we fall back to fp32. Mixed precision training and fp16
            precision are currently not supported.

        - Gradient Accumulation. You can simulate larger batch sizes by accumulating gradients. This is
            controlled using the ``gradient_accumulation_steps`` flag.

                Total Batch Size = batch_size * number of GPUs * gradient accumulation steps.

            For example: with batch_size=1, nproc_per_node=2 and gradient_accumulation_steps=32 we get a
            total batch size of 64.

            Gradient accumulation is especially useful when you are memory constrained. In this case,
            accumulating gradients might give you better training speed than enabling activation
            checkpointing.

        - Checkpointing. Model weights are checkpointed both at the end of each epoch and at the end of
            training. Optimizer state and recipe state (seed, total_epochs, number of epochs run etc) are
            only saved at the end of a given epoch and used in case of resuming training.

            Resuming training is controlled by the ``resume_from_checkpoint`` flag. Mid-epoch checkpointing is
            currently not supported.

            For more details on the checkpointer, please take a look at
            our checkpointer deepdive (https://pytorch.org/torchtune/main/deep_dives/checkpointer.html).

        - Logging. Terminal, Disk, WandB and TensorBoard are all supported.

        - Gradient Clipping. Gradient clipping is supported using the ``clip_grad_norm`` flag. By default,
            ``clip_grad_norm`` is set to ``None``. If you only want to log the grad norm, you can set
            ``clip_grad_norm='inf'``.

    For a full list of example configs for this recipe, run ``tune ls`` on the command line. Each config
    has example commands for how to kick-off training.

    Args:
        cfg (DictConfig): OmegaConf object parsed from yaml file

    Raises:
        ValueError: If ``dtype`` is set to fp16.
        RuntimeError: If ``dtype`` is set to bf16 and the hardware does not support bf16.
        RuntimeError: If ``left_pad_sequence`` is set as the data collator.
    """

    def __init__(self, cfg: DictConfig) -> None:
        self._device = utils.get_device(device=cfg.device)
        self._dtype = training.get_dtype(cfg.dtype, device=self._device)

        if self._dtype == torch.float16:
            raise ValueError(
                "full fp16 training is not supported with this recipe. Please use bf16 or fp32 instead."
            )

        if (
            cfg.get("fsdp_cpu_offload", False)
            and cfg.optimizer.get("fused", False)
            and not utils.torch_version_ge("2.4.0")
        ):
            raise RuntimeError(
                "Using fused optimizer on CPU is only supported in PyTorch nightly."
            )

        # logging attributes
        self._output_dir = cfg.output_dir
        self._log_every_n_steps = cfg.get("log_every_n_steps", 1)
        self._log_peak_memory_stats = cfg.get("log_peak_memory_stats", False)

        # _is_rank_zero is used primarily for logging. In the future, the logger
        # should directly take care of this
        _, rank = training.get_world_size_and_rank()
        self._is_rank_zero = rank == 0

        # Training cfg
        self._resume_from_checkpoint = cfg.resume_from_checkpoint
        self._gradient_accumulation_steps = cfg.gradient_accumulation_steps
        self._optimizer_in_bwd = cfg.get("optimizer_in_bwd", False)

        # These are public properties which are updated by the checkpoint loader
        # when ``resume_from_checkpoint`` is `True` or validated in tests
        self.seed = training.set_seed(seed=cfg.seed)
        self.epochs_run = 0
        self.total_epochs = cfg.epochs
        self.max_steps_per_epoch = cfg.max_steps_per_epoch
        self.global_step = 0
        self._clip_grad_norm = cfg.get("clip_grad_norm", None)

    def load_checkpoint(self, cfg_checkpointer: DictConfig) -> Dict[str, Any]:
        """
        Extract the checkpoint state from file and validate. If resume_from_checkpoint
        is True, this also includes the recipe state.
        """
        self._checkpointer = config.instantiate(
            cfg_checkpointer,
            resume_from_checkpoint=self._resume_from_checkpoint,
        )
        checkpoint_dict = self._checkpointer.load_checkpoint()

        if self._resume_from_checkpoint:
            self._update_recipe_state(checkpoint_dict)
        return checkpoint_dict

    def _update_recipe_state(self, ckpt_dict: Dict[str, Any]) -> None:
        """
        Updates the recipe state from checkpoint.
        """
        try:
            self.epochs_run = ckpt_dict[training.EPOCHS_KEY]

            # on mismatch, warn the user and prevent the override
            if self.seed != ckpt_dict[training.SEED_KEY]:
                warn(
                    message=(
                        "Config value for seed does not match the checkpoint value, "
                        f"using the checkpoint value: {ckpt_dict[training.SEED_KEY]}"
                    )
                )
                self.seed = ckpt_dict[training.SEED_KEY]
            if self.max_steps_per_epoch != ckpt_dict[training.MAX_STEPS_KEY]:
                warn(
                    message=(
                        "Config value for max_steps_per_epoch does not match the checkpoint value, "
                        f"using the checkpoint value: {ckpt_dict[training.MAX_STEPS_KEY]}"
                    )
                )
                self.max_steps_per_epoch = ckpt_dict[training.MAX_STEPS_KEY]

            # on mismatch, warn the user but allow the override
            if self.total_epochs != ckpt_dict[training.TOTAL_EPOCHS_KEY]:
                warn(
                    message=(
                        "Config value for total_epochs does not match the checkpoint value, "
                        f"using the config value: {self.total_epochs}"
                    )
                )

        except KeyError as e:
            raise KeyError(
                "Checkpoint does not contain the required keys needed for updating recipe state. "
                "Are you sure you passed in the right recipe checkpoint?"
            ) from e

    def setup(self, cfg: DictConfig) -> None:
        """
        Setup the recipe. This includes training state (if resume_from_checkpoint is True),
        model, tokenizer, loss, optimizer, sampler, and dataloader.
        """
        if self._is_rank_zero:
            self._metric_logger = config.instantiate(cfg.metric_logger)

            # log config with parameter override
            self._metric_logger.log_config(cfg)

        checkpoint_dict = self.load_checkpoint(cfg_checkpointer=cfg.checkpointer)

        self._compile = cfg.get("compile", False)
        self._model = self._setup_model(
            cfg_model=cfg.model,
            enable_activation_checkpointing=cfg.enable_activation_checkpointing,
            custom_sharded_layers=cfg.get("custom_sharded_layers", None),
            fsdp_cpu_offload=cfg.get("fsdp_cpu_offload", False),
            reshard_after_forward=cfg.get("fsdp_reshard_after_forward", True),
            model_state_dict=checkpoint_dict[training.MODEL_KEY],
            ac_mode=cfg.get("ac_mode", None),
            ac_option=cfg.get("ac_option", None),
        )
        self._tokenizer = config.instantiate(cfg.tokenizer)

        self._optimizer = self._setup_optimizer(
            cfg_optimizer=cfg.optimizer,
<<<<<<< HEAD
=======
            optimizer_in_bwd=self._optimizer_in_bwd,
>>>>>>> e0306262
            opt_state_dict=(
                checkpoint_dict[training.OPT_KEY]
                if self._resume_from_checkpoint
                else None
            ),
        )

        # initialize loss
        self._loss_fn = config.instantiate(cfg.loss)

        if self._compile:
            training.compile_loss(self._loss_fn, verbose=self._is_rank_zero)

        if self._loss_fn.__class__.__name__ == "CEWithChunkedOutputLoss":
            # set num_output_chunks for model
            self._model.set_num_output_chunks(self._loss_fn.num_output_chunks)

        if self._is_rank_zero:
            log.info("Loss is initialized.")

        # sampler and dataloader depend on the tokenizer and loss_fn and should be
        # setup after both of these are initialized
        collate_name = cfg.get("collate_fn", "torchtune.data.padded_collate_sft")
        self._sampler, self._dataloader = self._setup_data(
            cfg_dataset=cfg.dataset,
            shuffle=cfg.shuffle,
            batch_size=cfg.batch_size,
            collate_fn=collate_name,
        )

        # Finally update the recipe state which can only be correctly set after all of the
        # other components have been initialized and updated.
        #
        # Number of training steps in each epoch depends on the number of batches produced
        # by the dataloader, the max_steps_per_epoch param set by the user and the
        # gradient_accumulation_steps param. This value is used for logging and tracking
        # training state. The computation should happen after the dataloader has been setup
        self._steps_per_epoch = (
            len(self._dataloader) // self._gradient_accumulation_steps
        )
        if (
            self.max_steps_per_epoch is not None
            and self.max_steps_per_epoch < self._steps_per_epoch
        ):
            self._steps_per_epoch = self.max_steps_per_epoch
        self.global_step = self.epochs_run * self._steps_per_epoch

        # Set up profiler, returns DummyProfiler (nullcontext object with no-op `step` method)
        # if cfg is missing profiler key or if `cfg.profiler.enabled = False`
        self._profiler = self._setup_profiler(cfg.get(PROFILER_KEY, None))

        # Used to ignore labels for loss computation
        self.ignore_labels_cache = torch.full(
            (cfg.batch_size, 1), self._loss_fn.ignore_index, device=self._device
        )

    def _setup_profiler(
        self, cfg_profiler: Optional[DictConfig] = None
    ) -> Union[torch.profiler.profile, DummyProfiler]:
        """
        Parses the `profiler` section of top-level `cfg` and sets up profiler

        Args:
            cfg_profiler (Optional[DictConfig]): ``profiler`` section of the top-level ``cfg`` (the main config passed to
                `recipe.main`). Default None.

        Returns:
            profiler: Union[torch.profiler.profile, DummyProfiler] - DummyProfiler is a nullcontext with no-op methods
            for `start`, `stop`, and `step` that can be used in place of `torch.profiler.profile` if profiler is not enabled such
            that the instrumented training loop does not need to be changed profiling is disabled.

        The profiler config can be provided in configs under the `profiler` key with the following layout:

        .. code-block:: yaml
            profiler:
                enabled: bool

                #Output directory of trace artifacts
                output_dir: str

            #`torch.profiler.ProfilerActivity` types to trace
            cpu: bool
            cuda: bool

                #Trace options
                profile_memory: bool
                with_stack: bool
                record_shapes: bool
                with_flops: bool

            # `torch.profiler.schedule` options:
            # wait_steps -> wait, warmup_steps -> warmup, active_steps -> active, num_cycles -> repeat
            wait_steps: int
            warmup_steps: int
            active_steps: int
            num_cycles: int
        """
        # Missing profiler section in config, assume disabled
        if cfg_profiler is None:
            cfg_profiler = DictConfig({"enabled": False})

        # Check that component is included and set correctly
        if cfg_profiler.get("_component_", None) is None:
            cfg_profiler["_component_"] = "torchtune.training.setup_torch_profiler"
        else:
            assert (
                cfg_profiler.get("_component_")
                == "torchtune.training.setup_torch_profiler"
            ), "Only torch profiler supported currently: component must be `torchtune.training.setup_torch_profiler`"

        profiler, profiler_cfg = config.instantiate(cfg_profiler)

        if self._is_rank_zero:
            log.info(f" Profiler config after instantiation: {profiler_cfg}")

            self.profiler_profile_memory = profiler_cfg.get("profile_memory", False)
            if profiler_cfg["enabled"]:
                self.profiler_wait_steps = profiler_cfg["wait_steps"]
                self.profiler_warmup_steps = profiler_cfg["warmup_steps"]
                self.profiler_active_steps = profiler_cfg["active_steps"]

        return profiler

    def _setup_model(
        self,
        cfg_model: DictConfig,
        enable_activation_checkpointing: bool,
        fsdp_cpu_offload: bool,
        reshard_after_forward: bool,
        model_state_dict: Dict[str, Any],
        custom_sharded_layers: Optional[List[str]] = None,
        ac_mode: Optional[str] = None,
        ac_option: Optional[int] = None,
    ) -> nn.Module:
        """
        Model initialization has some important considerations:
           a. To minimize GPU peak memory, we initialize the model on meta device with
              the right dtype
           b. All ranks calls ``load_state_dict`` without peaking CPU RAMs since
              full state dicts are loaded with ``torch.load(mmap=True)``
        """

        if self._is_rank_zero:
            log.info(
                "FSDP is enabled. Instantiating model and loading checkpoint on Rank 0 ..."
            )
            init_start = time.perf_counter()

        with training.set_default_dtype(self._dtype), torch.device("meta"):
            model = config.instantiate(cfg_model)

        if self._compile:
            training.compile_model(model, verbose=self._is_rank_zero)

        # We currently have two versions of activation checkpointing in this recipe
        # for testing and BC purposes. ``enable_activation_checkpointing`` controls
        # the older version of AC and this behavior is unchanged
        # ac_mode and ac_option together control selective AC. This is only enabled
        # when these are set AND ``enable_activation_checkpointing`` is set to False
        # We'll clean this up as soon as testing of AC is complete
        if (not enable_activation_checkpointing) and (ac_mode is not None):
            apply_selective_activation_checkpointing(
                model,
                ac_mode,
                ac_option,
            )

        # original activation checkpointing (full) - flip the condition above
        if enable_activation_checkpointing and ac_mode is None:
            training.set_activation_checkpointing(
                model, auto_wrap_policy={modules.TransformerSelfAttentionLayer}
            )

        # For FSDP sharding
        fsdp_shard_conditions = [
            partial(
                training.get_shard_conditions,
                names_to_match=custom_sharded_layers,
            )
        ]
        training.shard_model(
            model=model,
            shard_conditions=fsdp_shard_conditions,
            cpu_offload=fsdp_cpu_offload,
            reshard_after_forward=reshard_after_forward,
        )

        with training.set_default_dtype(self._dtype), self._device:
            for m in model.modules():
                # RoPE is not covered in state dict
                if hasattr(m, "rope_init"):
                    m.rope_init()

        # This method will convert the full model state dict into a sharded state
        # dict and load into the model
        training.load_from_full_model_state_dict(
            model,
            model_state_dict,
            self._device,
            self._is_rank_zero,
            strict=True,
            cpu_offload=fsdp_cpu_offload,
        )

        # Ensure no params and buffers are on meta device
        training.validate_no_params_on_meta_device(model)

        if self._is_rank_zero:
            log.info(
                f"Instantiating model and loading checkpoint took {time.perf_counter() - init_start:.2f} secs"
            )
            memory_stats = training.get_memory_stats(device=self._device)
            training.log_memory_stats(memory_stats)

        # synchronize before training begins
        torch.distributed.barrier()

        return model

    def _setup_optimizer(
        self,
        cfg_optimizer: DictConfig,
        optimizer_in_bwd: bool = False,
        opt_state_dict: Optional[Dict[str, Any]] = None,
    ) -> Optional[Optimizer]:
        if optimizer_in_bwd:
            # Maintain a dict of optims for every parameter.
            optim_dict = {
                param: config.instantiate(cfg_optimizer, [param])
                for param in self._model.parameters()
            }

            # Register optimizer step hooks on the model to run optimizer in backward.
            training.register_optim_in_bwd_hooks(
                model=self._model, optim_dict=optim_dict
            )
            # Create a wrapper for checkpoint save/load of optimizer states when running in backward.
            self._optim_ckpt_wrapper = training.create_optim_in_bwd_wrapper(
                model=self._model, optim_dict=optim_dict
            )
            # Load optimizer states for each param. If optimizer states are being restored in an optimizer in
            # backward run, these need to have been saved with the same setting. Cannot restore from runs that
            # did not use optimizer in backward.
            if opt_state_dict is not None:
                for param in opt_state_dict.keys():
                    try:
                        training.load_from_full_optimizer_state_dict(
                            self._optim_ckpt_wrapper.state_dict()[param],
                            opt_state_dict[param],
                            self._device,
                        )
                    except BaseException as e:
                        raise RuntimeError(
                            "Failed loading in-backward optimizer checkpoints."
                            "Please make sure run being restored from was using in-backward optimizer."
                        ) from e
            if self._is_rank_zero:
                log.info("In-backward optimizers are set up.")
            return None
        else:
            optimizer = config.instantiate(cfg_optimizer, self._model.parameters())
            if opt_state_dict:
                training.load_from_full_optimizer_state_dict(
                    optimizer,
                    opt_state_dict,
                    self._device,
                )

            if self._is_rank_zero:
                log.info("Optimizer is initialized.")
            return optimizer

    def _setup_data(
        self,
        cfg_dataset: DictConfig,
        shuffle: bool,
        batch_size: int,
        collate_fn: str,
    ) -> Tuple[DistributedSampler, DataLoader]:
        """
        All data related setup happens here. Currently this recipe only supports the
        DistributedSamplers with Map-style Datasets which fit into memory. Other samplers,
        iterable datasets and streaming datasets are not supported.
        """
        world_size, rank = training.get_world_size_and_rank()

        if isinstance(cfg_dataset, ListConfig):
            datasets = [
                config.instantiate(single_cfg_dataset, self._tokenizer)
                for single_cfg_dataset in cfg_dataset
            ]
            ds = ConcatDataset(datasets=datasets)
            packed = False
        else:
            ds = config.instantiate(cfg_dataset, self._tokenizer)
            packed = cfg_dataset.get("packed", False)

        # Instantiate collate_fn
        if "left_pad_sequence" in collate_fn:
            raise RuntimeError("left_pad_sequence collator is only for inference.")
        collate_fn = _get_component_from_path(collate_fn)

        sampler = DistributedSampler(
            ds, num_replicas=world_size, rank=rank, shuffle=shuffle, seed=0
        )
        dataloader = DataLoader(
            dataset=ds,
            batch_size=batch_size,
            sampler=sampler,
            # dropping last avoids shape issues with compile + flex attention
            drop_last=True,
            collate_fn=(
                partial(
                    collate_fn,
                    padding_idx=self._tokenizer.pad_id,
                    ignore_idx=self._loss_fn.ignore_index,
                )
                if not packed
                else padded_collate_packed
            ),
        )

        if self._is_rank_zero:
            log.info("Dataset and Sampler are initialized.")

        return sampler, dataloader

    def save_checkpoint(
        self,
        epoch: int,
    ) -> None:
        """
        Checkpoint the state of the recipe. The constructed checkpoint state dict
        contains the following information:
        - Model weights with key training.MODEL_KEY
        - Relevant recipe state if training is not complete

        Checkpointer will save the model weights and recipe state in
        different checkpoint files. To correctly resume training from an intermediate checkpoint,
        the model weights and recipe state must be provided.
        """
        # final dict passed onto the checkpointer
        checkpoint_dict = {}

        intermediate_checkpoint = epoch + 1 < self.total_epochs
        # To prevent GPU memory from spiking during checkpoint save,
        # we consolidate the full model and optim state dicts on CPU for rank 0
        cpu_state_dict = training.get_full_model_state_dict(
            self._model,
            self._is_rank_zero,
            device=self._device,
        )

        if intermediate_checkpoint:
            if not self._optimizer_in_bwd:
                opt_state_dict = training.get_full_optimizer_state_dict(
                    self._optimizer,
                    self._is_rank_zero,
                    device=self._device,
                )
            else:
                opt_state_dict = {}
                for param, opt in self._optim_ckpt_wrapper.optim_map.items():
                    opt_state_dict[param] = training.get_full_optimizer_state_dict(
                        opt, self._is_rank_zero, device=self._device
                    )
        else:
            opt_state_dict = None

        # Now that we have the model and opt state dict, create the actual checkpoint dict
        # to be sent to the checkpointer and ultimately written to file
        if self._is_rank_zero:
            checkpoint_dict.update({training.MODEL_KEY: cpu_state_dict})

            # if training is in-progress, checkpoint the optimizer state and recipe state
            # as well.
            if intermediate_checkpoint:
                checkpoint_dict.update(
                    {
                        training.OPT_KEY: opt_state_dict,
                        training.SEED_KEY: self.seed,
                        training.EPOCHS_KEY: self.epochs_run,
                        training.TOTAL_EPOCHS_KEY: self.total_epochs,
                        training.MAX_STEPS_KEY: self.max_steps_per_epoch,
                    }
                )

            self._checkpointer.save_checkpoint(
                checkpoint_dict,
                epoch=epoch,
                intermediate_checkpoint=intermediate_checkpoint,
            )

    def train(self) -> None:
        """
        The core training loop.
        """
        # clean up before training begins
        training.cleanup_before_training()

        _, rank = training.get_world_size_and_rank()

        # zero out the gradients before starting training
        if not self._optimizer_in_bwd:
            self._optimizer.zero_grad()
        else:
            for opt in self._optim_ckpt_wrapper.optim_map.values():
                opt.zero_grad()

        # Initialize tokens count and running loss (for grad accumulation)
        t0 = time.perf_counter()
        running_loss = 0
        num_tokens = 0

        self._profiler.start()
        # self.epochs_run should be non-zero when we're resuming from a checkpoint
        for curr_epoch in range(self.epochs_run, self.total_epochs):
            # Update the sampler to ensure data is correctly shuffled across epochs
            # in case shuffle is True
            self._sampler.set_epoch(curr_epoch)

            pbar = tqdm(total=self._steps_per_epoch, disable=not (rank == 0))
            for idx, batch in enumerate(self._dataloader):
                if (
                    self.max_steps_per_epoch is not None
                    and (idx // self._gradient_accumulation_steps)
                    == self.max_steps_per_epoch
                ):
                    break

                # Start tracking CUDA memory for active steps for just the first epoch
                if (
                    self._is_rank_zero
                    and curr_epoch == 0
                    and self.profiler_profile_memory
                    and idx == self.profiler_wait_steps + self.profiler_warmup_steps
                ):
                    torch.cuda.memory._record_memory_history()

                utils.batch_to_device(batch, self._device)
                num_tokens += (batch["labels"] != self._loss_fn.ignore_index).sum()

                # Shape [b, s], needed for the loss not the model
                labels = batch.pop("labels")

                logits = self._model(**batch)

                # Shift labels to compute loss
                # equivalent to doing labels[..., 1:] and logits[..., :-1, :]
                # But this way we dont need to slice the logits. We just add an ignore index to labels.
                labels = torch.hstack(
                    (labels[..., 1:], self.ignore_labels_cache[: labels.shape[0]])
                )
                if not isinstance(logits, list):
                    labels = labels.reshape(-1)
                    logits = logits.reshape(-1, logits.size(-1))

                # Compute loss
                running_loss += self._loss_fn(logits, labels)

                # free logits otherwise it peaks backward memory
                del logits

                # Step with optimizer
                if (idx + 1) % self._gradient_accumulation_steps == 0:
                    loss = running_loss / num_tokens
                    loss.backward()
                    if self._clip_grad_norm is not None:
                        if self._optimizer_in_bwd:
                            raise NotImplementedError(
                                "Gradient clipping is not supported after optimizer-in-the-backward."
                            )
                        grad_norm = torch.nn.utils.clip_grad_norm_(
                            self._model.parameters(),
                            max_norm=float(self._clip_grad_norm),
                        )
                    if not self._optimizer_in_bwd:
                        self._optimizer.step()
                        self._optimizer.zero_grad(set_to_none=True)

                    # Update the number of steps when the weights are updated
                    self.global_step += 1

                    loss_to_log = loss.item()
                    pbar.update(1)
                    pbar.set_description(
                        f"{curr_epoch + 1}|{self.global_step}|Loss: {loss_to_log}"
                    )

                    # Log per-step metrics
                    if (
                        self.global_step % self._log_every_n_steps == 0
                        and self._is_rank_zero
                    ):
                        time_per_step = time.perf_counter() - t0
                        log_dict = {
                            "loss": loss_to_log,
                            "lr": get_lr(
                                (
                                    self._optimizer
                                    if not self._optimizer_in_bwd
                                    else self._optim_ckpt_wrapper
                                ),
                            ),
                            "tokens_per_second_per_gpu": num_tokens / time_per_step,
                        }
                        if self._log_peak_memory_stats:
                            log_dict.update(
                                training.get_memory_stats(device=self._device)
                            )
                        if self._clip_grad_norm is not None:
                            log_dict.update({"grad_norm": grad_norm})
                        self._metric_logger.log_dict(
                            log_dict,
                            step=self.global_step,
                        )

                    # Reset running stats for the next step
                    running_loss = 0
                    num_tokens = 0
                    t0 = time.perf_counter()

                    # Stop tracking CUDA memory now that active steps are complete
                    if (
                        self._is_rank_zero
                        and curr_epoch == 0
                        and self.profiler_profile_memory
                        and idx
                        == self.profiler_wait_steps
                        + self.profiler_warmup_steps
                        + self.profiler_active_steps
                    ):
                        torch.cuda.memory._record_memory_history(enabled=None)

                    # Step profiler
                    # Note that this is called within gradient accumulation block, hence
                    # will include multiple forward / backward passes if gradient accumulation > 1
                    self._profiler.step()

            self.epochs_run += 1
            self.save_checkpoint(epoch=curr_epoch)

        self._profiler.stop()

    def cleanup(self) -> None:
        if self._is_rank_zero:
            self._metric_logger.close()
        destroy_process_group()


@config.parse
def recipe_main(cfg: DictConfig) -> None:
    """
    Entry point for the recipe.

    Configurable parameters are read in the following order:
        - Parameters specified in config (see available configs through ``tune ls``)
        - Overwritten by arguments from the command-line
    """
    if not training.is_distributed():
        raise RuntimeError(
            "Distributed finetune recipe should be run via a distributed launcher."
            "If using tune CLI, please specify --nnodes 1 and --nproc_per_node [num_gpus]"
        )
    init_process_group(backend="gloo" if cfg.device == "cpu" else "nccl")
    if cfg.get("fsdp_cpu_offload", False):
        # Utilize all available CPU cores for intra-op parallelism. This provides ~2x
        # speed up when benchmarking fused AdamW on CPU
        training.set_torch_num_threads()

    config.log_config(recipe_name="FullFinetuneRecipeDistributed", cfg=cfg)

    recipe = FullFinetuneRecipeDistributed(cfg=cfg)
    recipe.setup(cfg=cfg)
    recipe.train()
    recipe.cleanup()


if __name__ == "__main__":
    sys.exit(recipe_main())<|MERGE_RESOLUTION|>--- conflicted
+++ resolved
@@ -224,10 +224,7 @@
 
         self._optimizer = self._setup_optimizer(
             cfg_optimizer=cfg.optimizer,
-<<<<<<< HEAD
-=======
             optimizer_in_bwd=self._optimizer_in_bwd,
->>>>>>> e0306262
             opt_state_dict=(
                 checkpoint_dict[training.OPT_KEY]
                 if self._resume_from_checkpoint
