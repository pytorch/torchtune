--- conflicted
+++ resolved
@@ -762,7 +762,6 @@
             pbar = tqdm(total=self._steps_per_epoch, disable=not self._is_rank_zero)
             self._dataloader.sampler.set_epoch(curr_epoch)
             for idx, batch in enumerate(self._dataloader):
-<<<<<<< HEAD
                 if not has_trainable_tokens(
                     labels=batch.get("labels"),
                     ignore_index=self._loss_fn.ignore_index
@@ -771,8 +770,6 @@
                 ):
                     continue
 
-=======
->>>>>>> 4d9840c9
                 # Start tracking CUDA memory for active steps for just the first epoch
                 if (
                     self._is_rank_zero
