# Copyright (c) Meta Platforms, Inc. and affiliates.
# All rights reserved.
#
# This source code is licensed under the BSD-style license found in the
# LICENSE file in the root directory of this source tree.

import os
import sys
import time

from functools import partial
from typing import Any, Optional, Union
from warnings import warn

import torch
from omegaconf import DictConfig, ListConfig

from torch import nn
from torch.distributed import destroy_process_group, init_process_group
from torch.distributed.tensor import DTensor
from torch.distributed.tensor.parallel import parallelize_module
from torch.optim import Optimizer
from torchao.float8 import precompute_float8_dynamic_scale_for_fsdp
from torchdata.stateful_dataloader import StatefulDataLoader
from torchdata.stateful_dataloader.sampler import StatefulDistributedSampler
from torchtune import config, modules, training, utils
from torchtune.config._utils import _get_component_from_path
from torchtune.data import padded_collate_packed
from torchtune.datasets import ConcatDataset
from torchtune.modules.embedding_utils import resize_token_embeddings
from torchtune.modules.loss import SFTLoss
from torchtune.recipe_interfaces import FTRecipeInterface
from torchtune.training import (
    DummyProfiler,
    PROFILER_KEY,
    VALID_BACKENDS_FOR_MEMORY_STATS,
)
from torchtune.training.activations import apply_selective_activation_checkpointing
from torchtune.training.checkpointing._checkpoint_client import (
    CheckpointClient,
    TrainingProgress,
)
from torchtune.training.lr_schedulers import get_lr
from torchtune.training.quantization import (
    convert_to_float8_training,
    is_fp8_tensorwise_scaling,
)

from tqdm import tqdm


class FullFinetuneRecipeDistributed(FTRecipeInterface):
    """
    Full finetuning recipe for dense transformer-based LLMs such as Llama2. This recipe supports
    distributed training and can be run on a single node (1 to 8 GPUs).

    Features:
        - FSDP. Supported using PyTorch's FSDP APIs. CPU offload of parameters, gradients, and optimizer states
            is supported via ``fsdp_cpu_offload``. Resharding of parameters after the forward pass is
            done by default (corresponding to FULL_SHARD sharding strategy), but can be disabled by setting the config
            ``fsdp_reshard_after_forward`` to False (this corresponds to SHARD_GRAD_OP sharding strategy).
            DDP is currently not supported. Training on CPU is not supported.

        - Activation Checkpointing. This can be controlled using the ``enable_activation_checkpointing``
            flag. Activation checkpointing helps reduce the memory footprint since we no longer keep
            activations in memory and instead recompute them during the backward pass. This is especially
            helpful for larger batch sizes when you're memory constrained. But these savings in memory
            come at the cost of training performance. In most cases training can slow-down quite a bit as
            a result of this activation recomputation.

        - Activation Offloading. This can be controlled using the ``enable_activation_offloading``
            flag. Activation offloading is a technique similar to activations checkpointing that helps
            reduce the memory footprint to prevent OOMs on CUDA and enable bigger batches. Where activations
            checkpointing drops the activation in the forward to recompute it later in the backward,
            activations offloading will drop the activation in the forward to the CPU and bring it
            back during the backward pass. As always, there is a tradeoff--these savings in memory can
            come at the cost of training performance and CPU resources. To recover some runtime cost,
            we've added an option to enable offloading on a different stream to permit overlapping with
            the computation. This option is currently only available on PyTorch 2.5 or later and will
            be enabled by default if an acceptable torch version is found. Activation offloading can be
            used in conjunction with activation checkpointing.

        - Precision. Full fp32 and bf16 training are supported. Precision is controlled using the ``dtype``
            flag. When ``dtype=bf16``, all activations, gradients and optimizer states are in bfloat16. In
            most cases this should halve the memory footprint of full precision (fp32) training, without
            loss in model quality (will depend on the model, training data and other settings). For
            GPUs which do not support bfloat16, we fall back to fp32. Mixed precision training and fp16
            precision are currently not supported.

        - Gradient Accumulation. You can simulate larger batch sizes by accumulating gradients. This is
            controlled using the ``gradient_accumulation_steps`` flag.

                Total Batch Size = batch_size * number of GPUs * gradient accumulation steps.

            For example: with batch_size=1, nproc_per_node=2 and gradient_accumulation_steps=32 we get a
            total batch size of 64.

            Gradient accumulation is especially useful when you are memory constrained. In this case,
            accumulating gradients might give you better training speed than enabling activation
            checkpointing.

        - Checkpointing. Model weights are checkpointed both at the end of each epoch and at the end of
            training. Optimizer state and recipe state (seed, total_epochs, number of epochs run etc) are
            only saved at the end of a given epoch and used in case of resuming training.

            Resuming training is controlled by the ``resume_from_checkpoint`` flag. Mid-epoch checkpointing is
            currently not supported.

            For more details on the checkpointer, please take a look at
            our checkpointer deepdive (https://pytorch.org/torchtune/main/deep_dives/checkpointer.html).

        - Logging. Terminal, Disk, WandB and TensorBoard are all supported.

        - Gradient Clipping. Gradient clipping is supported using the ``clip_grad_norm`` flag. By default,
            ``clip_grad_norm`` is set to ``None``. If you only want to log the grad norm, you can set
            ``clip_grad_norm='inf'``.

    For a full list of example configs for this recipe, run ``tune ls`` on the command line. Each config
    has example commands for how to kick-off training.

    Args:
        cfg (DictConfig): OmegaConf object parsed from yaml file

    Raises:
        ValueError: If ``dtype`` is set to fp16.
        RuntimeError: If ``dtype`` is set to bf16 and the hardware does not support bf16.
        RuntimeError: If ``left_pad_sequence`` is set as the data collator.
        RuntimeError: If ``enable_activation_offloading`` is True and device is not CUDA.
        RuntimeError: If ``enable_activation_offloading`` is True and ``enable_activation_checkpointing`` is False.
    """

    def __init__(self, cfg: DictConfig) -> None:
        device_type = cfg.device
        self._device = utils.get_device(device=device_type)
        self._dtype = training.get_dtype(cfg.dtype, device=self._device)

        if self._dtype == torch.float16:
            raise ValueError(
                "full fp16 training is not supported with this recipe. Please use bf16 or fp32 instead."
            )

        # Set up the backend for distributed training (NCCL, GLOO, etc.)
        self._enable_async_checkpointing = cfg.get("enable_async_checkpointing", False)
        self.fsdp_cpu_offload = cfg.get("fsdp_cpu_offload", False)
        self.distributed_backend = training.get_distributed_backend(
            device_type,
            offload_ops_to_cpu=self.fsdp_cpu_offload
            or self._enable_async_checkpointing,
        )
        init_process_group(self.distributed_backend)

        # Initialize distributed variables
        self.world_size, self.rank = utils.get_world_size_and_rank()
        self._is_rank_zero = self.rank == 0
        self.tp_plan = cfg.get("tensor_parallel_plan", None)
        self.tp_degree = cfg.get("tensor_parallel_dim", 1)
        if self.tp_degree > 1 and self.tp_plan is None:
            raise ValueError(
                "Tensor Parallel plan needs to be provided when tensor parallel is enabled."
            )
        data_shard = cfg.get("data_parallel_shard_dim", -1)  # -1 means to infer
        data_replicate = cfg.get("data_parallel_replicate_dim", 1)

        # Set up n-d device mesh
        self.parallel_dims = training.ParallelDims(
            dp_replicate=data_replicate,
            dp_shard=data_shard,
            tp=self.tp_degree,
            world_size=self.world_size,
        )
        self.world_mesh = self.parallel_dims.build_mesh(device_type=device_type)
        if self.parallel_dims.dp_enabled:
            dp_mesh = self.world_mesh["dp"]
            self.dp_degree, self.dp_rank = (
                dp_mesh.size(),
                dp_mesh.get_local_rank(),
            )
        else:
            self.dp_degree, self.dp_rank = 1, 0

        # Logging attributes
        self._output_dir = cfg.output_dir
        self._log_every_n_steps = cfg.get("log_every_n_steps", 1)
        self._log_peak_memory_stats = cfg.get("log_peak_memory_stats", False)
        self._logger = utils.get_logger(cfg.log_level)
        if (
            self._log_peak_memory_stats
            and self._device.type not in VALID_BACKENDS_FOR_MEMORY_STATS
        ):
            self._logger.info(
                f"log_peak_memory_stats was set to True; however, training device is not in {VALID_BACKENDS_FOR_MEMORY_STATS}."
                "Setting log_peak_memory_stats=False."
            )
            self._log_peak_memory_stats = False

        # Training cfg
        self._resume_from_checkpoint = cfg.resume_from_checkpoint
        self._gradient_accumulation_steps = cfg.gradient_accumulation_steps
        self._optimizer_in_bwd = cfg.get("optimizer_in_bwd", False)
        self._clip_grad_norm = cfg.get("clip_grad_norm", None)
        self._checkpoint_client = CheckpointClient(cfg)
        self._enable_fp8_training = cfg.get("enable_fp8_training", False)
        self._fp8_recipe_name = cfg.get("fp8_recipe_name", None)

        self._run_val_every_n_steps = cfg.get("run_val_every_n_steps", None)
        if self._run_val_every_n_steps is not None:
            assert (
                cfg.get("dataset_val") is not None
            ), "run_val_every_n_steps is set but dataset_val is not configured"

        # Optimizer in backward is not compatible with gradient accumulation or gradient clipping
        if self._optimizer_in_bwd:
            if self._clip_grad_norm is not None:
                raise RuntimeError(
                    "Gradient clipping is not supported with optimizer in bwd."
                    "Please set clip_grad_norm=None, or optimizer_in_bwd=False."
                )
            if self._gradient_accumulation_steps > 1:
                raise RuntimeError(
                    "Gradient accumulation is not supported with optimizer in bwd."
                    "Please set gradient_accumulation_steps=1, or optimizer_in_bwd=False."
                )

        # activation checkpointing/offloading
        self._enable_activation_checkpointing = cfg.get(
            "enable_activation_checkpointing", False
        )
        self._enable_activation_offloading = cfg.get(
            "enable_activation_offloading", False
        )
        self._activation_offloading_use_streams = cfg.get(
            "activation_offloading_use_streams", True
        )
        if self._activation_offloading_use_streams and self.parallel_dims.tp_enabled:
            warn(
                message=(
                    "Using activation offloading with streams is not advised in tensor parallel, and may "
                    "cause unstable training. It is advised to set activation_offloading_use_streams: False"
                )
            )
        if self._enable_activation_offloading:
            if device_type != "cuda":
                raise RuntimeError(
                    "enable_activation_offloading should only be True when training on CUDA"
                )
            if not self._enable_activation_checkpointing:
                raise RuntimeError(
                    "enable_activation_offloading should only be True when enable_activation_checkpointing is True"
                )
        elif (
            self._enable_activation_checkpointing
            and cfg.checkpointer.model_type != "LLAMA3_VISION"
        ):
            utils.log_rank_zero(
                self._logger,
                "Hint: enable_activation_checkpointing is True, but enable_activation_offloading isn't. "
                "Enabling activation offloading should reduce memory further.",
            )

        # These are public properties which are updated by the checkpoint loader
        # when ``resume_from_checkpoint`` is `True` or validated in tests
        self.seed = training.set_seed(
            seed=cfg.seed, debug_mode=cfg.get("cudnn_deterministic_mode", None)
        )
        self.epochs_run = 0
        self.total_epochs = cfg.epochs
        self.max_steps_per_epoch = cfg.max_steps_per_epoch
        self.global_step = 0

    def _update_recipe_state(self, ckpt_dict: dict[str, Any]) -> None:
        """
        Updates the recipe state from checkpoint.
        """
        try:
            self.epochs_run = ckpt_dict[training.EPOCHS_KEY]

            # on mismatch, warn the user and prevent the override
            if self.seed != ckpt_dict[training.SEED_KEY]:
                warn(
                    message=(
                        "Config value for seed does not match the checkpoint value, "
                        f"using the checkpoint value: {ckpt_dict[training.SEED_KEY]}"
                    )
                )
                self.seed = ckpt_dict[training.SEED_KEY]
            if self.max_steps_per_epoch != ckpt_dict[training.MAX_STEPS_KEY]:
                warn(
                    message=(
                        "Config value for max_steps_per_epoch does not match the checkpoint value, "
                        f"using the checkpoint value: {ckpt_dict[training.MAX_STEPS_KEY]}"
                    )
                )
                self.max_steps_per_epoch = ckpt_dict[training.MAX_STEPS_KEY]

            # on mismatch, warn the user but allow the override
            if self.total_epochs != ckpt_dict[training.TOTAL_EPOCHS_KEY]:
                warn(
                    message=(
                        "Config value for total_epochs does not match the checkpoint value, "
                        f"using the config value: {self.total_epochs}"
                    )
                )

        except KeyError as e:
            raise KeyError(
                "Checkpoint does not contain the required keys needed for updating recipe state. "
                "Are you sure you passed in the right recipe checkpoint?"
            ) from e

    def setup(self, cfg: DictConfig) -> None:
        """
        Setup the recipe. This includes training state (if resume_from_checkpoint is True),
        model, tokenizer, loss, optimizer, lr scheduler, sampler, and dataloader.
        """
        if self.fsdp_cpu_offload:
            # Utilize all available CPU cores for intra-op parallelism. This provides ~2x
            # speed up when benchmarking fused AdamW on CPU
            training.set_torch_num_threads()

        if self._is_rank_zero:
            self._metric_logger = config.instantiate(cfg.metric_logger)
            # log config with parameter override
            self._metric_logger.log_config(cfg)

        # Load the base model
        checkpoint_dict = self._checkpoint_client.load_base_checkpoint()

        compile = cfg.get("compile")
        compile_bool = bool(compile)
        self._compile_backend = os.environ.get("TORCH_COMPILE_BACKEND", "inductor")

        self._compile_model = compile_bool
        self._compile_loss = compile_bool
        self._compile_optimizer_step = compile_bool
        self._compile_scale_grads = compile_bool
        if isinstance(compile, DictConfig):
            self._compile_model = compile.get("model", True)
            self._compile_loss = compile.get("loss", True)
            self._compile_optimizer_step = compile.get("optimizer_step", False)
            self._compile_scale_grads = compile.get("scale_grads", True)

        # This indirection is needed to apply torch.compile to scale_grads step.
        self._grad_scaler = training.scale_grads_
        if self._compile_scale_grads:
            self._grad_scaler = torch.compile(
                self._grad_scaler, backend=self._compile_backend
            )

        self._model = self._setup_model(
            cfg_model=cfg.model,
            enable_activation_checkpointing=self._enable_activation_checkpointing,
            enable_activation_offloading=self._enable_activation_offloading,
            activation_offloading_use_streams=self._activation_offloading_use_streams,
            custom_sharded_layers=cfg.get("custom_sharded_layers", None),
            fsdp_cpu_offload=self.fsdp_cpu_offload,
            reshard_after_forward=cfg.get("fsdp_reshard_after_forward", True),
            model_state_dict=checkpoint_dict[training.MODEL_KEY],
            ac_mode=cfg.get("ac_mode", None),
            ac_option=cfg.get("ac_option", None),
        )
        self._tokenizer = config.instantiate(cfg.tokenizer)

        if cfg.get("resize_token_embeddings", False):
            resize_token_embeddings(self._model, self._tokenizer.vocab_size)

        self._optimizer = self._setup_optimizer(
            cfg_optimizer=cfg.optimizer,
            optimizer_in_bwd=self._optimizer_in_bwd,
            opt_state_dict=(
                checkpoint_dict[training.OPT_KEY]
                if training.OPT_KEY in checkpoint_dict
                else None
            ),
        )
<<<<<<< HEAD
=======
        if self._compile_optimizer_step:
            if self._optimizer_in_bwd:
                raise ValueError(
                    "optimizer_in_bwd not supported with compiling the optimizer step"
                )
            self._optimizer.step = torch.compile(
                self._optimizer.step,
                backend=self._compile_backend,
            )
>>>>>>> 0991f97e

        if self._resume_from_checkpoint:
            # If async checkpointing is enabled, intermediate checkpoints are saved asynchronously
            # using the DistributedCheckpointer.
            # Therefore the recipe needs to load the distributed checkpoint to restore the training
            # progress.
            if self._enable_async_checkpointing:
                try:
                    checkpoint_dict = (
                        self._checkpoint_client.load_distributed_checkpoint(
                            self._model,
                            (
                                self._optim_ckpt_wrapper
                                if self._optimizer_in_bwd
                                else self._optimizer
                            ),
                        )
                    )
                except Exception as e:
                    self._logger.warning(
                        f"Failed to load distributed checkpoint: {e}. Training will start from the base checkpoint."
                    )

            # Update the recipe state from the checkpoint state dict.
            self._update_recipe_state(checkpoint_dict)

        # initialize loss
        self._loss_fn = config.instantiate(cfg.loss)
        if isinstance(self._loss_fn, SFTLoss):
            self._loss_fn.set_model_output(self._model)

        if self._compile_loss:
            training.compile_loss(self._loss_fn, verbose=self._is_rank_zero)

        utils.log_rank_zero(self._logger, "Loss is initialized.")

        # sampler and dataloader depend on the tokenizer and loss_fn and should be
        # setup after both of these are initialized
        collate_name = cfg.get("collate_fn", "torchtune.data.padded_collate_sft")
        self._dataloader = self._setup_data(
            cfg_dataset=cfg.dataset,
            shuffle=cfg.shuffle,
            batch_size=cfg.batch_size,
            collate_fn=collate_name,
        )

        # Setup validation dataloader if validation dataset is provided
        self._val_dataloader = None
        if cfg.get("dataset_val") is not None:
            batch_size_val = cfg.get("batch_size_val", cfg.batch_size)
            self._val_dataloader = self._setup_data(
                cfg_dataset=cfg.dataset_val,
                batch_size=batch_size_val,
                collate_fn=collate_name,
                shuffle=False,
            )

        # Finally update the recipe state which can only be correctly set after all of the
        # other components have been initialized and updated.
        #
        # Number of training steps in each epoch depends on the number of batches produced
        # by the dataloader, the max_steps_per_epoch param set by the user and the
        # gradient_accumulation_steps param. This value is used for logging and tracking
        # training state. The computation should happen after the dataloader has been setup
        self._steps_per_epoch = (
            len(self._dataloader) // self._gradient_accumulation_steps
        )
        if (
            self.max_steps_per_epoch is not None
            and self.max_steps_per_epoch < self._steps_per_epoch
        ):
            self._steps_per_epoch = self.max_steps_per_epoch
        self.global_step = self.epochs_run * self._steps_per_epoch

        # Setup lr scheduler
        self._lr_scheduler = self._setup_lr_scheduler(
            cfg_lr_scheduler=cfg.get("lr_scheduler", None),
            num_training_steps=self.total_epochs * self._steps_per_epoch,
            last_epoch=self.global_step - 1,
        )
        if self._compile_optimizer_step:
            self._optimizer.step = torch.compile(
                self._optimizer.step,
                backend=self._compile_backend,
            )

        # Set up profiler, returns DummyProfiler (nullcontext object with no-op `step` method)
        # if cfg is missing profiler key or if `cfg.profiler.enabled = False`
        self._profiler = self._setup_profiler(cfg.get(PROFILER_KEY, None))

        # Used to ignore labels for loss computation
        bsz_cache = (
            cfg.batch_size
            if self._val_dataloader is None
            else max(cfg.batch_size, self._val_dataloader.batch_size)
        )

    def _setup_lr_scheduler(
        self,
        cfg_lr_scheduler: Optional[DictConfig],
        num_training_steps: int,
        last_epoch: int,
    ) -> Optional[Optimizer]:
        """
        Set up the learning rate scheduler based on the provided configuration.
        It supports both standard optimization and optimizer-in-backward cases.

        Args:
            cfg_lr_scheduler (Optional[DictConfig]): The learning rate scheduler configuration.
            num_training_steps (int): The total number of training steps.
            last_epoch (int): The index of the last epoch.

        Returns:
            lr_scheduler (Optional[Optimizer]): The learning rate scheduler.
        """
        if cfg_lr_scheduler is None:
            if self._is_rank_zero:
                self._logger.info(
                    "No learning rate scheduler configured. Using constant learning rate."
                )
            return None

        if self._optimizer_in_bwd:
            # Use the first optimizer from the wrapper to represent the learning rate
            optimizer = next(iter(self._optim_ckpt_wrapper.optim_map.values()))
        else:
            # Standard case: use the single optimizer
            optimizer = self._optimizer

        # Instantiate the learning rate scheduler
        lr_scheduler = config.instantiate(
            cfg_lr_scheduler,
            optimizer,
            num_training_steps=num_training_steps,
            last_epoch=last_epoch,
        )

        if self._optimizer_in_bwd:
            # Modify the scheduler for optimizer_in_bwd case
            self._optim_ckpt_wrapper.set_lr_scheduler(lr_scheduler)

        if self._is_rank_zero:
            self._logger.info("Learning rate scheduler is initialized.")

        return lr_scheduler

    def _setup_profiler(
        self, cfg_profiler: Optional[DictConfig] = None
    ) -> Union[torch.profiler.profile, DummyProfiler]:
        """
        Parses the `profiler` section of top-level `cfg` and sets up profiler
        """
        # Missing profiler section in config, assume disabled
        if cfg_profiler is None:
            cfg_profiler = DictConfig({"enabled": False})

        # Check that component is included and set correctly
        if cfg_profiler.get("_component_", None) is None:
            cfg_profiler["_component_"] = "torchtune.training.setup_torch_profiler"
        else:
            assert (
                cfg_profiler.get("_component_")
                == "torchtune.training.setup_torch_profiler"
            ), "Only torch profiler supported currently: component must be `torchtune.training.setup_torch_profiler`"

        profiler, profiler_cfg = config.instantiate(cfg_profiler)

        utils.log_rank_zero(
            self._logger, f" Profiler config after instantiation: {profiler_cfg}"
        )
        if self._is_rank_zero:
            self.profiler_profile_memory = profiler_cfg.get("profile_memory", False)
            if profiler_cfg["enabled"]:
                self.profiler_wait_steps = profiler_cfg["wait_steps"]
                self.profiler_warmup_steps = profiler_cfg["warmup_steps"]
                self.profiler_active_steps = profiler_cfg["active_steps"]

        return profiler

    def _setup_model(
        self,
        cfg_model: DictConfig,
        enable_activation_checkpointing: bool,
        enable_activation_offloading: bool,
        activation_offloading_use_streams: bool,
        fsdp_cpu_offload: bool,
        reshard_after_forward: bool,
        model_state_dict: dict[str, Any],
        custom_sharded_layers: Optional[list[str]] = None,
        ac_mode: Optional[str] = None,
        ac_option: Optional[int] = None,
    ) -> nn.Module:
        """
        Model initialization has some important considerations:
           a. To minimize GPU peak memory, we initialize the model on meta device with
              the right dtype
           b. All ranks calls ``load_state_dict`` without peaking CPU RAMs since
              full state dicts are loaded with ``torch.load(mmap=True)``
        """

        utils.log_rank_zero(
            self._logger,
            "Distributed training is enabled. Instantiating model and loading checkpoint on Rank 0 ...",
        )
        init_start = time.perf_counter()

        with training.set_default_dtype(self._dtype), torch.device("meta"):
            model = config.instantiate(cfg_model)

        if self._compile_model:
            training.compile_model(model, verbose=self._is_rank_zero)

        if self._enable_fp8_training:
            # Requires https://github.com/pytorch/pytorch/pull/148922
            if torch.__version__ < "2.8.0.dev20250318":
                raise RuntimeError(
                    "Float8 fine-tuning requires PyTorch 2.8.0.dev20250318 or later."
                )
            if self.tp_plan is not None:
                raise ValueError(
                    "FP8 training does not support tensor parallelism yet. "
                    "This will be enabled in the near future."
                )
            model = convert_to_float8_training(model, self._fp8_recipe_name)

        # Apply tensor parallelism to the model
        if self.parallel_dims.tp_enabled:
            if not self.parallel_dims.dp_enabled and self.fsdp_cpu_offload:
                raise ValueError(
                    "Tensor parallelism is not supported with FSDP CPU offloading when data parallelism is disabled."
                )
            # Use the local number (num_heads, num_kv_heads, embed_dim) to account for tensor parallel
            model = training.prepare_mha_for_tp(model, self.world_mesh["tp"])
            if self.tp_plan is not None:
                self.tp_plan = config.instantiate(
                    self.tp_plan,
                    model=model,
                )
            parallelize_module(
                model,
                self.world_mesh["tp"],
                parallelize_plan=self.tp_plan,
            )

        # We currently have two versions of activation checkpointing in this recipe
        # for testing and BC purposes. ``enable_activation_checkpointing`` controls
        # the older version of AC and this behavior is unchanged
        # ac_mode and ac_option together control selective AC. This is only enabled
        # when these are set AND ``enable_activation_checkpointing`` is set to False
        # We'll clean this up as soon as testing of AC is complete
        if (not enable_activation_checkpointing) and (ac_mode is not None):
            apply_selective_activation_checkpointing(
                model,
                ac_mode,
                ac_option,
            )

        # original activation checkpointing (full) - flip the condition above
        if enable_activation_checkpointing and ac_mode is None:
            training.set_activation_checkpointing(
                model, auto_wrap_policy={modules.TransformerSelfAttentionLayer}
            )

        # Apply Fully Sharded Data Parallelism to the model
        if self.parallel_dims.dp_shard_enabled:
            fsdp_shard_conditions = [
                partial(
                    training.get_shard_conditions,
                    names_to_match=custom_sharded_layers,
                )
            ]

            if self.parallel_dims.dp_replicate_enabled:
                dp_mesh_dim_names = ("dp_replicate", "dp_shard")
            else:
                dp_mesh_dim_names = ("dp_shard",)

            training.shard_model(
                model=model,
                shard_conditions=fsdp_shard_conditions,
                cpu_offload=fsdp_cpu_offload,
                reshard_after_forward=reshard_after_forward,
                dp_mesh=self.world_mesh[dp_mesh_dim_names],
            )

        with training.set_default_dtype(self._dtype), self._device:
            for m in model.modules():
                # RoPE is not covered in state dict
                if hasattr(m, "rope_init"):
                    m.rope_init()

        # This method will convert the full model state dict into a sharded state
        # dict and load into the model
        training.load_from_full_model_state_dict(
            model,
            model_state_dict,
            self._device,
            strict=True,
            cpu_offload=fsdp_cpu_offload,
        )

        # activation offloading
        self.activations_handling_ctx = training.get_act_offloading_ctx_manager(
            model, enable_activation_offloading, activation_offloading_use_streams
        )

        # Ensure no params and buffers are on meta device
        training.validate_no_params_on_meta_device(model)

        utils.log_rank_zero(
            self._logger,
            f"Instantiating model and loading checkpoint took {time.perf_counter() - init_start:.2f} secs",
        )

        if self._is_rank_zero:
            memory_stats = training.get_memory_stats(device=self._device)
            training.log_memory_stats(memory_stats)

        # synchronize before training begins
        torch.distributed.barrier(device_ids=[self._device.index])

        return model

    def _setup_optimizer(
        self,
        cfg_optimizer: DictConfig,
        optimizer_in_bwd: bool = False,
        opt_state_dict: Optional[dict[str, Any]] = None,
    ) -> Optional[Optimizer]:
        if optimizer_in_bwd:
            # Maintain a dict of optims for every parameter.
            optim_dict = {
                param: config.instantiate(cfg_optimizer, [param])
                for param in self._model.parameters()
            }

            # Register optimizer step hooks on the model to run optimizer in backward.
            training.register_optim_in_bwd_hooks(
                model=self._model, optim_dict=optim_dict
            )
            # Create a wrapper for checkpoint save/load of optimizer states when running in backward.
            self._optim_ckpt_wrapper = training.create_optim_in_bwd_wrapper(
                model=self._model, optim_dict=optim_dict
            )
            # Load optimizer states for each param. If optimizer states are being restored in an optimizer in
            # backward run, these need to have been saved with the same setting. Cannot restore from runs that
            # did not use optimizer in backward.
            if opt_state_dict is not None:
                for param in opt_state_dict.keys():
                    try:
                        training.load_from_full_optimizer_state_dict(
                            self._model,
                            self._optim_ckpt_wrapper.optim_map[param],
                            opt_state_dict[param],
                            self._device,
                        )
                    except BaseException as e:
                        raise RuntimeError(
                            "Failed loading in-backward optimizer checkpoints."
                            "Please make sure run being restored from was using in-backward optimizer."
                        ) from e
            utils.log_rank_zero(self._logger, "In-backward optimizers are set up.")
            return None
        else:
            optimizer = config.instantiate(cfg_optimizer, self._model.parameters())
            if opt_state_dict:
                training.load_from_full_optimizer_state_dict(
                    self._model,
                    optimizer,
                    opt_state_dict,
                    self._device,
                )

            utils.log_rank_zero(self._logger, "Optimizer is initialized.")
            return optimizer

    def _setup_data(
        self,
        cfg_dataset: DictConfig,
        shuffle: bool,
        batch_size: int,
        collate_fn: str,
        dataloader_state_dict: Optional[dict[str, Any]] = None,
    ) -> StatefulDataLoader:
        """
        All data related setup happens here. This recipe currently supports only
        map-style datasets. If a state_dict is provided (meaning we are resuming a training run),
        it is loaded into the dataloader.
        """
        if isinstance(cfg_dataset, ListConfig):
            datasets = [
                config.instantiate(single_cfg_dataset, self._tokenizer)
                for single_cfg_dataset in cfg_dataset
            ]
            ds = ConcatDataset(datasets=datasets)
            packed = getattr(ds, "packed", False)
        else:
            ds = config.instantiate(cfg_dataset, self._tokenizer)
            packed = cfg_dataset.get("packed", False)

        # Instantiate collate_fn
        if "left_pad_sequence" in collate_fn:
            raise RuntimeError("left_pad_sequence collator is only for inference.")
        collate_fn = _get_component_from_path(collate_fn)

        sampler = StatefulDistributedSampler(
            ds, num_replicas=self.dp_degree, rank=self.dp_rank, shuffle=shuffle, seed=0
        )
        dataloader = StatefulDataLoader(
            dataset=ds,
            batch_size=batch_size,
            sampler=sampler,
            collate_fn=(
                partial(
                    collate_fn,
                    padding_idx=self._tokenizer.pad_id,
                    ignore_idx=self._loss_fn.ignore_index,
                    pad_to_multiple_of=self.tp_degree,
                )
                if not packed
                else padded_collate_packed
            ),
            # dropping last avoids shape issues with compile + flex attention
            drop_last=True,
        )

        return dataloader

    def _loss_step(self, batch: dict[str, torch.Tensor]) -> torch.Tensor:
        # Shape [b, s], needed for the loss not the model
        labels = batch.pop("labels")

        with self.activations_handling_ctx:
            outputs = self._model(**batch)

        # post process for third party loss functions
        if not isinstance(self._loss_fn, SFTLoss):
            labels = labels.reshape(-1)
            outputs = outputs.reshape(-1, outputs.size(-1))
            if isinstance(outputs, DTensor):
                outputs = outputs.full_tensor()

        # Compute loss
        loss = self._loss_fn(outputs, labels)

        # free logits otherwise it peaks backward memory
        del outputs

        return loss

    def validate(self) -> dict[str, float]:
        """
        Run validation loop and return average validation loss.
        """
        self._model.eval()
        total_val_loss = torch.tensor(0.0, device=self._device)
        total_val_tokens = torch.tensor(0.0, device=self._device)

        with torch.no_grad():
            for batch_idx, batch in enumerate(self._val_dataloader):
                utils.batch_to_device(batch, self._device)

                # Count tokens excluding padding
                current_num_tokens = (
                    batch["labels"] != self._loss_fn.ignore_index
                ).sum()

                # Compute loss
                val_loss = self._loss_step(batch) * current_num_tokens

                total_val_loss += val_loss
                total_val_tokens += current_num_tokens

        # Aggregate validation metrics across all ranks
        torch.distributed.all_reduce(total_val_loss)
        torch.distributed.all_reduce(total_val_tokens)

        avg_val_loss = (
            (total_val_loss / total_val_tokens).item()
            if total_val_tokens > 0
            else float("inf")
        )
        log_dict = {"val_loss": avg_val_loss}

        if self._is_rank_zero:
            self._logger.info(f"Validation loss: {avg_val_loss:.4f}")
            self._metric_logger.log_dict(
                log_dict,
                step=self.global_step,
            )

        self._model.train()
        return log_dict

    def train(self) -> None:
        """
        The core training loop.
        """
        # clean up before training begins
        training.cleanup_before_training()

        # zero out the gradients before starting training
        if not self._optimizer_in_bwd:
            self._optimizer.zero_grad()
        else:
            for opt in self._optim_ckpt_wrapper.optim_map.values():
                opt.zero_grad()

        # Initialize tokens count and running loss (for grad accumulation)
        t0 = time.perf_counter()
        running_loss = 0
        num_tokens = 0

        self._profiler.start()
        # self.epochs_run should be non-zero when we're resuming from a checkpoint
        for curr_epoch in range(self.epochs_run, self.total_epochs):
            pbar = tqdm(total=self._steps_per_epoch, disable=not self._is_rank_zero)
            self._dataloader.sampler.set_epoch(curr_epoch)
            for idx, batch in enumerate(self._dataloader):
                # Start tracking CUDA memory for active steps for just the first epoch
                if (
                    self._is_rank_zero
                    and curr_epoch == 0
                    and self.profiler_profile_memory
                    and idx == self.profiler_wait_steps + self.profiler_warmup_steps
                    and self._device.type == "cuda"
                ):
                    torch.cuda.memory._record_memory_history()

                utils.batch_to_device(batch, self._device)

                # Calculate the number of unmasked tokens in the current batch
                # and increment the total number of tokens seen in the step
                current_num_tokens = (
                    batch["labels"] != self._loss_fn.ignore_index
                ).sum()
                num_tokens += current_num_tokens

                # Loss is normalized by default so we multiply by the number of tokens
                # This way we can normalize by the total number of tokens if we're accumulating gradients
                current_loss = self._loss_step(batch) * current_num_tokens
                running_loss += current_loss

                # For optimizer in backward, we need to normalize before calling backward
                # This case and gradient accumulation are mutually exclusive
                if self._optimizer_in_bwd:
                    torch.distributed.all_reduce(num_tokens)
                    torch.distributed.all_reduce(running_loss)
                    current_loss = current_loss * (self.dp_degree / num_tokens)

                current_loss.backward()
                # Optimizer step (if not fused in backward call)
                if (idx + 1) % self._gradient_accumulation_steps == 0:
                    if not self._optimizer_in_bwd:
                        # Get total number of tokens across all ranks to normalize gradients
                        torch.distributed.all_reduce(num_tokens)
                        # This will ensure that the logged loss matches what we're optimizing
                        torch.distributed.all_reduce(running_loss)

                        # Manually scale the gradients from unnormalized loss by total # of tokens
                        self._grad_scaler(
                            self._model.parameters(),
                            self.world_size / num_tokens,
                            False if self.parallel_dims.tp_enabled else None,
                        )

                        if self._clip_grad_norm is not None:
                            grad_norm = torch.nn.utils.clip_grad_norm_(
                                self._model.parameters(),
                                max_norm=float(self._clip_grad_norm),
                            )
                            # If sharded, collect the DTensor here
                            if isinstance(grad_norm, DTensor):
                                grad_norm = grad_norm.full_tensor()
                        self._optimizer.step()
                        self._optimizer.zero_grad(set_to_none=True)

                    # Update the number of steps when the weights are updated
                    self.global_step += 1

                    # Step the learning rate scheduler
                    if self._lr_scheduler is not None:
                        self._lr_scheduler.step()

                    # If float8 training is enabled, perform a single all-reduce to compute the
                    # scale for all float8 parameters efficiently instead of doing many small
                    # all-reduces for each parameter
                    if (
                        self._enable_fp8_training
                        and is_fp8_tensorwise_scaling(self._fp8_recipe_name)
                        and self.dp_degree > 1
                    ):
                        precompute_float8_dynamic_scale_for_fsdp(self._model)

                    loss_to_log = running_loss.detach().item() / num_tokens
                    pbar.update(1)
                    pbar.set_description(
                        f"{curr_epoch + 1}|{self.global_step}|Loss: {loss_to_log}"
                    )

                    # Log per-step metrics
                    if (
                        self.global_step % self._log_every_n_steps == 0
                        and self._is_rank_zero
                    ):
                        time_per_step = time.perf_counter() - t0
                        log_dict = {
                            "loss": loss_to_log,
                            "lr": get_lr(
                                (
                                    self._optimizer
                                    if not self._optimizer_in_bwd
                                    else self._optim_ckpt_wrapper
                                ),
                            ),
                            "tokens_per_second_per_gpu": (
                                num_tokens / self.parallel_dims.non_data_parallel_size
                            )
                            / (time_per_step * self.world_size),
                        }
                        if self._log_peak_memory_stats:
                            log_dict.update(
                                training.get_memory_stats(device=self._device)
                            )
                        if self._clip_grad_norm is not None:
                            log_dict.update({"grad_norm": grad_norm})
                        self._metric_logger.log_dict(
                            log_dict,
                            step=self.global_step,
                        )

                    # Reset running stats for the next step
                    running_loss = 0
                    num_tokens = 0
                    t0 = time.perf_counter()

                    # Stop tracking CUDA memory now that active steps are complete
                    if (
                        self._is_rank_zero
                        and curr_epoch == 0
                        and self.profiler_profile_memory
                        and idx
                        == self.profiler_wait_steps
                        + self.profiler_warmup_steps
                        + self.profiler_active_steps
                        and self._device.type == "cuda"
                    ):
                        torch.cuda.memory._record_memory_history(enabled=None)

                    # Step profiler
                    # Note that this is called within gradient accumulation block, hence
                    # will include multiple forward / backward passes if gradient accumulation > 1
                    self._profiler.step()

                    # Run validation after gradient update
                    if (
                        self._run_val_every_n_steps is not None
                        and self.global_step % self._run_val_every_n_steps == 0
                    ):
                        pbar.refresh()
                        self.validate()

                if (
                    (idx + 1) // self._gradient_accumulation_steps
                ) == self.max_steps_per_epoch:
                    break

            self.epochs_run += 1
            self._checkpoint_client.save_checkpoint(
                model=self._model,
                optimizer=(
                    self._optimizer
                    if not self._optimizer_in_bwd
                    else self._optim_ckpt_wrapper
                ),
                training_progress=TrainingProgress(
                    seed=self.seed,
                    epochs_run=self.epochs_run,
                    total_epochs=self.total_epochs,
                    max_steps_per_epoch=self.max_steps_per_epoch,
                    dataloader_state_dict=self._dataloader.state_dict(),
                ),
                epoch=curr_epoch,
            )

        self._profiler.stop()

    def cleanup(self) -> None:
        if self._is_rank_zero:
            self._metric_logger.close()
        destroy_process_group()


@config.parse
def recipe_main(cfg: DictConfig) -> None:
    """
    Entry point for the recipe.

    Configurable parameters are read in the following order:
        - Parameters specified in config (see available configs through ``tune ls``)
        - Overwritten by arguments from the command-line
    """
    config.log_config(recipe_name="FullFinetuneRecipeDistributed", cfg=cfg)
    recipe = FullFinetuneRecipeDistributed(cfg=cfg)
    recipe.setup(cfg=cfg)
    recipe.train()
    recipe.cleanup()


if __name__ == "__main__":
    sys.exit(recipe_main())<|MERGE_RESOLUTION|>--- conflicted
+++ resolved
@@ -372,18 +372,6 @@
                 else None
             ),
         )
-<<<<<<< HEAD
-=======
-        if self._compile_optimizer_step:
-            if self._optimizer_in_bwd:
-                raise ValueError(
-                    "optimizer_in_bwd not supported with compiling the optimizer step"
-                )
-            self._optimizer.step = torch.compile(
-                self._optimizer.step,
-                backend=self._compile_backend,
-            )
->>>>>>> 0991f97e
 
         if self._resume_from_checkpoint:
             # If async checkpointing is enabled, intermediate checkpoints are saved asynchronously
@@ -465,6 +453,10 @@
             last_epoch=self.global_step - 1,
         )
         if self._compile_optimizer_step:
+            if self._optimizer_in_bwd:
+                raise ValueError(
+                    "optimizer_in_bwd not supported with compiling the optimizer step"
+                )
             self._optimizer.step = torch.compile(
                 self._optimizer.step,
                 backend=self._compile_backend,
