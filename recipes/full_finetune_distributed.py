# Copyright (c) Meta Platforms, Inc. and affiliates.
# All rights reserved.
#
# This source code is licensed under the BSD-style license found in the
# LICENSE file in the root directory of this source tree.

import sys
import time

from functools import partial
from typing import Any, Dict, List, Optional, Union
from warnings import warn

import torch
from omegaconf import DictConfig, ListConfig

from torch import nn
from torch.distributed import destroy_process_group, init_process_group
from torch.distributed._tensor import DTensor
from torch.distributed.tensor.parallel import parallelize_module
from torch.optim import Optimizer
from torchdata.stateful_dataloader import StatefulDataLoader
from torchdata.stateful_dataloader.sampler import StatefulDistributedSampler
from torchtune import config, modules, training, utils
from torchtune.config._utils import _get_component_from_path
from torchtune.data import padded_collate_packed
from torchtune.datasets import ConcatDataset
from torchtune.recipe_interfaces import FTRecipeInterface
from torchtune.training import DummyProfiler, PROFILER_KEY
from torchtune.training.activations import apply_selective_activation_checkpointing
from torchtune.training.checkpointing._checkpoint_client import (
    CheckpointClient,
    TrainingProgress,
)
from torchtune.training.lr_schedulers import get_lr

from tqdm import tqdm

log = utils.get_logger("DEBUG")


class FullFinetuneRecipeDistributed(FTRecipeInterface):
    """
    Full finetuning recipe for dense transformer-based LLMs such as Llama2. This recipe supports
    distributed training and can be run on a single node (1 to 8 GPUs).

    Features:
        - FSDP. Supported using PyTorch's FSDP APIs. CPU offload of parameters, gradients, and optimizer states
            is supported via ``fsdp_cpu_offload``. Resharding of parameters after the forward pass is
            done by default (corresponding to FULL_SHARD sharding strategy), but can be disabled by setting the config
            ``fsdp_reshard_after_forward`` to False (this corresponds to SHARD_GRAD_OP sharding strategy).
            DDP is currently not supported. Training on CPU is not supported.

        - Activation Checkpointing. This can be controlled using the ``enable_activation_checkpointing``
            flag. Activation checkpointing helps reduce the memory footprint since we no longer keep
            activations in memory and instead recompute them during the backward pass. This is especially
            helpful for larger batch sizes when you're memory constrained. But these savings in memory
            come at the cost of training performance. In most cases training can slow-down quite a bit as
            a result of this activation recomputation.

        - Activation Offloading. This can be controlled using the ``enable_activation_offloading``
            flag. Activation offloading is a technique similar to activations checkpointing that helps
            reduce the memory footprint to prevent OOMs on CUDA and enable bigger batches. Where activations
            checkpointing drops the activation in the forward to recompute it later in the backward,
            activations offloading will drop the activation in the forward to the CPU and bring it
            back during the backward pass. As always, there is a tradeoff--these savings in memory can
            come at the cost of training performance and CPU resources. To recover some runtime cost,
            we've added an option to enable offloading on a different stream to permit overlapping with
            the computation. This option is currently only available on PyTorch 2.5 or later and will
            be enabled by default if an acceptable torch version is found. Activation offloading can be
            used in conjunction with activation checkpointing.

        - Precision. Full fp32 and bf16 training are supported. Precision is controlled using the ``dtype``
            flag. When ``dtype=bf16``, all activations, gradients and optimizer states are in bfloat16. In
            most cases this should halve the memory footprint of full precision (fp32) training, without
            loss in model quality (will depend on the model, training data and other settings). For
            GPUs which do not support bfloat16, we fall back to fp32. Mixed precision training and fp16
            precision are currently not supported.

        - Gradient Accumulation. You can simulate larger batch sizes by accumulating gradients. This is
            controlled using the ``gradient_accumulation_steps`` flag.

                Total Batch Size = batch_size * number of GPUs * gradient accumulation steps.

            For example: with batch_size=1, nproc_per_node=2 and gradient_accumulation_steps=32 we get a
            total batch size of 64.

            Gradient accumulation is especially useful when you are memory constrained. In this case,
            accumulating gradients might give you better training speed than enabling activation
            checkpointing.

        - Checkpointing. Model weights are checkpointed both at the end of each epoch and at the end of
            training. Optimizer state and recipe state (seed, total_epochs, number of epochs run etc) are
            only saved at the end of a given epoch and used in case of resuming training.

            Resuming training is controlled by the ``resume_from_checkpoint`` flag. Mid-epoch checkpointing is
            currently not supported.

            For more details on the checkpointer, please take a look at
            our checkpointer deepdive (https://pytorch.org/torchtune/main/deep_dives/checkpointer.html).

        - Logging. Terminal, Disk, WandB and TensorBoard are all supported.

        - Gradient Clipping. Gradient clipping is supported using the ``clip_grad_norm`` flag. By default,
            ``clip_grad_norm`` is set to ``None``. If you only want to log the grad norm, you can set
            ``clip_grad_norm='inf'``.

    For a full list of example configs for this recipe, run ``tune ls`` on the command line. Each config
    has example commands for how to kick-off training.

    Args:
        cfg (DictConfig): OmegaConf object parsed from yaml file

    Raises:
        ValueError: If ``dtype`` is set to fp16.
        RuntimeError: If ``dtype`` is set to bf16 and the hardware does not support bf16.
        RuntimeError: If ``left_pad_sequence`` is set as the data collator.
        RuntimeError: If ``enable_activation_offloading`` is True and device is not CUDA.
        RuntimeError: If ``enable_activation_offloading`` is True and ``enable_activation_checkpointing`` is False.
    """

    def __init__(self, cfg: DictConfig) -> None:
        device_type = cfg.device
        self._device = utils.get_device(device=device_type)
        self._dtype = training.get_dtype(cfg.dtype, device=self._device)

        if self._dtype == torch.float16:
            raise ValueError(
                "full fp16 training is not supported with this recipe. Please use bf16 or fp32 instead."
            )

        # Set up the backend for distributed training (NCCL, GLOO, etc.)
        self._enable_async_checkpointing = cfg.get("enable_async_checkpointing", False)
        self.fsdp_cpu_offload = cfg.get("fsdp_cpu_offload", False)
        self.distributed_backend = training.get_distributed_backend(
            device_type,
            offload_ops_to_cpu=self.fsdp_cpu_offload
            or self._enable_async_checkpointing,
        )
        init_process_group(self.distributed_backend)

        # Initialize distributed variables
        self.world_size, self.rank = utils.get_world_size_and_rank()
        self._is_rank_zero = self.rank == 0
        self.tp_plan = cfg.get("tensor_parallel_plan", None)
        self.tp_degree = cfg.get("tensor_parallel_dim", 1)
        if self.tp_degree > 1 and self.tp_plan is None:
            raise ValueError(
                "Tensor Parallel plan needs to be provided when tensor parallel is enabled."
            )
        data_shard = cfg.get("data_parallel_shard_dim", -1)  # -1 means to infer
        data_replicate = cfg.get("data_parallel_replicate_dim", 1)

        # Set up n-d device mesh
        self.parallel_dims = training.ParallelDims(
            dp_replicate=data_replicate,
            dp_shard=data_shard,
            tp=self.tp_degree,
            world_size=self.world_size,
        )
        self.world_mesh = self.parallel_dims.build_mesh(device_type=device_type)
        if self.parallel_dims.dp_enabled:
            dp_mesh = self.world_mesh["dp"]
            self.dp_degree, self.dp_rank = (
                dp_mesh.size(),
                dp_mesh.get_local_rank(),
            )
        else:
            self.dp_degree, self.dp_rank = 1, 0

        # Logging attributes
        self._output_dir = cfg.output_dir
        self._log_every_n_steps = cfg.get("log_every_n_steps", 1)
        self._log_peak_memory_stats = cfg.get("log_peak_memory_stats", False)
        if self._log_peak_memory_stats and device_type != "cuda":
            log.info(
                "log_peak_memory_stats was set to True, however, training does not use cuda. Setting log_peak_memory_stats=False."
            )
            self._log_peak_memory_stats = False

        # Training cfg
        self._resume_from_checkpoint = cfg.resume_from_checkpoint
        self._gradient_accumulation_steps = cfg.gradient_accumulation_steps
        self._optimizer_in_bwd = cfg.get("optimizer_in_bwd", False)
        self._clip_grad_norm = cfg.get("clip_grad_norm", None)
        self._checkpoint_client = CheckpointClient(cfg)

        # Optimizer in backward is not compatible with gradient accumulation or gradient clipping
        if self._optimizer_in_bwd:
            if self._clip_grad_norm is not None:
                raise RuntimeError(
                    "Gradient clipping is not supported with optimizer in bwd."
                    "Please set clip_grad_norm=None, or optimizer_in_bwd=False."
                )
            if self._gradient_accumulation_steps > 1:
                raise RuntimeError(
                    "Gradient accumulation is not supported with optimizer in bwd."
                    "Please set gradient_accumulation_steps=1, or optimizer_in_bwd=False."
                )

        # activation checkpointing/offloading
        self._enable_activation_checkpointing = cfg.get(
            "enable_activation_checkpointing", False
        )
        self._enable_activation_offloading = cfg.get(
            "enable_activation_offloading", False
        )
        if self._enable_activation_offloading:
            if device_type != "cuda":
                raise RuntimeError(
                    "enable_activation_offloading should only be True when training on CUDA"
                )
            if not self._enable_activation_checkpointing:
                raise RuntimeError(
                    "enable_activation_offloading should only be True when enable_activation_checkpointing is True"
                )
        elif (
            self._enable_activation_checkpointing
            and cfg.checkpointer.model_type != "LLAMA3_VISION"
        ):
            utils.log_rank_zero(
                log,
                "Hint: enable_activation_checkpointing is True, but enable_activation_offloading isn't. "
                "Enabling activation offloading should reduce memory further.",
            )

        # These are public properties which are updated by the checkpoint loader
        # when ``resume_from_checkpoint`` is `True` or validated in tests
        self.seed = training.set_seed(
            seed=cfg.seed, debug_mode=cfg.get("cudnn_deterministic_mode", None)
        )
        self.epochs_run = 0
        self.total_epochs = cfg.epochs
        self.max_steps_per_epoch = cfg.max_steps_per_epoch
        self.global_step = 0

    def _update_recipe_state(self, ckpt_dict: Dict[str, Any]) -> None:
        """
        Updates the recipe state from checkpoint.
        """
        try:
            self.epochs_run = ckpt_dict[training.EPOCHS_KEY]

            # on mismatch, warn the user and prevent the override
            if self.seed != ckpt_dict[training.SEED_KEY]:
                warn(
                    message=(
                        "Config value for seed does not match the checkpoint value, "
                        f"using the checkpoint value: {ckpt_dict[training.SEED_KEY]}"
                    )
                )
                self.seed = ckpt_dict[training.SEED_KEY]
            if self.max_steps_per_epoch != ckpt_dict[training.MAX_STEPS_KEY]:
                warn(
                    message=(
                        "Config value for max_steps_per_epoch does not match the checkpoint value, "
                        f"using the checkpoint value: {ckpt_dict[training.MAX_STEPS_KEY]}"
                    )
                )
                self.max_steps_per_epoch = ckpt_dict[training.MAX_STEPS_KEY]

            # on mismatch, warn the user but allow the override
            if self.total_epochs != ckpt_dict[training.TOTAL_EPOCHS_KEY]:
                warn(
                    message=(
                        "Config value for total_epochs does not match the checkpoint value, "
                        f"using the config value: {self.total_epochs}"
                    )
                )

        except KeyError as e:
            raise KeyError(
                "Checkpoint does not contain the required keys needed for updating recipe state. "
                "Are you sure you passed in the right recipe checkpoint?"
            ) from e

    def setup(self, cfg: DictConfig) -> None:
        """
        Setup the recipe. This includes training state (if resume_from_checkpoint is True),
        model, tokenizer, loss, optimizer, lr scheduler, sampler, and dataloader.
        """
        if self.fsdp_cpu_offload:
            # Utilize all available CPU cores for intra-op parallelism. This provides ~2x
            # speed up when benchmarking fused AdamW on CPU
            training.set_torch_num_threads()

        if self._is_rank_zero:
            self._metric_logger = config.instantiate(cfg.metric_logger)
            # log config with parameter override
            self._metric_logger.log_config(cfg)

        # Load the base model
        checkpoint_dict = self._checkpoint_client.load_base_checkpoint()

        self._compile = cfg.get("compile", False)
        self._model = self._setup_model(
            cfg_model=cfg.model,
            enable_activation_checkpointing=self._enable_activation_checkpointing,
            enable_activation_offloading=self._enable_activation_offloading,
            custom_sharded_layers=cfg.get("custom_sharded_layers", None),
            fsdp_cpu_offload=self.fsdp_cpu_offload,
            reshard_after_forward=cfg.get("fsdp_reshard_after_forward", True),
            model_state_dict=checkpoint_dict[training.MODEL_KEY],
            ac_mode=cfg.get("ac_mode", None),
            ac_option=cfg.get("ac_option", None),
        )
        self._tokenizer = config.instantiate(cfg.tokenizer)

        self._optimizer = self._setup_optimizer(
            cfg_optimizer=cfg.optimizer,
            optimizer_in_bwd=self._optimizer_in_bwd,
            opt_state_dict=(
                checkpoint_dict[training.OPT_KEY]
                if training.OPT_KEY in checkpoint_dict
                else None
            ),
        )

        if self._resume_from_checkpoint:
            # If async checkpointing is enabled, intermediate checkpoints are saved asynchronously
            # using the DistributedCheckpointer.
            # Therefore the recipe needs to load the distributed checkpoint to restore the training
            # progress.
            if self._enable_async_checkpointing:
                try:
                    checkpoint_dict = (
                        self._checkpoint_client.load_distributed_checkpoint(
                            self._model,
                            (
                                self._optim_ckpt_wrapper
                                if self._optimizer_in_bwd
                                else self._optimizer
                            ),
                        )
                    )
                except Exception as e:
                    log.warning(
                        f"Failed to load distributed checkpoint: {e}. Training will start from the base checkpoint."
                    )

            # Update the recipe state from the checkpoint state dict.
            self._update_recipe_state(checkpoint_dict)

        # initialize loss
        self._loss_fn = config.instantiate(cfg.loss)

        if self._compile:
            training.compile_loss(self._loss_fn, verbose=self._is_rank_zero)

        if self._loss_fn.__class__.__name__ == "CEWithChunkedOutputLoss":
            # set num_output_chunks for model
            self._model.set_num_output_chunks(self._loss_fn.num_output_chunks)

        utils.log_rank_zero(log, "Loss is initialized.")

        # sampler and dataloader depend on the tokenizer and loss_fn and should be
        # setup after both of these are initialized
        collate_name = cfg.get("collate_fn", "torchtune.data.padded_collate_sft")
        self._dataloader = self._setup_data(
            cfg_dataset=cfg.dataset,
            shuffle=cfg.shuffle,
            batch_size=cfg.batch_size,
            collate_fn=collate_name,
        )

        # Finally update the recipe state which can only be correctly set after all of the
        # other components have been initialized and updated.
        #
        # Number of training steps in each epoch depends on the number of batches produced
        # by the dataloader, the max_steps_per_epoch param set by the user and the
        # gradient_accumulation_steps param. This value is used for logging and tracking
        # training state. The computation should happen after the dataloader has been setup
        self._steps_per_epoch = (
            len(self._dataloader) // self._gradient_accumulation_steps
        )
        if (
            self.max_steps_per_epoch is not None
            and self.max_steps_per_epoch < self._steps_per_epoch
        ):
            self._steps_per_epoch = self.max_steps_per_epoch
        self.global_step = self.epochs_run * self._steps_per_epoch

        # Setup lr scheduler
        self._lr_scheduler = self._setup_lr_scheduler(
            cfg_lr_scheduler=cfg.get("lr_scheduler", None),
            num_training_steps=self.total_epochs * self._steps_per_epoch,
            last_epoch=self.global_step - 1,
        )

        # Set up profiler, returns DummyProfiler (nullcontext object with no-op `step` method)
        # if cfg is missing profiler key or if `cfg.profiler.enabled = False`
        self._profiler = self._setup_profiler(cfg.get(PROFILER_KEY, None))

        # Used to ignore labels for loss computation
        self.ignore_labels_cache = torch.full(
            (cfg.batch_size, 1), self._loss_fn.ignore_index, device=self._device
        )

    def _setup_lr_scheduler(
        self,
        cfg_lr_scheduler: Optional[DictConfig],
        num_training_steps: int,
        last_epoch: int,
    ) -> Optional[Optimizer]:
        """
        Set up the learning rate scheduler based on the provided configuration.
        It supports both standard optimization and optimizer-in-backward cases.

        Args:
            cfg_lr_scheduler (Optional[DictConfig]): The learning rate scheduler configuration.
            num_training_steps (int): The total number of training steps.
            last_epoch (int): The index of the last epoch.

        Returns:
            lr_scheduler (Optional[Optimizer]): The learning rate scheduler.
        """
        if cfg_lr_scheduler is None:
            if self._is_rank_zero:
                log.info(
                    "No learning rate scheduler configured. Using constant learning rate."
                )
            return None

        if self._optimizer_in_bwd:
            # Use the first optimizer from the wrapper to represent the learning rate
            optimizer = next(iter(self._optim_ckpt_wrapper.optim_map.values()))
        else:
            # Standard case: use the single optimizer
            optimizer = self._optimizer

        # Instantiate the learning rate scheduler
        lr_scheduler = config.instantiate(
            cfg_lr_scheduler,
            optimizer,
            num_training_steps=num_training_steps,
            last_epoch=last_epoch,
        )

        if self._optimizer_in_bwd:
            # Modify the scheduler for optimizer_in_bwd case
            self._optim_ckpt_wrapper.set_lr_scheduler(lr_scheduler)

        if self._is_rank_zero:
            log.info("Learning rate scheduler is initialized.")

        return lr_scheduler

    def _setup_profiler(
        self, cfg_profiler: Optional[DictConfig] = None
    ) -> Union[torch.profiler.profile, DummyProfiler]:
        """
        Parses the `profiler` section of top-level `cfg` and sets up profiler

        Args:
            cfg_profiler (Optional[DictConfig]): ``profiler`` section of the top-level ``cfg`` (the main config passed to
                `recipe.main`). Default None.

        Returns:
            profiler: Union[torch.profiler.profile, DummyProfiler] - DummyProfiler is a nullcontext with no-op methods
            for `start`, `stop`, and `step` that can be used in place of `torch.profiler.profile` if profiler is not enabled such
            that the instrumented training loop does not need to be changed profiling is disabled.

        The profiler config can be provided in configs under the `profiler` key with the following layout:

        .. code-block:: yaml
            profiler:
                enabled: bool

                #Output directory of trace artifacts
                output_dir: str

            #`torch.profiler.ProfilerActivity` types to trace
            cpu: bool
            cuda: bool

                #Trace options
                profile_memory: bool
                with_stack: bool
                record_shapes: bool
                with_flops: bool

            # `torch.profiler.schedule` options:
            # wait_steps -> wait, warmup_steps -> warmup, active_steps -> active, num_cycles -> repeat
            wait_steps: int
            warmup_steps: int
            active_steps: int
            num_cycles: int
        """
        # Missing profiler section in config, assume disabled
        if cfg_profiler is None:
            cfg_profiler = DictConfig({"enabled": False})

        # Check that component is included and set correctly
        if cfg_profiler.get("_component_", None) is None:
            cfg_profiler["_component_"] = "torchtune.training.setup_torch_profiler"
        else:
            assert (
                cfg_profiler.get("_component_")
                == "torchtune.training.setup_torch_profiler"
            ), "Only torch profiler supported currently: component must be `torchtune.training.setup_torch_profiler`"

        profiler, profiler_cfg = config.instantiate(cfg_profiler)

        utils.log_rank_zero(
            log, f" Profiler config after instantiation: {profiler_cfg}"
        )
        if self._is_rank_zero:
            self.profiler_profile_memory = profiler_cfg.get("profile_memory", False)
            if profiler_cfg["enabled"]:
                self.profiler_wait_steps = profiler_cfg["wait_steps"]
                self.profiler_warmup_steps = profiler_cfg["warmup_steps"]
                self.profiler_active_steps = profiler_cfg["active_steps"]

        return profiler

    def _setup_model(
        self,
        cfg_model: DictConfig,
        enable_activation_checkpointing: bool,
        enable_activation_offloading: bool,
        fsdp_cpu_offload: bool,
        reshard_after_forward: bool,
        model_state_dict: Dict[str, Any],
        custom_sharded_layers: Optional[List[str]] = None,
        ac_mode: Optional[str] = None,
        ac_option: Optional[int] = None,
    ) -> nn.Module:
        """
        Model initialization has some important considerations:
           a. To minimize GPU peak memory, we initialize the model on meta device with
              the right dtype
           b. All ranks calls ``load_state_dict`` without peaking CPU RAMs since
              full state dicts are loaded with ``torch.load(mmap=True)``
        """

        utils.log_rank_zero(
            log,
            "Distributed training is enabled. Instantiating model and loading checkpoint on Rank 0 ...",
        )
        init_start = time.perf_counter()

        with training.set_default_dtype(self._dtype), torch.device("meta"):
            model = config.instantiate(cfg_model)

        if self._compile:
            training.compile_model(model, verbose=self._is_rank_zero)

        # Apply tensor parallelism to the model
        if self.parallel_dims.tp_enabled:
            if not self.parallel_dims.dp_enabled and self.fsdp_cpu_offload:
                raise ValueError(
                    "Tensor parallelism is not supported with FSDP CPU offloading when data parallelism is disabled."
                )
            # Use the local number (num_heads, num_kv_heads, embed_dim) to account for tensor parallel
            model = training.prepare_mha_for_tp(model, self.world_mesh["tp"])
            if self.tp_plan is not None:
<<<<<<< HEAD
                self.tp_plan = config.instantiate(self.tp_plan, model=model)
=======
                self.tp_plan = config.instantiate(
                    self.tp_plan,
                    model=model,
                )
>>>>>>> e6328e9d
            parallelize_module(
                model,
                self.world_mesh["tp"],
                parallelize_plan=self.tp_plan,
            )

        # We currently have two versions of activation checkpointing in this recipe
        # for testing and BC purposes. ``enable_activation_checkpointing`` controls
        # the older version of AC and this behavior is unchanged
        # ac_mode and ac_option together control selective AC. This is only enabled
        # when these are set AND ``enable_activation_checkpointing`` is set to False
        # We'll clean this up as soon as testing of AC is complete
        if (not enable_activation_checkpointing) and (ac_mode is not None):
            apply_selective_activation_checkpointing(
                model,
                ac_mode,
                ac_option,
            )

        # original activation checkpointing (full) - flip the condition above
        if enable_activation_checkpointing and ac_mode is None:
            training.set_activation_checkpointing(
                model, auto_wrap_policy={modules.TransformerSelfAttentionLayer}
            )

        # Apply Fully Sharded Data Parallelism to the model
        if self.parallel_dims.dp_shard_enabled:
            fsdp_shard_conditions = [
                partial(
                    training.get_shard_conditions,
                    names_to_match=custom_sharded_layers,
                )
            ]

            if self.parallel_dims.dp_replicate_enabled:
                dp_mesh_dim_names = ("dp_replicate", "dp_shard")
            else:
                dp_mesh_dim_names = ("dp_shard",)

            training.shard_model(
                model=model,
                shard_conditions=fsdp_shard_conditions,
                cpu_offload=fsdp_cpu_offload,
                reshard_after_forward=reshard_after_forward,
                dp_mesh=self.world_mesh[dp_mesh_dim_names],
            )

        with training.set_default_dtype(self._dtype), self._device:
            for m in model.modules():
                # RoPE is not covered in state dict
                if hasattr(m, "rope_init"):
                    m.rope_init()

        # This method will convert the full model state dict into a sharded state
        # dict and load into the model
        training.load_from_full_model_state_dict(
            model,
            model_state_dict,
            self._device,
            strict=True,
            cpu_offload=fsdp_cpu_offload,
        )

        # activation offloading
        self.activations_handling_ctx = training.get_act_offloading_ctx_manager(
            model, enable_activation_offloading
        )

        # Ensure no params and buffers are on meta device
        training.validate_no_params_on_meta_device(model)

        utils.log_rank_zero(
            log,
            f"Instantiating model and loading checkpoint took {time.perf_counter() - init_start:.2f} secs",
        )

        if self._is_rank_zero:
            memory_stats = training.get_memory_stats(device=self._device)
            training.log_memory_stats(memory_stats)

        # synchronize before training begins
        torch.distributed.barrier(device_ids=[self._device.index])

        return model

    def _setup_optimizer(
        self,
        cfg_optimizer: DictConfig,
        optimizer_in_bwd: bool = False,
        opt_state_dict: Optional[Dict[str, Any]] = None,
    ) -> Optional[Optimizer]:
        if optimizer_in_bwd:
            # Maintain a dict of optims for every parameter.
            optim_dict = {
                param: config.instantiate(cfg_optimizer, [param])
                for param in self._model.parameters()
            }

            # Register optimizer step hooks on the model to run optimizer in backward.
            training.register_optim_in_bwd_hooks(
                model=self._model, optim_dict=optim_dict
            )
            # Create a wrapper for checkpoint save/load of optimizer states when running in backward.
            self._optim_ckpt_wrapper = training.create_optim_in_bwd_wrapper(
                model=self._model, optim_dict=optim_dict
            )
            # Load optimizer states for each param. If optimizer states are being restored in an optimizer in
            # backward run, these need to have been saved with the same setting. Cannot restore from runs that
            # did not use optimizer in backward.
            if opt_state_dict is not None:
                for param in opt_state_dict.keys():
                    try:
                        training.load_from_full_optimizer_state_dict(
                            self._model,
                            self._optim_ckpt_wrapper.optim_map[param],
                            opt_state_dict[param],
                            self._device,
                        )
                    except BaseException as e:
                        raise RuntimeError(
                            "Failed loading in-backward optimizer checkpoints."
                            "Please make sure run being restored from was using in-backward optimizer."
                        ) from e
            utils.log_rank_zero(log, "In-backward optimizers are set up.")
            return None
        else:
            optimizer = config.instantiate(cfg_optimizer, self._model.parameters())
            if opt_state_dict:
                training.load_from_full_optimizer_state_dict(
                    self._model,
                    optimizer,
                    opt_state_dict,
                    self._device,
                )

            utils.log_rank_zero(log, "Optimizer is initialized.")
            return optimizer

    def _setup_data(
        self,
        cfg_dataset: DictConfig,
        shuffle: bool,
        batch_size: int,
        collate_fn: str,
        dataloader_state_dict: Optional[Dict[str, Any]] = None,
    ) -> StatefulDataLoader:
        """
        All data related setup happens here. This recipe currently supports only
        map-style datasets. If a state_dict is provided (meaning we are resuming a training run),
        it is loaded into the dataloader.
        """
        if isinstance(cfg_dataset, ListConfig):
            datasets = [
                config.instantiate(single_cfg_dataset, self._tokenizer)
                for single_cfg_dataset in cfg_dataset
            ]
            ds = ConcatDataset(datasets=datasets)
            packed = getattr(ds, "packed", False)
        else:
            ds = config.instantiate(cfg_dataset, self._tokenizer)
            packed = cfg_dataset.get("packed", False)

        # Instantiate collate_fn
        if "left_pad_sequence" in collate_fn:
            raise RuntimeError("left_pad_sequence collator is only for inference.")
        collate_fn = _get_component_from_path(collate_fn)

        sampler = StatefulDistributedSampler(
            ds, num_replicas=self.dp_degree, rank=self.dp_rank, shuffle=shuffle, seed=0
        )
        dataloader = StatefulDataLoader(
            dataset=ds,
            batch_size=batch_size,
            sampler=sampler,
            collate_fn=(
                partial(
                    collate_fn,
                    padding_idx=self._tokenizer.pad_id,
                    ignore_idx=self._loss_fn.ignore_index,
                    pad_to_multiple_of=self.tp_degree,
                )
                if not packed
                else padded_collate_packed
            ),
            # dropping last avoids shape issues with compile + flex attention
            drop_last=True,
        )

        return dataloader

    def train(self) -> None:
        """
        The core training loop.
        """
        # clean up before training begins
        training.cleanup_before_training()

        # zero out the gradients before starting training
        if not self._optimizer_in_bwd:
            self._optimizer.zero_grad()
        else:
            for opt in self._optim_ckpt_wrapper.optim_map.values():
                opt.zero_grad()

        # Initialize tokens count and running loss (for grad accumulation)
        t0 = time.perf_counter()
        running_loss = 0
        num_tokens = 0

        self._profiler.start()
        # self.epochs_run should be non-zero when we're resuming from a checkpoint
        for curr_epoch in range(self.epochs_run, self.total_epochs):
            pbar = tqdm(total=self._steps_per_epoch, disable=not self._is_rank_zero)
            self._dataloader.sampler.set_epoch(curr_epoch)
            for idx, batch in enumerate(self._dataloader):
                # Start tracking CUDA memory for active steps for just the first epoch
                if (
                    self._is_rank_zero
                    and curr_epoch == 0
                    and self.profiler_profile_memory
                    and idx == self.profiler_wait_steps + self.profiler_warmup_steps
                    and self._device.type == "cuda"
                ):
                    torch.cuda.memory._record_memory_history()
                utils.batch_to_device(batch, self._device)

                # Calculate the number of unmasked tokens in the current batch
                # and increment the total number of tokens seen in the step
                current_num_tokens = (
                    batch["labels"] != self._loss_fn.ignore_index
                ).sum()
                num_tokens += current_num_tokens

                # Shape [b, s], needed for the loss not the model
                labels = batch.pop("labels")
                with self.activations_handling_ctx:
                    logits = self._model(**batch)
                # Shift labels to compute loss
                # equivalent to doing labels[..., 1:] and logits[..., :-1, :]
                # But this way we dont need to slice the logits. We just add an ignore index to labels.
                labels = torch.hstack(
                    (labels[..., 1:], self.ignore_labels_cache[: labels.shape[0]])
                )
                if not isinstance(logits, list):
                    labels = labels.reshape(-1)
                    logits = logits.reshape(-1, logits.size(-1))

                # Compute loss
                # Loss is normalized by default so we multiply by the number of tokens
                # This way we can normalize by the total number of tokens if we're accumulating gradients
                current_loss = self._loss_fn(logits, labels) * current_num_tokens

                # free logits otherwise it peaks backward memory
                del logits

                running_loss += current_loss

                # For optimizer in backward, we need to normalize before calling backward
                # This case and gradient accumulation are mutually exclusive
                if self._optimizer_in_bwd:
                    torch.distributed.all_reduce(num_tokens)
                    torch.distributed.all_reduce(running_loss)
                    current_loss = current_loss * (self.dp_degree / num_tokens)

                current_loss.backward()
                # Optimizer step (if not fused in backward call)
                if (idx + 1) % self._gradient_accumulation_steps == 0:
                    if not self._optimizer_in_bwd:
                        # Get total number of tokens across all ranks to normalize gradients
                        torch.distributed.all_reduce(num_tokens)
                        # This will ensure that the logged loss matches what we're optimizing
                        torch.distributed.all_reduce(running_loss)
                        # Manually scale the gradients from unnormalized loss by total # of tokens
                        training.scale_grads(self._model, self.dp_degree / num_tokens)
                        if self._clip_grad_norm is not None:
                            grad_norm = torch.nn.utils.clip_grad_norm_(
                                self._model.parameters(),
                                max_norm=float(self._clip_grad_norm),
                            )
                            # If sharded, collect the DTensor here
                            if isinstance(grad_norm, DTensor):
                                grad_norm = grad_norm.full_tensor()
                        self._optimizer.step()
                        self._optimizer.zero_grad(set_to_none=True)

                    # Update the number of steps when the weights are updated
                    self.global_step += 1

                    # Step the learning rate scheduler
                    if self._lr_scheduler is not None:
                        self._lr_scheduler.step()

                    loss_to_log = running_loss.item() / num_tokens
                    pbar.update(1)
                    pbar.set_description(
                        f"{curr_epoch + 1}|{self.global_step}|Loss: {loss_to_log}"
                    )

                    # Log per-step metrics
                    if (
                        self.global_step % self._log_every_n_steps == 0
                        and self._is_rank_zero
                    ):
                        time_per_step = time.perf_counter() - t0
                        log_dict = {
                            "loss": loss_to_log,
                            "lr": get_lr(
                                (
                                    self._optimizer
                                    if not self._optimizer_in_bwd
                                    else self._optim_ckpt_wrapper
                                ),
                            ),
                            "tokens_per_second_per_gpu": num_tokens
                            / (time_per_step * self.world_size),
                        }
                        if self._log_peak_memory_stats:
                            log_dict.update(
                                training.get_memory_stats(device=self._device)
                            )
                        if self._clip_grad_norm is not None:
                            log_dict.update({"grad_norm": grad_norm})
                        self._metric_logger.log_dict(
                            log_dict,
                            step=self.global_step,
                        )

                    # Reset running stats for the next step
                    running_loss = 0
                    num_tokens = 0
                    t0 = time.perf_counter()

                    # Stop tracking CUDA memory now that active steps are complete
                    if (
                        self._is_rank_zero
                        and curr_epoch == 0
                        and self.profiler_profile_memory
                        and idx
                        == self.profiler_wait_steps
                        + self.profiler_warmup_steps
                        + self.profiler_active_steps
                        and self._device.type == "cuda"
                    ):
                        torch.cuda.memory._record_memory_history(enabled=None)

                    # Step profiler
                    # Note that this is called within gradient accumulation block, hence
                    # will include multiple forward / backward passes if gradient accumulation > 1
                    self._profiler.step()

                if (
                    (idx + 1) // self._gradient_accumulation_steps
                ) == self.max_steps_per_epoch:
                    break

            self.epochs_run += 1
            self._checkpoint_client.save_checkpoint(
                model=self._model,
                optimizer=(
                    self._optimizer
                    if not self._optimizer_in_bwd
                    else self._optim_ckpt_wrapper
                ),
                training_progress=TrainingProgress(
                    seed=self.seed,
                    epochs_run=self.epochs_run,
                    total_epochs=self.total_epochs,
                    max_steps_per_epoch=self.max_steps_per_epoch,
                    dataloader_state_dict=self._dataloader.state_dict(),
                ),
                epoch=curr_epoch,
            )

        self._profiler.stop()

    def cleanup(self) -> None:
        if self._is_rank_zero:
            self._metric_logger.close()
        destroy_process_group()


@config.parse
def recipe_main(cfg: DictConfig) -> None:
    """
    Entry point for the recipe.

    Configurable parameters are read in the following order:
        - Parameters specified in config (see available configs through ``tune ls``)
        - Overwritten by arguments from the command-line
    """
    config.log_config(recipe_name="FullFinetuneRecipeDistributed", cfg=cfg)
    recipe = FullFinetuneRecipeDistributed(cfg=cfg)
    recipe.setup(cfg=cfg)
    recipe.train()
    recipe.cleanup()


if __name__ == "__main__":
    sys.exit(recipe_main())<|MERGE_RESOLUTION|>--- conflicted
+++ resolved
@@ -554,14 +554,10 @@
             # Use the local number (num_heads, num_kv_heads, embed_dim) to account for tensor parallel
             model = training.prepare_mha_for_tp(model, self.world_mesh["tp"])
             if self.tp_plan is not None:
-<<<<<<< HEAD
-                self.tp_plan = config.instantiate(self.tp_plan, model=model)
-=======
                 self.tp_plan = config.instantiate(
                     self.tp_plan,
                     model=model,
                 )
->>>>>>> e6328e9d
             parallelize_module(
                 model,
                 self.world_mesh["tp"],
