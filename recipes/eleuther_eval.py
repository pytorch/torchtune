# Copyright (c) Meta Platforms, Inc. and affiliates.
# All rights reserved.
#
# This source code is licensed under the BSD-style license found in the
# LICENSE file in the root directory of this source tree.

import importlib.metadata
import sys
import time

from typing import Dict, List, Tuple, Union

import PIL

import torch
from omegaconf import DictConfig

from torchtune import config, training, utils
from torchtune.data import (
    format_content_with_images,
    left_pad_sequence,
    Message,
    padded_collate_tiled_images_and_mask,
)
from torchtune.generation import generate, sample
from torchtune.modules import TransformerDecoder
from torchtune.modules.common_utils import setup_use_local_kv_cache
from torchtune.modules.model_fusion import DeepFusionModel
from torchtune.modules.tokenizers import ModelTokenizer
from torchtune.modules.transforms import Transform
from torchtune.recipe_interfaces import EvalRecipeInterface
from torchtune.training import FullModelTorchTuneCheckpointer

try:
    import lm_eval
except ImportError:
    print(
        "You must install the EleutherAI Eval Harness to run this recipe. "
        "Please install with `pip install lm_eval>=0.4.2`"
    )
    sys.exit(1)

lm_eval_version = importlib.metadata.version("lm_eval")
if not lm_eval_version >= "0.4.2":
    print(
        "You must install the EleutherAI Eval Harness >= v0.4.2 to run this recipe. "
        "Please install with `pip install lm_eval>=0.4.2`"
    )
    sys.exit(1)

from lm_eval.evaluator import evaluate

# User doesn't have to have nightlies installed, they just won't be able
# to use the multimodal model
try:
    from lm_eval.models.hf_vlms import HFMultimodalLM
except ImportError as e:
    # Create a dummy class to avoid having to import the HF models
    # TODO (@joecummings): Remove this once v0.4.5 patch is released
    class HFMultimodalLM:
        def __init__(self, *args, **kwargs):
            pass


from lm_eval.models.huggingface import HFLM
from lm_eval.tasks import get_task_dict, TaskManager


class _VLMEvalWrapper(HFMultimodalLM):
    """An EvalWrapper for EleutherAI's eval harness based on gpt-fast's
    EvalWrapper: https://github.com/pytorch-labs/gpt-fast/blob/main/eval.py.

    Note:
        This is ONLY for vision-language models.

    Args:
        model (DeepFusionModel): The VLM to evaluate.
        transform (Transform): The transform (tokenizer) to use for preprocessing.
        device (torch.device): The device to use.
        max_seq_length (int): The maximum sequence length.
        batch_size (int): The batch size.
        dtype (torch.dtype): dtype for the model caches during generation.
        enable_kv_cache (bool): Whether to enable KV cache for generation.
        image_tag (str): The string to use for the image token. Default is "<image>", which
            is the default used by the MMMU dataset.
        max_images_per_sample (int): The maximum number of images per sample. Defaults to
            the max number of images in MMMU.
    """

    def __init__(
        self,
        model: DeepFusionModel,
        transform: Transform,
        *,
        device: torch.device,
        max_seq_length: int = 4096,
        batch_size: int = 8,
        dtype: torch.dtype = torch.bfloat16,
        enable_kv_cache: bool = True,
        # TODO (@joecummings): Update these defaults once more multimodal
        # tasks are added to the eval harness
        image_tag: str = "<image>",
        max_images_per_sample: int = 7,
    ):
        self._model = model
        self._transform = transform
        self._device = device
        self._max_seq_length = max_seq_length
        self._batch_size = batch_size
        self._dtype = dtype
        # Defaulting KV cache to True for multimodal
        self._enable_kv_cache = True
        self._image_tag = image_tag
        self._max_images_per_sample = max_images_per_sample

    @property
    def model(self):
        # Not actually changing the dtype here, just adding it as a
        # property on the model
        self._model.dtype = self._dtype
        return self._model

    @property
    def model_transform(self):
        return self._transform

    @property
    def device(self):
        return self._device

    @property
    def cache_hook(self):
        # Dummy class to appease the Harness
        class DummyCacheHook:
            def __init__(self):
                self.add_partial = lambda x, y, z: True

        return DummyCacheHook()

    @property
    def rank(self):
        # Hardcoded for now b/c we only support single GPU eval
        return 0

    @property
    def world_size(self):
        # Hardcoded for now b/c we only support single GPU eval
        return 1

    @property
    def batch_size(self):
        return self._batch_size

    @property
    def eos_token_id(self):
        return self._transform.tokenizer.eos_id

    @property
    def eot_token_id(self):
        return self._transform.tokenizer.eot_id

    @property
    def max_length(self):
        return self._max_seq_length

    @property
    def truncation(self):
        return True

    def tok_encode(self, string, **kwargs) -> List[int]:
        # This is only used to get a number of tokens for use in sorting samples in dataset
        # These values will not actually be used for eval
        return self._transform.tokenizer.encode(string, add_bos=False, add_eos=False)

    def tok_decode(self, tokens, skip_special_tokens=True) -> str:
        if isinstance(tokens, int):
            tokens = [tokens]
        return self._transform.tokenizer.decode(
            tokens, skip_special_tokens=skip_special_tokens
        )

    def tok_batch_multimodal_encode(
        self,
        all_texts: List[str],
        all_images: List[List[PIL.Image.Image]],
        left_truncate_len: int = None,
        *args,
        **kwargs,
    ):
        # Eleuther already parses out the text and images, so we just need to get
        # it into a Message format for our tokenizer
        all_encoded_messages = []

        for text, images in zip(all_texts, all_images):
            # Ensure images are all RGB
            proper_images = []
            for image in images:
                if image.mode != "RGB":
                    image = image.convert("RGB")
                proper_images.append(image)

            # Construct the messages
            messages = []
            content = format_content_with_images(
                text, image_tag=self._image_tag, images=proper_images
            )
            messages.append(Message(role="user", content=content))
            messages.append(Message(role="assistant", content=""))

            # Transform the messages
            tok_batch = self.model_transform({"messages": messages}, inference=True)
            all_encoded_messages.append(tok_batch)

        # Pad the encoded messages
        tok_batch = padded_collate_tiled_images_and_mask(
            all_encoded_messages,
            pad_direction="left",
            pad_max_images=self._max_images_per_sample,
        )
        utils.batch_to_device(tok_batch, self.device)

        # Convert the batch to the format expected by the HF
        tok_batch["input_ids"] = tok_batch.pop("tokens")

        # the harness will use left_truncate_len to indicate that the current batch
        # needs to be truncated to self.max_seq_len - self.max_gen_toks
        if left_truncate_len is not None:
            tok_batch["input_ids"] = tok_batch["input_ids"][:, -left_truncate_len:]

        return tok_batch

    @torch.inference_mode()
    def _model_multimodal_generate(
        self,
        batch: Dict[str, torch.Tensor],
        max_length: int,
        stop: List[str],
        **generation_kwargs,
    ):
        # 1. Validate inputs
        prompt = batch.pop("input_ids")
        bsz, seq_len = prompt.shape

        temperature = generation_kwargs.get("temperature", 0.0)
        do_sample = generation_kwargs.get("do_sample", False)
        if do_sample or temperature != 0.0:
            raise RuntimeError(
                "Any decoding strategy other than greedy is not supported."
            )

        if bsz > 1:
            raise ValueError(
                f"Got a batch size of '{bsz}'. Batch size > 1 is not yet supported for "
                "multimodal generation."
            )

        encoder_max_seq_len = (
            self.model_transform.image_seq_len * self._max_images_per_sample,
        )
        # Setup masks for bsz 1
        with self.device:
            causal_mask = torch.tril(
                torch.ones(
                    size=(self.max_length, self.max_length),
                    dtype=torch.bool,
                )
            )
            input_pos = torch.arange(self.max_length)

        batch["input_pos"] = input_pos[None, :seq_len]
        batch["mask"] = causal_mask[None, :seq_len]

        # 2. Setup KV cache
        with setup_use_local_kv_cache(
            self.model,
            batch_size=self.batch_size,
            dtype=self._dtype,
            encoder_max_seq_len=encoder_max_seq_len,
            decoder_max_seq_len=self.max_length,
        ):
            # 3. Prefill step
            generated_tokens = []
            logits = self.model(prompt, **batch)[:, -1]
            token = sample(logits, temperature=0.0, top_k=None)
            generated_tokens.append(token.item())

            cache_mask = batch["encoder_mask"][:, -1:]

            # 4. Continue generating
            for _ in range(max_length):
                if token.item() in self.model_transform.stop_tokens:
                    break
                logits = self.model(
                    token,
                    mask=causal_mask[None, seq_len, None, :],
                    encoder_input=None,
                    encoder_mask=cache_mask,
                    input_pos=input_pos[None, seq_len],
                )[:, -1]
                token = sample(logits, temperature=0.0, top_k=None)
                generated_tokens.append(token.item())
                seq_len += 1

        # 5. Return generated tokens
        return torch.tensor(generated_tokens, dtype=torch.int32).unsqueeze(0)


class _LLMEvalWrapper(HFLM):
    """An EvalWrapper for EleutherAI's eval harness based on gpt-fast's
    EvalWrapper: https://github.com/pytorch-labs/gpt-fast/blob/main/eval.py.

    Note:
        This is for text-only decoder models.

    Args:
        model (TransformerDecoder): The model to evaluate.
        tokenizer (ModelTokenizer): Tokenizer associated with the model being evaluated.
            This should be the same tokenizer used when fine-tuning the model.
        device (torch.device): The device to use.
        max_seq_length (int): The maximum sequence length to use.
        batch_size (int): The batch size per GPU to use.
        dtype (torch.dtype): dtype for the model caches during generation.
        enable_kv_cache (bool): Whether to enable KV cache for generation.
    """

    def __init__(
        self,
        model: TransformerDecoder,
        tokenizer: ModelTokenizer,
        *,
        device: torch.device,
        max_seq_length: int = 4096,
        batch_size: int = 8,
        dtype: torch.dtype = torch.float32,
        enable_kv_cache: bool = True,
    ):
        # TODO (@joecummings): Remove this init function so we don't load in extraneous stuff
        super().__init__(pretrained="gpt2", device=str(device))
        self._model = model
        self._tokenizer = tokenizer
        self._max_seq_length = max_seq_length
        self._batch_size = batch_size
        self._dtype = dtype
        self._enable_kv_cache = enable_kv_cache

    @property
    def model(self):
        return self._model

    @property
    def eot_token_id(self):
        return self._tokenizer.eos_id

    @property
    def max_length(self):
        return self._max_seq_length

    @property
    def max_gen_toks(self):
        return 256

    @property
    def batch_size(self):
        return self._batch_size

    @property
    def device(self):
        return self._device

    @property
    def enable_kv_cache(self):
        return self._enable_kv_cache

    def tok_encode(self, text: str, **kwargs) -> List[int]:
        # Note on add_bos flag: setting to False as this gives better results, for example
        # +1% on truthfulqa_mc2 with a LoRA finetune. lit-gpt also sets this to False,
        # see https://github.com/Lightning-AI/lit-gpt/blob/main/eval/lm_eval_harness.py#L66,
        # though notably fast-gpt does the opposite
        # https://github.com/pytorch-labs/gpt-fast/blob/main/eval.py#L123.
        return self._tokenizer.encode(text=text, add_bos=False, add_eos=False)

    def tok_batch_encode(
        self, text: List[str], left_truncate_len: int = None, **kwargs
    ) -> Tuple[torch.Tensor, torch.Tensor]:
        tokenized_text = [self.tok_encode(x) for x in text]

        # pad left
        x = left_pad_sequence(
            [torch.tensor(x) for x in tokenized_text],
            batch_first=True,
            padding_value=self._tokenizer.pad_id,
        )

        # the harness will use left_truncate_len to indicate that the current batch
        # needs to be truncated to self.max_seq_len - self.max_gen_toks
        if left_truncate_len is not None:
            x = x[:, -left_truncate_len:]

        return x, torch.ones_like(x)  # return 'mask' b/c it's expected by the harness

    def tok_decode(self, tokens: Union[List[int], int], **kwargs) -> str:
        if isinstance(tokens, int):
            tokens = [tokens]
        return self._tokenizer.decode(tokens)

    def _model_call(self, inps: torch.Tensor, **kwargs) -> torch.Tensor:
        return self._model(inps)

    @torch.inference_mode()
    def _model_generate(
        self, context: torch.Tensor, **generation_kwargs
    ) -> torch.Tensor:
        bsz, seq_len = context.shape

        temperature = generation_kwargs.get("temperature", 0.0)
        do_sample = generation_kwargs.get("do_sample", False)
        if do_sample or temperature != 0.0:
            raise RuntimeError(
                "Any decoding strategy other than greedy is not supported."
            )

        # if we've recieved fewer than self._batch_size samples in the current
        # batch we need to pad the batch out. here we're padding the end of the
        # current batch to the correct length. this is because when we use static
        # KV-caches, the model will expect a fixed batch size for all samples.
        maybe_padded_context = torch.nn.functional.pad(
            context,
            (0, 0, 0, self._batch_size - bsz),
            value=self._tokenizer.eos_id,  # pad with one of the tokenizer's stop tokens so generation can stop early
        )
        with setup_use_local_kv_cache(
            self.model,
            batch_size=self.batch_size,
            dtype=self._dtype,
            decoder_max_seq_len=self.max_length,
        ):
            toks, _ = generate(
                self.model,
                maybe_padded_context,
                max_generated_tokens=self.max_gen_toks,
                temperature=temperature,
                top_k=None,
                stop_tokens=self._tokenizer.stop_tokens,
            )
        return toks[:bsz]


class EleutherEvalRecipe(EvalRecipeInterface):
    """
    This recipe runs evaluation on a trained model using EleutherAI's eval harness.
    This assumes the user has the EleutherAI eval harness installed. See
    https://github.com/EleutherAI/lm-evaluation-harness for more details.

    Features:
        - Single GPU evaluation. Multi-GPU evaluation is currently not supported.
        - Quantization (for text-only models) is supported.
        - Any task from the EleutherAI eval harness

    We recommend launching evaluation using the tune CLI::

        tune run eleuther_eval --config eleuther_evaluation \
            tasks=["truthfulqa_mc2","hellaswag"] \
            limit=50 \
    """

    def __init__(self, cfg: DictConfig) -> None:
        self.device = utils.get_device(device=cfg.device)
        self.dtype = training.get_dtype(dtype=cfg.dtype, device=self.device)
        self.logger = utils.get_logger(cfg.get("log_level", "info"))
        training.set_seed(seed=cfg.seed)

        # Eval specific variables
        self.limit = cfg.limit
        self.tasks = list(cfg.tasks)
        self.batch_size = cfg.batch_size
        self.enable_kv_cache = cfg.get("enable_kv_cache", True)
        self.include_path = cfg.get("include_path", None)

    def setup(self, cfg: DictConfig) -> None:
        # Initialize quantizer and quantization mode
        quantizer = config.instantiate(cfg.quantizer)
        quantization_mode = training.get_quantizer_mode(quantizer)

        # Load checkpoint
        checkpointer = config.instantiate(cfg.checkpointer)

        # Initialize model
        with training.set_default_dtype(self.dtype), self.device:
            model = config.instantiate(cfg.model)

        # Quantize model if requested
        if quantization_mode is not None:
            if not isinstance(checkpointer, FullModelTorchTuneCheckpointer):
                raise ValueError(
                    "Quantization is only supported for models quantized and saved with the "
                    "FullModelTorchTuneCheckpointer - please ensure you have quantized your "
                    "model and are using the quantized weights!"
                )
            if "qat" in quantization_mode:
                raise ValueError(
                    "You have specified a quantizer with 'QAT' - "
                    "QAT quantizers should only be used during quantization aware training "
                    "and when quantizing models. Please use the corresponding post-training "
                    "quantizer e.g. Int8DynActInt4WeightQuantizer for Int8DynActInt4WeightQATQuantizer."
                )
            model = quantizer.quantize(model)
            model = model.to(device=self.device, dtype=self.dtype)
<<<<<<< HEAD
            for k, v in ckpt_dict.items():
                ckpt_dict[k] = v.to(self._device)
            model.load_state_dict(ckpt_dict, assign=True)
=======
            ckpt_dict = checkpointer.load_checkpoint(weights_only=False)[
                training.MODEL_KEY
            ]
            for k, v in ckpt_dict.items():
                ckpt_dict[k] = v.to(self.device)
            model.load_state_dict(ckpt_dict, assign=True)
        else:
            ckpt_dict = checkpointer.load_checkpoint()[training.MODEL_KEY]
            model.load_state_dict(ckpt_dict)
>>>>>>> 209d55d1

        # Load model weights into initialized model
        self.logger.info(f"Model is initialized with precision {self.dtype}.")

        # Put model in eval mode.
        # Note: This will not disable the dropout applied in SDPA,
        # see https://github.com/pytorch/pytorch/issues/124464
        model.eval()

        # Initialize tokenizer/transform
        model_transform = config.instantiate(cfg.tokenizer)

        # Finally, we setup the actual EvalWrapper class
        if isinstance(model, DeepFusionModel):
            eleuther_model_wrapper = _VLMEvalWrapper
            if not self.enable_kv_cache:
                self.logger.debug(
                    "Received enable_kv_cache=False, but KV cache is required for running "
                    "multimodal generation in a timely manner. Setting enable_kv_cache=True."
                )
        elif isinstance(model, TransformerDecoder):
            eleuther_model_wrapper = _LLMEvalWrapper
        self.eleuther_model_wrapper = eleuther_model_wrapper(
            model,
            model_transform,
            device=self.device,
            max_seq_length=cfg.max_seq_length,
            batch_size=self.batch_size,
            dtype=self.dtype,
            enable_kv_cache=self.enable_kv_cache,
        )

    def evaluate(self) -> None:
        # Initialize tasks for the harness
        task_manager = TaskManager(include_path=self.include_path)
        task_dict = get_task_dict(self.tasks, task_manager)

        # Run evaluation
        t0 = time.time()
        self.logger.info(f"Running evaluation on the following tasks: {self.tasks}")
        output = evaluate(
            self.eleuther_model_wrapper,
            task_dict,
            limit=self.limit,
        )
        t1 = time.time() - t0

        # Log metrics
        self.logger.info(f"Eval completed in {t1:.02f} seconds.")
        self.logger.info(
            f"Max memory allocated: {torch.cuda.max_memory_allocated() / 1e9:.02f} GB"
        )
        formatted_output = lm_eval.utils.make_table(output)
        self.logger.info(f"\n\n{formatted_output}\n")


@config.parse
def recipe_main(cfg: DictConfig) -> None:
    """Entry point for the recipe."""
    config.log_config(recipe_name="EleutherEvalRecipe", cfg=cfg)
    recipe = EleutherEvalRecipe(cfg=cfg)
    recipe.setup(cfg=cfg)
    recipe.evaluate()


if __name__ == "__main__":
    sys.exit(recipe_main())<|MERGE_RESOLUTION|>--- conflicted
+++ resolved
@@ -255,7 +255,7 @@
             )
 
         encoder_max_seq_len = (
-            self.model_transform.image_seq_len * self._max_images_per_sample,
+            self.model_transform.image_seq_len * self._max_images_per_sample
         )
         # Setup masks for bsz 1
         with self.device:
@@ -274,6 +274,7 @@
         with setup_use_local_kv_cache(
             self.model,
             batch_size=self.batch_size,
+            device=self.device,
             dtype=self._dtype,
             encoder_max_seq_len=encoder_max_seq_len,
             decoder_max_seq_len=self.max_length,
@@ -431,6 +432,7 @@
         with setup_use_local_kv_cache(
             self.model,
             batch_size=self.batch_size,
+            device=self.device,
             dtype=self._dtype,
             decoder_max_seq_len=self.max_length,
         ):
@@ -505,11 +507,6 @@
                 )
             model = quantizer.quantize(model)
             model = model.to(device=self.device, dtype=self.dtype)
-<<<<<<< HEAD
-            for k, v in ckpt_dict.items():
-                ckpt_dict[k] = v.to(self._device)
-            model.load_state_dict(ckpt_dict, assign=True)
-=======
             ckpt_dict = checkpointer.load_checkpoint(weights_only=False)[
                 training.MODEL_KEY
             ]
@@ -519,7 +516,6 @@
         else:
             ckpt_dict = checkpointer.load_checkpoint()[training.MODEL_KEY]
             model.load_state_dict(ckpt_dict)
->>>>>>> 209d55d1
 
         # Load model weights into initialized model
         self.logger.info(f"Model is initialized with precision {self.dtype}.")
