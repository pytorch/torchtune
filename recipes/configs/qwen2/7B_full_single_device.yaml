--- conflicted
+++ resolved
@@ -3,11 +3,7 @@
 #
 # This config assumes that you've run the following command before launching
 # this run:
-<<<<<<< HEAD
-#   tune download Qwen/Qwen2-7B-Instruct --output-dir /tmp/Qwen2-7B-Instruct
-=======
 #   tune download Qwen/Qwen2-1.5B-Instruct --output-dir /tmp/Qwen2-1.5B-Instruct --ignore-patterns None
->>>>>>> fead99e7
 #
 # The default config uses an optimizer from bitsandbytes. If you do not have it installed,
 # you can install it with
@@ -34,10 +30,6 @@
 
 # Dataset
 dataset:
-<<<<<<< HEAD
-  _component_: torchtune.datasets.alpaca_cleaned_dataset
-  packed: False  # True increases speed
-=======
   _component_: torchtune.datasets.instruct_dataset
   source: json
   data_files: data/compliance_dataset_7500.json
@@ -63,7 +55,6 @@
 </answer>
 "
 valid_data_files: data/validation_dataset_200.json
->>>>>>> fead99e7
 seed: null
 shuffle: True
 
@@ -81,11 +72,7 @@
     model-00004-of-00004.safetensors
   ]
   recipe_checkpoint: null
-<<<<<<< HEAD
-  output_dir: ${output_dir}
-=======
   output_dir: /fs/cml-projects/guardian_models/models/Qwen2.5-7B-Instruct-finetune
->>>>>>> fead99e7
   model_type: QWEN2
 resume_from_checkpoint: False
 
@@ -94,27 +81,16 @@
 epochs: 1
 optimizer:
   _component_: bitsandbytes.optim.PagedAdamW
-<<<<<<< HEAD
-  lr: 5e-6
-optimizer_in_bwd: True  # True saves memory. Requires gradient_accumulation_steps=1
-=======
   lr: 2e-5
 
 optimizer_in_bwd: False
 
->>>>>>> fead99e7
 loss:
   _component_: torchtune.modules.loss.CEWithChunkedOutputLoss
 
 max_steps_per_epoch: null
-<<<<<<< HEAD
-gradient_accumulation_steps: 1  # Use to increase effective batch size
-clip_grad_norm: null
-compile: False  # torch.compile the model + loss, True increases speed + decreases memory
-=======
 gradient_accumulation_steps: 32
 compile: False
->>>>>>> fead99e7
 
 # Training environment.5
 device: cuda
@@ -129,12 +105,8 @@
 # Logging
 metric_logger:
   _component_: torchtune.training.metric_logging.DiskLogger
-<<<<<<< HEAD
-  log_dir: ${output_dir}/logs
-=======
   log_dir: ${output_dir}
 output_dir: /fs/cml-projects/guardian_models/models/Qwen2.5-7B-Instruct-finetune
->>>>>>> fead99e7
 log_every_n_steps: 1
 log_peak_memory_stats: True
 
