# Config for multi-device full finetuning in full_finetune_distributed.py
# using a Qwen2 1.5B model
#
# This config assumes that you've run the following command before launching
# this run:
#   tune download Qwen/Qwen2-1.5B-Instruct --output-dir /tmp/Qwen2-1.5B-Instruct --ignore-patterns None
#
# To launch on 4 devices, run the following command from root:
#   tune run --nnodes 1 --nproc_per_node 4 full_finetune_distributed --config qwen2/1.5B_full
#
# You can add specific overrides through the command line. For example
# to override the checkpointer directory while launching training
# you can run:
#   tune run --nnodes 1 --nproc_per_node 4 full_finetune_distributed --config qwen2/1.5B_full checkpointer.checkpoint_dir=<YOUR_CHECKPOINT_DIR>
#
# This config works best when the model is being fine-tuned on 2+ GPUs.
# Single device full finetuning requires more memory optimizations. It's
# best to use 1.5B_full.yaml for those cases

# Tokenizer
tokenizer:
  _component_: torchtune.models.qwen2.qwen2_tokenizer
  path: /tmp/Qwen2-1.5B-Instruct/vocab.json
  merges_file: /tmp/Qwen2-1.5B-Instruct/merges.txt

# Dataset
dataset:
  _component_: torchtune.datasets.alpaca_cleaned_dataset
seed: null
shuffle: True

# Model Arguments
model:
  _component_: torchtune.models.qwen2.qwen2_1_5b

checkpointer:
  _component_: torchtune.utils.FullModelHFCheckpointer
  checkpoint_dir: /tmp/Qwen2-1.5B-Instruct
  checkpoint_files: [
    model.safetensors
  ]
  recipe_checkpoint: null
  output_dir: /tmp/Qwen2-1.5B-Instruct-finetune
  model_type: QWEN2
resume_from_checkpoint: False

# Fine-tuning arguments
batch_size: 2
epochs: 3
optimizer:
  _component_: torch.optim.AdamW
  lr: 2e-5
loss:
  _component_: torch.nn.CrossEntropyLoss
max_steps_per_epoch: null
gradient_accumulation_steps: 1


# Training env
device: cuda

# Memory management
<<<<<<< HEAD
enable_activation_checkpointing: True
=======
enable_activation_checkpointing: False
memory_efficient_fsdp_wrap: False
>>>>>>> 00bbd537

# Reduced precision
dtype: bf16

# Logging
metric_logger:
  _component_: torchtune.utils.metric_logging.DiskLogger
  log_dir: ${output_dir}
output_dir: /tmp/Qwen2-1.5B-Instruct-finetune
log_every_n_steps: 1
log_peak_memory_stats: False<|MERGE_RESOLUTION|>--- conflicted
+++ resolved
@@ -60,12 +60,7 @@
 device: cuda
 
 # Memory management
-<<<<<<< HEAD
 enable_activation_checkpointing: True
-=======
-enable_activation_checkpointing: False
-memory_efficient_fsdp_wrap: False
->>>>>>> 00bbd537
 
 # Reduced precision
 dtype: bf16
