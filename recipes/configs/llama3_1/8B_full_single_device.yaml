--- conflicted
+++ resolved
@@ -40,10 +40,6 @@
 
 # Dataset
 dataset:
-<<<<<<< HEAD
-  _component_: torchtune.datasets.alpaca_dataset
-  packed: False  # True increases speed
-=======
   _component_: torchtune.datasets.instruct_dataset
   source: json
   data_files: data/compliance_dataset.json
@@ -58,7 +54,6 @@
    Output FAIL for a policy if the agent at any time responded in a manner that violated the policy.
    In the case of outputting FAIL, you must also provide a brief explanation of how the chatbot violated the policy. Cite specific examples of how the policy was violated.\
    Your output must adhere to this following format:\n1. [PASS or FAIL]\n2. [PASS or FAIL]\n and so on, for each policy."
->>>>>>> fead99e7
 seed: null
 shuffle: True
 
@@ -76,11 +71,7 @@
     model-00004-of-00004.safetensors
   ]
   recipe_checkpoint: null
-<<<<<<< HEAD
-  output_dir: ${output_dir}
-=======
   output_dir: /fs/nexus-scratch/vatsalb/Meta-Llama-3.1-8B-Instruct/
->>>>>>> fead99e7
   model_type: LLAMA3
 resume_from_checkpoint: False
 
@@ -111,12 +102,8 @@
 # Logging
 metric_logger:
   _component_: torchtune.training.metric_logging.DiskLogger
-<<<<<<< HEAD
-  log_dir: ${output_dir}/logs
-=======
   log_dir: ${output_dir}
 output_dir: /fs/nexus-scratch/vatsalb/full-llama3.1-finetune
->>>>>>> fead99e7
 log_every_n_steps: 1
 log_peak_memory_stats: True
 
