# Config for multi-device full finetuning in full_finetune_distributed.py
# using a Llama3.1 8B Instruct model
#
# This config assumes that you've run the following command before launching
# this run:
#   tune download meta-llama/Meta-Llama-3.1-8B-Instruct --output-dir /tmp/Meta-Llama-3.1-8B-Instruct --ignore-patterns "original/consolidated.00.pth"
#
# To launch on 4 devices, run the following command from root:
#   tune run --nproc_per_node 4 full_finetune_distributed --config llama3_1/8B_full
#
# You can add specific overrides through the command line. For example
# to override the checkpointer directory while launching training
# you can run:
#   tune run --nproc_per_node 4 full_finetune_distributed --config llama3_1/8B_full checkpointer.checkpoint_dir=<YOUR_CHECKPOINT_DIR>
#
# This config works best when the model is being fine-tuned on 2+ GPUs.
# Single device full finetuning requires more memory optimizations. It's
# best to use 8B_full_single_device.yaml for those cases


# Tokenizer
tokenizer:
  _component_: torchtune.models.llama3.llama3_tokenizer
  path: /tmp/Meta-Llama-3.1-8B-Instruct/original/tokenizer.model
  max_seq_len: null

# Dataset
dataset:
  _component_: torchtune.datasets.alpaca_dataset
  packed: False  # True increases speed
seed: null
shuffle: True

# Model Arguments
model:
  _component_: torchtune.models.llama3_1.llama3_1_8b

checkpointer:
  _component_: torchtune.training.FullModelHFCheckpointer
  checkpoint_dir: /tmp/Meta-Llama-3.1-8B-Instruct/
  checkpoint_files: [
    model-00001-of-00004.safetensors,
    model-00002-of-00004.safetensors,
    model-00003-of-00004.safetensors,
    model-00004-of-00004.safetensors
  ]
  recipe_checkpoint: null
  output_dir: /tmp/Meta-Llama-3.1-8B-Instruct/
  model_type: LLAMA3
resume_from_checkpoint: False

# Fine-tuning arguments
batch_size: 2
epochs: 1

optimizer:
  _component_: torch.optim.AdamW
  lr: 2e-5
  fused: True
loss:
  _component_: torchtune.modules.loss.CEWithChunkedOutputLoss
max_steps_per_epoch: null
<<<<<<< HEAD
gradient_accumulation_steps: 1
#Removing this bc it's a dubplicated
# compile: False
=======
compile: False  # pytorch compile, set to true for better perf/memory
optimizer_in_bwd: False  # True saves memory. Requires gradient_accumulation_steps=1
gradient_accumulation_steps: 1  # Use to increase virtual batch size
>>>>>>> e9fd56a8

# Training env
device: cuda

# Memory management
enable_activation_checkpointing: True  # True reduces memory
enable_activation_offloading: False  # True reduces memory
custom_sharded_layers: ['tok_embeddings', 'output']  # Layers to shard separately (useful for large vocab size models). Lower Memory, but lower speed.

# Reduced precision
dtype: bf16

# Logging
metric_logger:
  _component_: torchtune.training.metric_logging.DiskLogger
  log_dir: ${output_dir}
output_dir: /tmp/full-llama3.1-finetune
log_every_n_steps: 1
log_peak_memory_stats: True

# Profiler (disabled)
profiler:
  _component_: torchtune.training.setup_torch_profiler
  enabled: False

  #Output directory of trace artifacts
  output_dir: ${output_dir}/profiling_outputs

  #`torch.profiler.ProfilerActivity` types to trace
  cpu: True
  cuda: True

  #trace options passed to `torch.profiler.profile`
  profile_memory: False
  with_stack: False
  record_shapes: True
  with_flops: False

  # `torch.profiler.schedule` options:
  # wait_steps -> wait, warmup_steps -> warmup, active_steps -> active, num_cycles -> repeat
  wait_steps: 5
  warmup_steps: 3
  active_steps: 2
  num_cycles: 1<|MERGE_RESOLUTION|>--- conflicted
+++ resolved
@@ -60,15 +60,9 @@
 loss:
   _component_: torchtune.modules.loss.CEWithChunkedOutputLoss
 max_steps_per_epoch: null
-<<<<<<< HEAD
-gradient_accumulation_steps: 1
-#Removing this bc it's a dubplicated
-# compile: False
-=======
 compile: False  # pytorch compile, set to true for better perf/memory
 optimizer_in_bwd: False  # True saves memory. Requires gradient_accumulation_steps=1
 gradient_accumulation_steps: 1  # Use to increase virtual batch size
->>>>>>> e9fd56a8
 
 # Training env
 device: cuda
