# Config for LoRAFinetuneRecipeSingleDevice in lora_finetune_single_device.py
#
# To launch, run the following command from root:
#    tune lora_finetune_single_device --config alpaca_llama2_lora_finetune_single_device model_checkpoint=<your_checkpoint_dir> ...

# Model Arguments
model:
  _component_: torchtune.models.llama2.lora_llama2_7b
<<<<<<< HEAD
  lora_attn_modules: ['q_proj', 'v_proj', 'k_proj', 'output_proj']
  apply_lora_to_mlp: True
=======
  lora_attn_modules: ['q_proj', 'v_proj']
  apply_lora_to_mlp: False
  apply_lora_to_output: False
>>>>>>> 7fe306c0
  lora_rank: 8
  lora_alpha: 16
  quantize_base: True

model_checkpoint: /tmp/llama2_native
lora_checkpoint: null

# Tokenizer
tokenizer:
  _component_: torchtune.models.llama2.llama2_tokenizer
  path: /home/rvarm1/local/dev/assets/tokenizer.model

# Dataset and Sampler
dataset:
  _component_: torchtune.datasets.AlpacaDataset
  train_on_input: True
  use_clean: True
seed: null
shuffle: True
batch_size: 2

# Optimizer and Scheduler
optimizer:
  _component_: torch.optim.AdamW
  weight_decay: 0.01
  lr: 3e-4
lr_scheduler:
  _component_: torchtune.modules.get_cosine_schedule_with_warmup
  num_warmup_steps: 100

loss:
  _component_: torch.nn.CrossEntropyLoss

# Training
epochs: 1
max_steps_per_epoch: null
resume_from_checkpoint: False

# Logging
output_dir: /tmp/lora_finetune_output
metric_logger:
  _component_: torchtune.utils.metric_logging.DiskLogger
  log_dir: ${output_dir}
log_every_n_steps: 1

# Environment
device: cuda
full_bf16: False
enable_activation_checkpointing: True

# Final checkpoint
save_merged_final_checkpoint: False<|MERGE_RESOLUTION|>--- conflicted
+++ resolved
@@ -6,14 +6,9 @@
 # Model Arguments
 model:
   _component_: torchtune.models.llama2.lora_llama2_7b
-<<<<<<< HEAD
   lora_attn_modules: ['q_proj', 'v_proj', 'k_proj', 'output_proj']
   apply_lora_to_mlp: True
-=======
-  lora_attn_modules: ['q_proj', 'v_proj']
-  apply_lora_to_mlp: False
-  apply_lora_to_output: False
->>>>>>> 7fe306c0
+  apply_lora_to_output: True
   lora_rank: 8
   lora_alpha: 16
   quantize_base: True
