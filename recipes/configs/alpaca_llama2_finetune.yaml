--- conflicted
+++ resolved
@@ -1,6 +1,6 @@
 # Dataset and Dataloader
 dataset: alpaca
-seed: null
+seed: 0
 shuffle: True
 
 # Model Arguments
@@ -21,13 +21,7 @@
 dtype: fp32
 activation_checkpointing: True
 cpu_offload: False
-<<<<<<< HEAD
-run_generation: 0
 resume_from_previous_checkpoint: False
-project: null
-=======
-resume_from_previous_checkpoint: False
->>>>>>> 331c692d
 
 # Metrics arguments
 metric_logger_type: disk