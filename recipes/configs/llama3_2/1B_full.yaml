# Config for multi-device full finetuning in full_finetune_distributed.py
# using a Llama3.2 1B Instruct model
#
# This config assumes that you've run the following command before launching
# this run:
#   tune download meta-llama/Llama-3.2-1B-Instruct --output-dir /tmp/Llama-3.2-1B-Instruct --ignore-patterns "original/consolidated.00.pth"
#
# To launch on 4 devices, run the following command from root:
#   tune run --nproc_per_node 4 full_finetune_distributed --config llama3_2/1B_full
#
# You can add specific overrides through the command line. For example
# to override the checkpointer directory while launching training
# you can run:
#   tune run --nproc_per_node 4 full_finetune_distributed --config llama3_2/1B_full checkpointer.checkpoint_dir=<YOUR_CHECKPOINT_DIR>
#
# This config works best when the model is being fine-tuned on 2+ GPUs.
# Single device full finetuning requires more memory optimizations. It's
# best to use 1B_full_single_device.yaml for those cases


output_dir: /tmp/torchtune/llama3_2_1B/full # /tmp may be deleted by your system. Change it to your preference.

# Tokenizer
tokenizer:
  _component_: torchtune.models.llama3.llama3_tokenizer
  path: /tmp/Llama-3.2-1B-Instruct/original/tokenizer.model
  max_seq_len: null

# Dataset and Sampler
dataset:
  _component_: torchtune.datasets.alpaca_cleaned_dataset
  packed: False  # True increases speed
  split: train[:95%]
seed: null
shuffle: True
batch_size: 4

# Validation
run_val_every_n_steps: null  # Change to an integer to enable validation every N steps
dataset_val:
  _component_: torchtune.datasets.alpaca_cleaned_dataset
  split: train[95%:]
batch_size_val: 8

# Model Arguments
model:
  _component_: torchtune.models.llama3_2.llama3_2_1b

checkpointer:
  _component_: torchtune.training.FullModelHFCheckpointer
  checkpoint_dir: /tmp/Llama-3.2-1B-Instruct/
  checkpoint_files: [
    model.safetensors
  ]
  recipe_checkpoint: null
  output_dir: ${output_dir}
  model_type: LLAMA3_2
resume_from_checkpoint: False

optimizer:
  _component_: torch.optim.AdamW
  lr: 2e-5
  fused: True
loss:
<<<<<<< HEAD
  _component_: torchtune.modules.loss.LinearCrossEntropyLoss
=======
  _component_: torchtune.modules.loss.CEWithChunkedOutputLoss

# Training
epochs: 1
>>>>>>> 1be43b6c
max_steps_per_epoch: null
gradient_accumulation_steps: 8  # Use to increase effective batch size

# Environment
device: cuda
dtype: bf16

# Memory management
enable_activation_checkpointing: False  # True reduces memory
enable_activation_offloading: False  # True reduces memory
clip_grad_norm: null
compile: False  # torch.compile the model + loss, True increases speed + decreases memory
optimizer_in_bwd: False  # True saves memory. Requires gradient_accumulation_steps=1


# Logging
metric_logger:
  _component_: torchtune.training.metric_logging.DiskLogger
  log_dir: ${output_dir}/logs
log_every_n_steps: 1
log_peak_memory_stats: True


# Profiler (disabled)
profiler:
  _component_: torchtune.training.setup_torch_profiler
  enabled: False

  #Output directory of trace artifacts
  output_dir: ${output_dir}/profiling_outputs

  #`torch.profiler.ProfilerActivity` types to trace
  cpu: True
  cuda: True

  #trace options passed to `torch.profiler.profile`
  profile_memory: False
  with_stack: False
  record_shapes: True
  with_flops: False

  # `torch.profiler.schedule` options:
  # wait_steps -> wait, warmup_steps -> warmup, active_steps -> active, num_cycles -> repeat
  wait_steps: 5
  warmup_steps: 3
  active_steps: 2
  num_cycles: 1<|MERGE_RESOLUTION|>--- conflicted
+++ resolved
@@ -62,14 +62,10 @@
   lr: 2e-5
   fused: True
 loss:
-<<<<<<< HEAD
   _component_: torchtune.modules.loss.LinearCrossEntropyLoss
-=======
-  _component_: torchtune.modules.loss.CEWithChunkedOutputLoss
 
 # Training
 epochs: 1
->>>>>>> 1be43b6c
 max_steps_per_epoch: null
 gradient_accumulation_steps: 8  # Use to increase effective batch size
 
