--- conflicted
+++ resolved
@@ -28,11 +28,7 @@
 # Tokenizer
 tokenizer:
   _component_: torchtune.models.llama3.llama3_tokenizer
-<<<<<<< HEAD
-  path: /checkpoint/kwiat/tmp/Llama-3.2-1B-Instruct/original/tokenizer.model
-=======
   path:  /tmp/Llama-3.2-1B-Instruct/original/tokenizer.model
->>>>>>> 64870293
   max_seq_len: null
 
 # Dataset
@@ -49,11 +45,7 @@
     model.safetensors
   ]
   recipe_checkpoint: null
-<<<<<<< HEAD
-  output_dir: /checkpoint/kwiat/tmp/Llama-3.2-1B-Instruct/
-=======
   output_dir: ${output_dir}
->>>>>>> 64870293
   model_type: LLAMA3_2
 resume_from_checkpoint: False
 
@@ -84,12 +76,7 @@
 # Logging
 metric_logger:
   _component_: torchtune.training.metric_logging.DiskLogger
-<<<<<<< HEAD
-  log_dir: ${output_dir}
-output_dir: /checkpoint/kwiat/tmp/full-llama3.2-finetune
-=======
   log_dir: ${output_dir}/logs
->>>>>>> 64870293
 log_every_n_steps: 1
 log_peak_memory_stats: True
 
