# Config for LoRAFinetuneRecipe in lora_finetune.py
#
# To launch, run the following command from root:
#    tune --nnodes 1 --nproc_per_node 1 lora_finetune --config alpaca_llama2_lora_finetune --override model_checkpoint=<your_checkpoint_dir> ...

# Model Arguments
<<<<<<< HEAD
model: lora_llama2_7b
model_checkpoint: /tmp/llama2-7b
lora_attn_modules: ['q_proj', 'v_proj']
apply_lora_to_mlp: False
lora_rank: 8
lora_alpha: 16
=======
model:
  _component_: torchtune.models.llama2.lora_llama2_7b
  lora_attn_modules: ['q_proj', 'v_proj']
  lora_rank: 8
  lora_alpha: 16

model_checkpoint: /tmp/llama2_native
>>>>>>> a832ae64
lora_checkpoint: null

# Tokenizer
tokenizer:
  _component_: torchtune.models.llama2.llama2_tokenizer
  path: /tmp/llama2/tokenizer.model

# Dataset and Sampler
dataset:
  _component_: torchtune.datasets.AlpacaDataset
  train_on_input: True
  use_clean: True
seed: null
shuffle: True
batch_size: 2

# Optimizer and Scheduler
optimizer:
  _component_: torch.optim.AdamW
  weight_decay: 0.01
  lr: 3e-4
lr_scheduler:
  _component_: torchtune.modules.get_cosine_schedule_with_warmup
  num_warmup_steps: 100

loss:
  _component_: torch.nn.CrossEntropyLoss

# Training
epochs: 1
resume_from_checkpoint: False

# Logging
output_dir: /tmp/lora_finetune_output
metric_logger:
  _component_: torchtune.utils.metric_logging.DiskLogger
  log_dir: ${output_dir}
log_every_n_steps: 1

# Environment
device: cuda
dtype: fp32
enable_fsdp: True
enable_activation_checkpointing: True<|MERGE_RESOLUTION|>--- conflicted
+++ resolved
@@ -4,22 +4,14 @@
 #    tune --nnodes 1 --nproc_per_node 1 lora_finetune --config alpaca_llama2_lora_finetune --override model_checkpoint=<your_checkpoint_dir> ...
 
 # Model Arguments
-<<<<<<< HEAD
-model: lora_llama2_7b
-model_checkpoint: /tmp/llama2-7b
-lora_attn_modules: ['q_proj', 'v_proj']
-apply_lora_to_mlp: False
-lora_rank: 8
-lora_alpha: 16
-=======
 model:
   _component_: torchtune.models.llama2.lora_llama2_7b
   lora_attn_modules: ['q_proj', 'v_proj']
+  apply_lora_to_mlp: False
   lora_rank: 8
   lora_alpha: 16
 
 model_checkpoint: /tmp/llama2_native
->>>>>>> a832ae64
 lora_checkpoint: null
 
 # Tokenizer
