# Config for single device LoRA finetuning in lora_finetune_single_device.py
# using a Llama2 7B model
#
# This config assumes that you've run the following command before launching
# this run:
#   tune download meta-llama/Llama-2-7b --hf-token <HF_TOKEN> --output-dir /tmp/Llama-2-7b-hf
#
# To launch on a single device, run the following command from root:
#   tune run lora_dpo_single_device --config llama2/7B_lora_dpo_single_device
#
# You can add specific overrides through the command line. For example
# to override the checkpointer directory while launching training
# you can run:
#   tune run lora_dpo_single_device --config 7B_lora_dpo_single_device checkpointer.checkpoint_dir=<YOUR_CHECKPOINT_DIR>
#
# This config works only for training on single device.

# Model Arguments
model:
  _component_: torchtune.models.llama2.lora_llama2_7b
  lora_attn_modules: ['q_proj', 'v_proj']
  apply_lora_to_mlp: False
  apply_lora_to_output: False
  lora_rank: 8
  lora_alpha: 16
  lora_dropout: 0.0

# Tokenizer
tokenizer:
  _component_: torchtune.models.llama2.llama2_tokenizer
<<<<<<< HEAD
  path: /tmp/Llama-2-7b-hf/tokenizer.model
=======
  path: /tmp/llama2/tokenizer.model
>>>>>>> 0bd1628f

checkpointer:
  _component_: torchtune.utils.FullModelHFCheckpointer
  checkpoint_dir: /tmp/Llama-2-7b-hf
  checkpoint_files: [
    pytorch_model-00001-of-00002.bin,
    pytorch_model-00002-of-00002.bin
  ]
  adapter_checkpoint: null
  recipe_checkpoint: null
  output_dir: /tmp/Llama-2-7b-hf
  model_type: LLAMA2
resume_from_checkpoint: False

# Dataset and Sampler
dataset:
  _component_: torchtune.datasets.stack_exchanged_paired_dataset
  max_seq_len: 1024
seed: null
shuffle: True
batch_size: 4

# Optimizer and Scheduler
optimizer:
  _component_: torch.optim.AdamW
  weight_decay: 0.05
  lr: 5e-4
lr_scheduler:
  _component_: torchtune.modules.get_cosine_schedule_with_warmup
  num_warmup_steps: 100

loss:
  _component_: torchtune.modules.loss.DPOLoss
  beta: 0.1
  label_smoothing: 0
  loss_type: sigmoid

# Training
epochs: 1
max_steps_per_epoch: 1000
gradient_accumulation_steps: 16

# Logging
output_dir: /tmp/lora_dpo_output/
metric_logger:
  _component_: torchtune.utils.metric_logging.DiskLogger
  log_dir: ${output_dir}
log_every_n_steps: 1

# Environment
device: cuda
dtype: bf16
enable_activation_checkpointing: True<|MERGE_RESOLUTION|>--- conflicted
+++ resolved
@@ -28,11 +28,20 @@
 # Tokenizer
 tokenizer:
   _component_: torchtune.models.llama2.llama2_tokenizer
-<<<<<<< HEAD
   path: /tmp/Llama-2-7b-hf/tokenizer.model
-=======
-  path: /tmp/llama2/tokenizer.model
->>>>>>> 0bd1628f
+
+checkpointer:
+  _component_: torchtune.utils.FullModelHFCheckpointer
+  checkpoint_dir: /tmp/Llama-2-7b-hf
+  checkpoint_files: [
+    pytorch_model-00001-of-00002.bin,
+    pytorch_model-00002-of-00002.bin
+  ]
+  adapter_checkpoint: null
+  recipe_checkpoint: null
+  output_dir: /tmp/Llama-2-7b-hf
+  model_type: LLAMA2
+resume_from_checkpoint: False
 
 checkpointer:
   _component_: torchtune.utils.FullModelHFCheckpointer
