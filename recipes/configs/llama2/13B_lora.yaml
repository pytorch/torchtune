# Config for multi-device LoRA in lora_finetune_distributed.py
# using a Llama2 13B model
#
# This config assumes that you've run the following command before launching
# this run:
#   tune download meta-llama/Llama-2-13b-hf --output-dir /tmp/Llama-2-13b-hf --hf-token <HF_TOKEN>
#
# To launch on 4 devices, run the following command from root:
#   tune run --nnodes 1 --nproc_per_node 4 lora_finetune_distributed --config llama2/13B_lora
#
# You can add specific overrides through the command line. For example
# to override the checkpointer directory while launching training
# you can run:
#   tune run --nnodes 1 --nproc_per_node 4 lora_finetune_distributed --config llama2/13B_lora checkpointer.checkpoint_dir=<YOUR_CHECKPOINT_DIR>
#
# This config works best when the model is being fine-tuned on 2+ GPUs.
# For single device LoRA finetuning please use 7B_lora_single_device.yaml
# or 7B_qlora_single_device.yaml and update the model and checkpoints to
# the 13B model.


# Model Arguments
model:
  _component_: torchtune.models.llama2.lora_llama2_13b
  lora_attn_modules: ['q_proj', 'v_proj', 'k_proj']
  apply_lora_to_mlp: True
  apply_lora_to_output: True
  lora_rank: 8
  lora_alpha: 16

checkpointer:
  _component_: torchtune.utils.FullModelHFCheckpointer
  checkpoint_dir: /tmp/Llama-2-13b-hf/
  checkpoint_files: [
    pytorch_model-00001-of-00003.bin,
    pytorch_model-00002-of-00003.bin,
    pytorch_model-00003-of-00003.bin
  ]
  adapter_checkpoint: null
  recipe_checkpoint: null
  output_dir: /tmp/Llama-2-13b-hf/
  model_type: LLAMA2
resume_from_checkpoint: False

# Tokenizer
tokenizer:
  _component_: torchtune.models.llama2.llama2_tokenizer
<<<<<<< HEAD
  path: /tmp/llama2-13b-hf/tokenizer.model
=======
  path: /tmp/Llama-2-13b-hf/tokenizer.model
>>>>>>> 26223e9f

# Dataset and Sampler
dataset:
  _component_: torchtune.datasets.alpaca_cleaned_dataset
  train_on_input: True
seed: null
shuffle: True
batch_size: 32

# Optimizer and Scheduler
optimizer:
  _component_: torch.optim.AdamW
  weight_decay: 0.01
  lr: 2e-4
lr_scheduler:
  _component_: torchtune.modules.get_cosine_schedule_with_warmup
  num_warmup_steps: 100

loss:
  _component_: torch.nn.CrossEntropyLoss

# Training
epochs: 1
max_steps_per_epoch: null
gradient_accumulation_steps: 1

# Logging
output_dir: /tmp/lora_finetune_output
metric_logger:
  _component_: torchtune.utils.metric_logging.DiskLogger
  log_dir: ${output_dir}
log_every_n_steps: null

# Environment
device: cuda
dtype: bf16
enable_activation_checkpointing: False<|MERGE_RESOLUTION|>--- conflicted
+++ resolved
@@ -45,11 +45,7 @@
 # Tokenizer
 tokenizer:
   _component_: torchtune.models.llama2.llama2_tokenizer
-<<<<<<< HEAD
-  path: /tmp/llama2-13b-hf/tokenizer.model
-=======
   path: /tmp/Llama-2-13b-hf/tokenizer.model
->>>>>>> 26223e9f
 
 # Dataset and Sampler
 dataset:
