--- conflicted
+++ resolved
@@ -9,18 +9,13 @@
 #
 # To launch on a single device, run the following command from root:
 #   tune run full_finetune_single_device \
-#   --config llama2/7B_full_single_device_low_memory \
+#   --config llama2/7B_full_single_device \
 #
 # You can add specific overrides through the command line. For example
 # to override the checkpointer directory while launching training
 # you can run:
-<<<<<<< HEAD
 #   tune run full_finetune_single_device \
-#   --config llama2/7B_full_single_device_low_memory \
-=======
-#   tune run --nnodes 1 --nproc_per_node 1 full_finetune_single_device \
 #   --config llama2/7B_full_single_device \
->>>>>>> c9d1cdc8
 #   checkpointer.checkpoint_dir=<YOUR_CHECKPOINT_DIR>
 #
 # This config works only for training on single device.
