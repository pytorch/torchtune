# Config for single device full finetuning in full_finetune_single_device.py
# using a Llama2 7B model
#
# This config assumes that you've run the following command before launching
# this run:
#   tune download --repo-id meta-llama/Llama-2-7b \
#   --hf-token <HF_TOKEN> \
#   --output-dir /tmp/llama2
#
# To launch on a single device, run the following command from root:
#   tune run full_finetune_single_device \
#   --config llama2/7B_full_single_device \
#
# You can add specific overrides through the command line. For example
# to override the checkpointer directory while launching training
# you can run:
#   tune --nnodes 1 --nproc_per_node 1 full_finetune_single_device \
#   --config llama2/7B_full_single_device \
#   checkpointer.checkpoint_dir=<YOUR_CHECKPOINT_DIR>
#
# This config works only for training on single device.


# Tokenizer
tokenizer:
  _component_: torchtune.models.llama2.llama2_tokenizer
  path: /tmp/llama2/tokenizer.model

# Dataset
dataset:
  _component_: torchtune.datasets.alpaca_dataset
  train_on_input: True
seed: null
shuffle: True

# Model Arguments
model:
  _component_: torchtune.models.llama2.llama2_7b

checkpointer:
  _component_: torchtune.utils.FullModelMetaCheckpointer
  checkpoint_dir: /tmp/llama2
  checkpoint_files: [consolidated.00.pth]
  recipe_checkpoint: null
  output_dir: /tmp/llama2
  model_type: LLAMA2
resume_from_checkpoint: False

# Fine-tuning arguments
batch_size: 2
epochs: 3
optimizer:
  _component_: torch.optim.SGD
  lr: 2e-5
loss:
  _component_: torch.nn.CrossEntropyLoss
max_steps_per_epoch: null
gradient_accumulation_steps: 1
<<<<<<< HEAD
compile: True
=======
optimizer_in_bwd: False
>>>>>>> 8183b42f


# Training environment
device: cuda

# Memory management
enable_activation_checkpointing: True

# Reduced precision
dtype: bf16

# Logging
metric_logger:
  _component_: torchtune.utils.metric_logging.DiskLogger
  log_dir: ${output_dir}
output_dir: /tmp/alpaca-llama2-finetune
log_every_n_steps: null<|MERGE_RESOLUTION|>--- conflicted
+++ resolved
@@ -56,11 +56,8 @@
   _component_: torch.nn.CrossEntropyLoss
 max_steps_per_epoch: null
 gradient_accumulation_steps: 1
-<<<<<<< HEAD
 compile: True
-=======
 optimizer_in_bwd: False
->>>>>>> 8183b42f
 
 
 # Training environment
