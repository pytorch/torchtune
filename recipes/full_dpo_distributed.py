--- conflicted
+++ resolved
@@ -22,16 +22,11 @@
 from torchtune.datasets import ConcatDataset
 from torchtune.recipe_interfaces import FTRecipeInterface
 from torchtune.rlhf import ChosenRejectedOutputs
-<<<<<<< HEAD
 from torchtune.training import disable_dropout, DummyProfiler, PROFILER_KEY, VALID_BACKENDS_FOR_MEMORY_STATS
-=======
-from torchtune.training import disable_dropout, DummyProfiler, PROFILER_KEY
-
 from torchtune.training.checkpointing._checkpoint_client import (
     CheckpointClient,
     TrainingProgress,
 )
->>>>>>> 00a10bd6
 from torchtune.training.lr_schedulers import get_lr
 from torchtune.utils import get_world_size_and_rank
 from tqdm import tqdm
@@ -137,15 +132,9 @@
         self._log_peak_memory_stats = cfg.get("log_peak_memory_stats", False)
         self._logger = utils.get_logger(cfg.log_level)
 
-<<<<<<< HEAD
         if self._log_peak_memory_stats and self._device.type not in VALID_BACKENDS_FOR_MEMORY_STATS:
-            log.info(
+            self._logger.info(
                 f"log_peak_memory_stats was set to True, however, training device does not in {VALID_BACKENDS_FOR_MEMORY_STATS}."
-=======
-        if self._log_peak_memory_stats and self._device.type not in {"cuda", "xpu"}:
-            self._logger.info(
-                "log_peak_memory_stats was set to True, however, training does not use cuda or xpu."
->>>>>>> 00a10bd6
                 "Setting log_peak_memory_stats=False."
             )
             self._log_peak_memory_stats = False
