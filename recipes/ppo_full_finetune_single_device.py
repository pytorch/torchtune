# Copyright (c) Meta Platforms, Inc. and affiliates.
# All rights reserved.
#
# This source code is licensed under the BSD-style license found in the
# LICENSE file in the root directory of this source tree.

import math
import os
import sys
from functools import partial
from itertools import chain
from typing import Any, Dict, List, Optional, Tuple
from warnings import warn

import torch
from omegaconf import DictConfig, ListConfig
from torch import nn
from torch.optim import Optimizer
from torch.utils.data import DataLoader, DistributedSampler
from torchtune import config, modules, training, utils
from torchtune.datasets import ConcatDataset
from torchtune.modules import rlhf
from torchtune.modules.rlhf import PPOStats, Trajectory
from torchtune.recipe_interfaces import FTRecipeInterface
from tqdm import tqdm


log = utils.get_logger("DEBUG")


class PPOFullFinetuneRecipeSingleDevice(FTRecipeInterface):
    """
    Full finetuning recipe for RLHF with PPO for dense transformer-based LLMs such as LLama2. This recipe is optimized
    for single GPU training. Training on CPU is not supported.

    This implementation is based on `Learning to summarize from human feedback <https://arxiv.org/abs/2009.01325`_ and
    `Training a Helpful and Harmless Assistant with Reinforcement Learning from Human Feedback <https://arxiv.org/abs/2204.05862`_.

    Features:
        - Activation Checkpointing. This can be controlled using the ``activation_checkpointing``
            flag. Activation checkpointing helps reduce the memory footprint since we no longer keep
            activations in memory and instead recompute them during the backward pass. This is especially
            helpful for larger batch sizes when you're memory constrained. But these savings in memory
            come at the cost of training performance. In most cases training can slow-down quite a bit as
            a result of this activation recomputation.

        - Precision. Full fp32 and bf16 training are supported. Precision is controlled using the ``dtype``
            flag. When ``dtype=bf16``, all activations, gradients and optimizer states are in bfloat16. In
            most cases this should halve the memory footprint of full precision (fp32) training, without
            loss in model quality (will depend on the model, training data and other settings). For
            GPUs which do not support bfloat16, we fall back to fp32. Mixed precision training and fp16
            precision are currently not supported.

        - Adjusting batch sizes when memory constrained. This recipe uses three different batch sizes:
            - ``batch_size`` controls the total number of samples which are sampled from the dataset for a single trajectory.
            - ``forward_batch_size`` controls the mini-batch size for trajectory generation. Since gradients are disabled
                during trajectory generation, memory consumption is lower and this can be higher than ``ppo_batch_size``.
            - ``ppo_batch_size`` controls the number of samples used for a single optimization step during PPO optimization.
                Since we're optimizing two models at once, adjusting this parameter can have a big impact during training.

        - Gradient Accumulation. You can simulate larger ``ppo_batch_size`` sizes by accumulating gradients. This is
            controlled using the ``gradient_accumulation_steps`` flag.

            For example: with ``ppo_batch_size``=32 and ``gradient_accumulation_steps``=16, each backward pass during
            PPO optimization uses a 'micro batch size' of 2.

            Gradient accumulation is especially useful when you are memory constrained. In this case,
            accumulating gradients might give you better training speed than enabling activation
            checkpointing.

        - Optimizer in Backward. Fusing the optimizer step into the backward pass helps reduce the memory
            footprint associated with gradients. This can be especially helpful when you are memory
            constrained. Note that users can only use ONE of gradient accumulation or optimizer in backward.
            These features currently do not work together. For more details on optimizer in backward, please
            see this tutorial: https://pytorch.org/tutorials/intermediate/optimizer_step_in_backward_tutorial.html

            This paramater can provide significant performance gains, since there the number of optimization steps
            scales with ``ppo_epochs`` and ``batch_size``. Depending on the maximum sequence length sampled from the dataset,
            we've found that setting ``ppo_batch_size`` to the highest you can fit in memory, and `optimizer_in_bwd=True` to
            provide significant memory savings.

        - Lower precision optimizers. This recipe supports lower-precision optimizers from the bitsandbytes
            library (https://huggingface.co/docs/bitsandbytes/main/en/index). We've tested the recipe with
            8-bit AdamW and Paged AdamW. These optimizers are especially helpful when you are memory constrained
            since they help reduce the memory footprint associated with the optimizer states.

        - Checkpointing. Model weights are checkpointed both at the end of each epoch, and at the end of
            training. Optimizer State and recipe state (seed, total_epochs, number of epochs run etc) are
            only saved at the end of a given epoch and used in case of resuming training.

            Resuming training is controlled by the ``resume_from_checkpoint`` flag. Mid-epoch checkpointing is
            currently not supported.

            For more details on the checkpointer, please take a look at
            our checkpointer deepdive (https://pytorch.org/torchtune/main/deep_dives/checkpointer.html).

        - Logging. Terminal, Disk, WandB and TensorBoard are all supported.

    Args:
        cfg (DictConfig): OmegaConf object parsed from yaml file

    Raises:
        RuntimeError: If ``dtype`` is set to fp16.
    """

    def __init__(self, cfg: DictConfig) -> None:

        self._device = utils.get_device(device=cfg.device)
        self._dtype = training.get_dtype(cfg.dtype, device=self._device)

        # Disable for fp16, as we haven't validated "full" fp16 with this recipe, nor
        # enabled necessary features such as gradient scaling.
        if self._dtype == torch.float16:
            raise RuntimeError(
                "full fp16 training is not supported with this recipe. Please use bf16 or fp32 instead."
            )

        # logging attributes
        self._output_dir = cfg.output_dir
        self._log_every_n_steps = cfg.get("log_every_n_steps", 1)
        self._log_peak_memory_stats = cfg.get("log_peak_memory_stats", False)

        # These are public properties which are updated by the checkpoint loader
        # when ``resume_from_checkpoint`` is `True` or validated in tests
        self.seed = training.set_seed(seed=cfg.seed)
        # manually setting up a generator for the recipe
        self._rng = torch.Generator(self._device).manual_seed(self.seed)
        self._total_steps = 0
        self._steps_run = 0
        self._total_epochs = 0
        self._epochs_run = 0
        self.global_step = 0

        # Training cfg
        self._resume_from_checkpoint = cfg.resume_from_checkpoint
        self._gradient_accumulation_steps = cfg.gradient_accumulation_steps

    def setup(self, cfg: DictConfig) -> None:
        """
        Sets up the recipe state correctly. This includes setting recipe attributes based
        on the ``resume_from_checkpoint`` flag.
        """
        self._metric_logger = config.instantiate(cfg.metric_logger)

        # log config with parameter override
        self._metric_logger.log_config(cfg)

        # setup checkpointers
        (
            self._policy_checkpointer,
            ref_policy_checkpointer,
            self._value_checkpointer,
            reward_checkpointer,
        ) = self._setup_checkpointers(
            cfg.checkpointer,
            cfg.ref_policy_checkpointer,
            cfg.value_checkpointer,
            cfg.reward_checkpointer,
        )

        # load policy checkpoints
        policy_model_checkpoint_dict = self._policy_checkpointer.load_checkpoint()
        ref_policy_state_dict = ref_policy_checkpointer.load_checkpoint()

        # load reward and value model checkpoints
        value_model_checkpoint_dict = self._value_checkpointer.load_checkpoint()
        reward_model_state_dict = reward_checkpointer.load_checkpoint()

        # update recipe state
        # ``_setup_model`` handles initialization and loading the state dict. This method
        # should be called before ``_setup_optimizer`` since transforming the optimizer
        # state dict requires the model
        self._model_compile = cfg.compile
        self._optimizer_in_bwd = cfg.optimizer_in_bwd
        (
            self._policy_model,
            self._value_model,
            self._reward_model,
            self._ref_policy_model,
        ) = self._setup_models(
            cfg_model=cfg.policy_model,
            cfg_reward_value_model=cfg.reward_and_value_model,
            enable_activation_checkpointing=cfg.enable_activation_checkpointing,
            compile_model=self._model_compile,
            policy_state_dict=policy_model_checkpoint_dict[training.MODEL_KEY],
            ref_policy_state_dict=ref_policy_state_dict[training.MODEL_KEY],
            value_model_state_dict=value_model_checkpoint_dict[training.MODEL_KEY],
            reward_model_state_dict=reward_model_state_dict[training.MODEL_KEY],
        )

        # setup tokenizer
        self._tokenizer = config.instantiate(cfg.tokenizer)
        log.info("Tokenizer is initialized from file.")

        # _setup_optimizer should take in ckpt_dict only if training is resumed from
        # checkpoint. Transforming the opt state dict is handled by this method
        self._optimizer = self._setup_optimizer(
            cfg_optimizer=cfg.optimizer,
            optimizer_in_bwd=cfg.optimizer_in_bwd,
            opt_state_dict=(
                policy_model_checkpoint_dict[training.OPT_KEY]
                if self._resume_from_checkpoint
                else None
            ),
        )

        self._loss_fn = config.instantiate(cfg.loss)
        log.info("Loss is initialized.")

        # sampler and dataloader depends on the tokenizer and should be set
        # setup afterit is initialized
        self._sampler, self._dataloader = self._setup_data(
            cfg_dataset=cfg.dataset,
            shuffle=cfg.shuffle,
            batch_size=cfg.batch_size,
        )

        self._setup_training_parameters(cfg)
        self._setup_training_hyperparameters(cfg)

        if self._resume_from_checkpoint:
            self._update_recipe_state(policy_model_checkpoint_dict)

        # one "step" is a single gradient update update over a minibatch of trajectories
        self.global_step = (
            self._steps_run
            * self._ppo_epochs
            * (self.batch_size // self._ppo_batch_size)
        )

    def _setup_training_hyperparameters(self, cfg) -> None:
        """
        Sets up the training hyperparameters for the recipe. This includes the GAE hyperparameters,
        generation hyperparameters, reward masking hyperparameters, and stop token ids.
        """

        self._kl_coeff = cfg.kl_coeff
        # GAE hyperparameters
        self._gamma = cfg.gamma
        self._lmbda = cfg.lmbda
        self._whiten_rewards = cfg.whiten_rewards

        # trajectory generation args
        self._temperature = cfg.temperature
        self._top_k = cfg.top_k
        self._max_generated_tokens = cfg.max_generated_tokens

        # reward masking args
        self._min_response_length = cfg.min_response_length
        self._penalise_no_eos = cfg.penalise_no_eos
        self._reward_penalty = cfg.reward_penalty

        # lots of hand holding for stop tokens
        if cfg.get("stop_token_ids", False):
            stop_token_ids = cfg.stop_token_ids
            if self._tokenizer.eos_id not in stop_token_ids:
                warn(
                    f"tokenizer eos_id ({self._tokenizer.eos_id}) is not in stop_token_ids ({stop_token_ids})."
                    "This may lead to unexpected behaviour."
                )
        else:
            if not hasattr(self._tokenizer.stop_tokens):
                warn(
                    "No stop tokens defined in tokenizer, and no stop_token_ids provided. This may lead to unexpected behaviour."
                )
                stop_token_ids = []
            else:
                stop_token_ids = self._tokenizer.stop_tokens
        self._stop_token_ids = torch.tensor(stop_token_ids, device=self._device)

    def _setup_training_parameters(self, cfg: DictConfig) -> None:
        """
        Validates and sets up parameters for used during training and for tracking training state,
        batch sizes for model forward passes during trajectory generation, PPO minibatches, and
        PPO microbatches for gradient accumulation.

        Raises
            - ValueError if:
                - batch_size is not divisible by forward_batch_size
                - batch_size is not divisible by ppo_batch_size
                - ppo_batch_size is not divisible by gradient_accumulation_steps
                - num_steps is less than batch_size
                - gradient_accumulation_steps > 1 and optimizer_in_bwd is True
        """
        self.batch_size = cfg.batch_size
        self._forward_batch_size = cfg.forward_batch_size
        self._ppo_epochs = cfg.ppo_epochs
        self._ppo_batch_size = cfg.ppo_batch_size
        self._gradient_accumulation_steps = cfg.gradient_accumulation_steps
        self._ppo_backward_batch_size = (
            cfg.ppo_batch_size // self._gradient_accumulation_steps
        )

        if self.batch_size % self._forward_batch_size != 0:
            raise ValueError(
                f"batch_size ({self.batch_size}) must be exactly divisible by "
                f"forward_batch_size ({self._forward_batch_size})."
            )
        if self.batch_size % self._ppo_batch_size != 0:
            raise ValueError(
                f"batch_size ({self.batch_size}) must be exactly divisible by "
                f"ppo_batch_size ({self._ppo_batch_size})."
            )
        if self._ppo_batch_size % self._gradient_accumulation_steps != 0:
            raise ValueError(
                f"ppo_batch_size ({self._ppo_batch_size}) must be exactly divisible "
                f"by gradient_accumulation_steps ({self._gradient_accumulation_steps})."
            )

        if self._gradient_accumulation_steps > 1 and self._optimizer_in_bwd:
            raise RuntimeError(
                "Gradient accumulation is not supported with optimizer in bwd."
                "Please set gradient_accumulation_steps=1, or optimizer_in_bwd=False."
            )

        self._total_steps = cfg.num_steps // self.batch_size
        batches_per_epoch = max(
            1, len(self._dataloader)
        )  # when we only have a single batch in the dataset

        self._total_epochs = math.ceil(self._total_steps / batches_per_epoch)
        if self._total_steps == 0:
            raise ValueError(
                f"num_steps {cfg.num_steps} must be greater than the batch size {self.batch_size}."
            )
        if self._total_steps < len(self._dataloader):
            warn(
                f"There are fewer total steps ({self._total_steps}, (num_steps//batch_size) "
                f"than there are batches ({len(self._dataloader)}) in the dataset. "
                f"Training will stop after ({self._total_steps}) steps without saving intermediate checkpoints"
            )
        if (self._total_steps > batches_per_epoch) and (
            self._total_steps % batches_per_epoch != 0
        ):
            warn(
                f"num_steps ({cfg.num_steps}) is not exactly divisible by "
                f"the number of batches in the dataset ({batches_per_epoch}). "
                f"Intermediate checkpoints will only be saved every {batches_per_epoch} steps."
            )
        log.info(
            f"Total steps to run: {self._total_steps}, Total epochs to run: {self._total_epochs}"
        )

    def _setup_checkpointers(
        self,
        policy_cfg: DictConfig,
        ref_policy_cfg: DictConfig,
        value_cfg: DictConfig,
        reward_cfg: DictConfig,
    ) -> Tuple[
        training.Checkpointer,
        training.Checkpointer,
        training.Checkpointer,
        training.Checkpointer,
    ]:
        """
        Sets up checkpointers for policy, reference policy, value, and reward models.
        Only the policy checkpoint handles recipe state for resuming from checkpoints.
        """

        if not self._resume_from_checkpoint:
            assert policy_cfg.checkpoint_dir == ref_policy_cfg.checkpoint_dir, (
                "Policy and reference policy should be loaded from the same checkpoint directories"
                f"at the start of training. Found: {policy_cfg.checkpoint_dir} and"
                f"{ref_policy_cfg.checkpoint_dir}"
            )
            assert policy_cfg.checkpoint_files == ref_policy_cfg.checkpoint_files, (
                "Policy and reference policy should be loaded from the same checkpoint files"
                f"at the start of training. Found: {policy_cfg.checkpoint_files} and"
                f"{ref_policy_cfg.checkpoint_files}"
            )

        policy_checkpointer = config.instantiate(
            policy_cfg,
            resume_from_checkpoint=self._resume_from_checkpoint,
        )

        ref_policy_checkpointer = config.instantiate(
            ref_policy_cfg,
            resume_from_checkpoint=False,
        )

        value_checkpointer = config.instantiate(
            value_cfg,
            resume_from_checkpoint=False,
        )

        reward_checkpointer = config.instantiate(
            reward_cfg,
            resume_from_checkpoint=False,
        )

        return (
            policy_checkpointer,
            ref_policy_checkpointer,
            value_checkpointer,
            reward_checkpointer,
        )

    def _setup_models(
        self,
        cfg_model: DictConfig,
        cfg_reward_value_model: DictConfig,
        enable_activation_checkpointing: bool,
        compile_model: bool,
        policy_state_dict: Dict[str, Any],
        ref_policy_state_dict: Dict[str, Any],
        value_model_state_dict: Dict[str, Any],
        reward_model_state_dict: Dict[str, Any],
    ) -> Tuple[nn.Module, nn.Module, nn.Module]:
        """
        Sets up the policy model, reference policy model, reward model, and value model.
        """

        with training.set_default_dtype(self._dtype), self._device:
            policy_model = config.instantiate(cfg_model)
            ref_policy_model = config.instantiate(cfg_model)
            reward_model = config.instantiate(cfg_reward_value_model)
            value_model = config.instantiate(cfg_reward_value_model)

        if enable_activation_checkpointing:
            utils.set_activation_checkpointing(
                policy_model, auto_wrap_policy={modules.TransformerSelfAttentionLayer}
            )
            utils.set_activation_checkpointing(
                value_model, auto_wrap_policy={modules.TransformerSelfAttentionLayer}
            )

        policy_model.load_state_dict(policy_state_dict)
        ref_policy_model.load_state_dict(ref_policy_state_dict)

        # since we should be loading a classifier checkpoint into
        # a classifier model, this function should just ensure
        # output.weight appears in the state_dict and the model's parameters,
        # and removes output.bias from the state dict if found
        training.update_state_dict_for_classifier(
            reward_model_state_dict, reward_model.named_parameters()
        )
        reward_model.load_state_dict(reward_model_state_dict)

        # same as above
        training.update_state_dict_for_classifier(
            value_model_state_dict, value_model.named_parameters()
        )
        value_model.load_state_dict(value_model_state_dict)

        # Validate models were loaded in with the expected dtype.
        training.validate_expected_param_dtype(
            value_model.named_parameters(), dtype=self._dtype
        )
        training.validate_expected_param_dtype(
            reward_model.named_parameters(), dtype=self._dtype
        )
        training.validate_expected_param_dtype(
            value_model.named_parameters(), dtype=self._dtype
        )
        training.validate_expected_param_dtype(
            ref_policy_model.named_parameters(), dtype=self._dtype
        )

        log.info(f"Models are initialized with precision {self._dtype}.")

        # disabling dropout if found - non-determinism leads to issues in e.g. comparing logprobs
        # between ref policy and current policy
        for module in policy_model.modules():
            if isinstance(module, torch.nn.Dropout):
                warn(
                    f"Dropout found in {module}. This is likely to cause issues during training. Disabling."
                )
                module.p = 0
        for module in value_model.modules():
            if isinstance(module, torch.nn.Dropout):
                warn(
                    f"Dropout found in {module}. This is likely to cause issues during training. Disabling."
                )
                module.p = 0

        # disabling grad and dropout in reward and reference policy models
        reward_model.eval()
        ref_policy_model.eval()

        for p in reward_model.parameters():
            p.requires_grad = False

        for p in ref_policy_model.parameters():
            p.requires_grad = False

        # Compile model, if enabled.
        if compile_model:
            backend = os.environ.get("TORCH_COMPILE_BACKEND", "inductor")
            log.info("Compiling models with torch.compile...")

            policy_model.compile(backend=backend)
            reward_model.compile(backend=backend)
            ref_policy_model.compile(backend=backend)
            value_model.compile(backend=backend)

        if self._device.type == "cuda":
            memory_stats = utils.get_memory_stats(device=self._device)
            utils.log_memory_stats(memory_stats)

        return policy_model, value_model, reward_model, ref_policy_model

    def _setup_optimizer(
        self,
        cfg_optimizer: DictConfig,
        optimizer_in_bwd: bool = False,
        opt_state_dict: Optional[Dict[str, Any]] = None,
    ) -> Optimizer:

        if optimizer_in_bwd:
            # Maintain a dict of optims for every parameter.
            optim_dict = {
                p: config.instantiate(cfg_optimizer, [p])
                for p in chain(
                    self._policy_model.parameters(), self._value_model.parameters()
                )
            }
            # Register optimizer step hooks on the models to run optimizer in backward.
            utils.register_optim_in_bwd_hooks(
                model=self._policy_model, optim_dict=optim_dict
            )
            utils.register_optim_in_bwd_hooks(
                model=self._value_model, optim_dict=optim_dict
            )
            # Create a wrapper for checkpoint save/load of optimizer states when running in backward.
            self._optim_ckpt_wrapper = utils.create_optim_in_bwd_wrapper(
                model=self._policy_model, optim_dict=optim_dict
            )
            self._optim_ckpt_wrapper = utils.create_optim_in_bwd_wrapper(
                model=self._value_model, optim_dict=optim_dict
            )
            # Load optimizer states. If optimizer states are being restored in an optimizer in backward
            # run, these need to have been saved with the same setting. Cannot restore from runs that did not
            # use optimizer in backward.
            if opt_state_dict is not None:
                try:
                    self._optim_ckpt_wrapper.load_state_dict(opt_state_dict)
                except BaseException as e:
                    raise RuntimeError(
                        "Failed loading in-backward optimizer checkpoints."
                        "Please make sure run being restored from was using in-backward optimizer."
                    ) from e
            log.info("In-backward optimizers are set up.")
            return None
        else:
            optimizer = config.instantiate(
                cfg_optimizer,
                chain(self._policy_model.parameters(), self._value_model.parameters()),
            )
            if opt_state_dict:
                optimizer.load_state_dict(opt_state_dict)

            log.info("Optimizer is initialized.")
            return optimizer

    def _setup_data(
        self, cfg_dataset: DictConfig, shuffle: bool, batch_size: int
    ) -> Tuple[DistributedSampler, DataLoader]:
        """
        All data related setup happens here.
        """
        if isinstance(cfg_dataset, ListConfig):
            datasets = [
                config.instantiate(single_cfg_dataset, tokenizer=self._tokenizer)
                for single_cfg_dataset in cfg_dataset
            ]
            ds = ConcatDataset(datasets=datasets)
        else:
            ds = config.instantiate(cfg_dataset, tokenizer=self._tokenizer)

        sampler = DistributedSampler(
            ds,
            num_replicas=1,
            rank=0,
            shuffle=shuffle,
            seed=0,
        )
        dataloader = DataLoader(
            dataset=ds,
            sampler=sampler,
            batch_size=batch_size,
            collate_fn=partial(
                rlhf.left_padded_collate,
                padding_idx=self._tokenizer.pad_id,
            ),
            drop_last=True,
        )

        return sampler, dataloader

    def save_checkpoint(
        self, epoch: int, is_intermediate_checkpoint: bool = False
    ) -> None:
        """
        Save state dict to file. The recipe save_checkpoint method is responsible for
        correctly creating the checkpoint dict and passing to the checkpointer.
        """
        policy_ckpt_dict = {training.MODEL_KEY: self._policy_model.state_dict()}
        value_ckpt_dict = {training.MODEL_KEY: self._value_model.state_dict()}

        # if training is in-progress, checkpoint the optimizer state and rng state as well
        if is_intermediate_checkpoint:
            policy_ckpt_dict.update(
                {
                    training.SEED_KEY: self.seed,
                    training.EPOCHS_KEY: self._epochs_run,
                    training.TOTAL_EPOCHS_KEY: self._total_epochs,
                    training.MAX_STEPS_KEY: self._total_steps,
                    training.STEPS_KEY: self._steps_run,
                    training.RNG_KEY: self._rng.get_state(),
                }
            )
            if not self._optimizer_in_bwd:
                policy_ckpt_dict[training.OPT_KEY] = self._optimizer.state_dict()
            else:
                policy_ckpt_dict[
                    training.OPT_KEY
                ] = self._optim_ckpt_wrapper.state_dict()

        self._policy_checkpointer.save_checkpoint(
            policy_ckpt_dict,
            epoch=epoch,
            intermediate_checkpoint=is_intermediate_checkpoint,
        )

        self._value_checkpointer.save_checkpoint(
            value_ckpt_dict,
            epoch=epoch,
            intermediate_checkpoint=False,
        )

    def _update_recipe_state(self, ckpt_dict: Dict[str, Any]) -> None:
        """
        Updates the recipe state from checkpoint.
        """
        # If seed or total_steps, or total_epochs don't match,
        # warn the user and overwrite.
        try:
            if (
                self.seed != ckpt_dict[training.SEED_KEY]
                or self._total_steps != ckpt_dict[training.MAX_STEPS_KEY]
                or self._total_epochs != ckpt_dict[training.TOTAL_EPOCHS_KEY]
            ):
                warn(
                    message="""Configured value for seed, total_steps, or total_epochs
                    does not match the value stored in checkpoint."""
                )
<<<<<<< HEAD
            self.seed = training.set_seed(seed=ckpt_dict[utils.SEED_KEY])
            self._rng.set_state(ckpt_dict[utils.RNG_KEY])
            self._steps_run = ckpt_dict[utils.STEPS_KEY]
            self._total_steps = ckpt_dict[utils.MAX_STEPS_KEY]
            self._total_epochs = ckpt_dict[utils.TOTAL_EPOCHS_KEY]
            self._epochs_run = ckpt_dict[utils.EPOCHS_KEY]
=======
            self.seed = utils.set_seed(seed=ckpt_dict[training.SEED_KEY])
            self._rng.set_state(ckpt_dict[training.RNG_KEY])
            self._steps_run = ckpt_dict[training.STEPS_KEY]
            self._total_steps = ckpt_dict[training.MAX_STEPS_KEY]
            self._total_epochs = ckpt_dict[training.TOTAL_EPOCHS_KEY]
            self._epochs_run = ckpt_dict[training.EPOCHS_KEY]
>>>>>>> 0bdd308c

        except KeyError as e:
            raise KeyError from e(
                "Checkpoint does not contain the required keys needed for updating recipe state."
                "Are you sure you passed in the right recipe checkpoint?"
            )

    def generate_trajectory(self, input_ids: torch.Tensor) -> Trajectory:
        """
        Generates a trajectory given the current policy and value models, the reference policy model, the reward model,
        and batch of inputs. This is done over the following steps:

        1: Generate responses, and logits corresponding to the responses using the current policy,
            generating (query, response) pairs.
        2. Estimate logprobs of the generated responses using the current policy.
        3. Estimate values from the generated responses using the current value function.
        4. Replace any tokens in the response after the first stop token (usually EOS token) with padding,
            producting truncated responses.
        5. Run the reward model on the (query, truncated-response) pairs.
        6. Mask out all the invalid values in the trajectory due to padding tokens.

        Args:
            input_ids (torch.Tensor): tensor of input token IDs with shape [b, seq_length]

        Returns:
            Trajectory: An instance of :class:`~torchtune.modules.rlhf.Trajectory` comprising
                the current trajectory.
        """
        batch_size, context_length = input_ids.shape

        # step 1: generate responses, and logits corresponding to the responses using the current policy
        query_responses, logits = rlhf.generate_with_logits(
            model=self._policy_model,
            prompt=input_ids,
            max_generated_tokens=self._max_generated_tokens,
            temperature=self._temperature,
            top_k=self._top_k,
            pad_id=self._tokenizer.pad_id,
            rng=self._rng,
        )

        responses = query_responses[:, context_length:].clone()
        query_response_padding_masks = query_responses == self._tokenizer.pad_id

        # step 1.1 create attention masks and position IDs for any padding tokens in inputs, used for future forward passes
        masks = rlhf.get_causal_mask(~(query_response_padding_masks))
        position_ids = (~query_response_padding_masks).cumsum(-1) - (
            ~query_response_padding_masks
        ).long()
        position_ids = position_ids.type(torch.int)

        del query_response_padding_masks

        # step 2. estimate logprobs of the responses using the current policy
        logits = logits[:, context_length - 1 :]
        logprobs = rlhf.logits_to_logprobs(logits, responses, self._temperature)

        del logits

        # step 2.1 estimate logprobs of the responses using the reference policy
        ref_logits = self._ref_policy_model(
            query_responses, input_pos=position_ids, mask=masks
        )
        ref_logits = rlhf.truncate_sequence_for_logprobs(ref_logits, context_length)
        ref_logprobs = rlhf.logits_to_logprobs(ref_logits, responses, self._temperature)

        del ref_logits

        # step 3. estimate values from the responses using the value function
        values = self._value_model(query_responses, input_pos=position_ids, mask=masks)
        values = rlhf.truncate_sequence_for_logprobs(values, context_length).squeeze(-1)

        # step 4. replace any tokens in the responses after the first stop token (usually EOS token) with padding
        # resulting in truncated responses
        response_padding_masks, responses = rlhf.truncate_sequence_at_first_stop_token(
            responses, self._stop_token_ids, self._tokenizer.pad_id
        )

        # step 5. run the reward model on the (query, truncated-response) pairs
        scores = self._reward_model(
            torch.cat([input_ids, responses], dim=1),
            input_pos=position_ids,
            mask=masks,
        )

        del responses

        # step 5.1 the scores from the reward model are the logits for the last non-padding token in
        # each (query, truncated-response) pair
        seq_lens = utils.get_unmasked_sequence_lengths(response_padding_masks)
        scores = scores[torch.arange(batch_size), seq_lens + context_length].squeeze(-1)

        # step 5.2 if configured, apply any penalties for sequences without EOS tokens
        # or shorter than a certain length
        if self._penalise_no_eos or self._min_response_length:
            reward_penalty_mask = rlhf.get_reward_penalty_mask(
                response_padding_masks,
                seq_lens,
                self._penalise_no_eos,
                self._min_response_length,
            )
            scores[reward_penalty_mask] = self._reward_penalty

        # step 6. mask out all the invalid values in the trajectory due to padding tokens
        logprobs[response_padding_masks] = 1.0
        ref_logprobs[response_padding_masks] = 1.0

        # step 6.1 values are masked out *after* the last valid token in the response
        value_seq_idxs = torch.where(
            (seq_lens > 0) & (seq_lens < self._max_generated_tokens - 1),
            seq_lens + 1,
            seq_lens,
        )
        value_padding_masks = response_padding_masks.clone()
        value_padding_masks[
            torch.arange(batch_size, device=value_padding_masks.device),
            value_seq_idxs,
        ] = False

        values[value_padding_masks] = 0.0

        return Trajectory(
            query_responses=query_responses,
            logprobs=logprobs,
            ref_logprobs=ref_logprobs,
            values=values,
            masks=masks,
            position_ids=position_ids,
            response_padding_masks=response_padding_masks,
            value_padding_masks=value_padding_masks,
            value_seq_idxs=value_seq_idxs,
            scores=scores,
            seq_lens=seq_lens,
        )

    def generate_trajectory_batched(self, input_ids: torch.Tensor) -> Trajectory:
        """
        Generates a ``self.batch_size`` batch of trajectories using `self._forward_batch_size` batch sizes.
        See ``generate_trajectory`` for more details.

        Args:
            input_ids (torch.Tensor): tensor of input token IDs with shape [b, seq_length]

        Returns:
            Trajectory: An instance of :class:`~torchtune.modules.rlhf.Trajectory`, comprising
                the current trajectory.
        """
        trajectories: List[Trajectory] = []
        with torch.no_grad():
            for batch_start in range(0, self.batch_size, self._forward_batch_size):
                batch_input_ids = input_ids[
                    batch_start : batch_start + self._forward_batch_size
                ]
                trajectories.append(self.generate_trajectory(batch_input_ids))
        return Trajectory(*map(torch.cat, zip(*trajectories)))

    def train(self) -> None:
        """
        The core training loop."""

        if self._model_compile:
            log.info(
                "NOTE: torch.compile is enabled and model is compiled in first forward."
                "Expect a relatively slow first iteration."
            )
        # zero out the gradients before starting training
        if not self._optimizer_in_bwd:
            self._optimizer.zero_grad()

        training_completed = False
        pbar = tqdm(total=self._total_steps, initial=self._steps_run)
        for curr_epoch in range(self._epochs_run, self._total_epochs):
            # Update the sampler to ensure data is correctly shuffled across epochs
            # in case shuffle is True
            self._sampler.set_epoch(curr_epoch)

            for _, batch in enumerate(self._dataloader):
                batch = batch.to(self._device)
                _, context_length = batch.shape

                # step 1. generate the trajectory using:
                # - the current policy (pi_theta)
                # - the current value function (V_phi)
                # - the reference frozen policy model (pi_theta_0)
                trajectory = self.generate_trajectory_batched(batch)

                # step 2. get the rewards for the current trajectory. these are based on:
                #   - the divergence between the current policy and the reference policy
                #   - the scores from the reward model
                rewards, kl, kl_rewards = rlhf.get_rewards_ppo(
                    trajectory.scores,
                    trajectory.logprobs,
                    trajectory.ref_logprobs,
                    self._kl_coeff,
                    trajectory.value_seq_idxs,
                )

                # step 3. estimate the advantages using Generalized Advantage Estimation (GAE)
                advantages, returns = rlhf.estimate_advantages(
                    trajectory.values,
                    rewards,
                    self._gamma,
                    self._lmbda,
                    masks=~trajectory.response_padding_masks,
                )

                # step 4. optimise using the PPO objective over multiple epochs
                ppo_stats: List[PPOStats] = []
                for _ in range(self._ppo_epochs):
                    batch_idxs = torch.randperm(self.batch_size, device=self._device)
                    for i in range(0, self.batch_size, self._ppo_batch_size):
                        mini_batch_idxs = batch_idxs[i : i + self._ppo_batch_size]

                        batch_ppo_stats: List[PPOStats] = []
                        for j in range(
                            0, self._ppo_batch_size, self._ppo_backward_batch_size
                        ):
                            backward_batch_idxs = mini_batch_idxs[
                                j : j + self._ppo_backward_batch_size
                            ]

                            batch_trajectory = Trajectory(
                                *map(
                                    partial(
                                        torch.index_select,
                                        dim=0,
                                        index=backward_batch_idxs,
                                    ),
                                    trajectory,
                                )
                            )
                            batch_ppo_stats.append(
                                self._ppo_step(
                                    batch_trajectory,
                                    advantages[backward_batch_idxs],
                                    returns[backward_batch_idxs],
                                    context_length,
                                )
                            )
                            del batch_trajectory

                        ppo_stats.append(PPOStats(*map(sum, zip(*batch_ppo_stats))))

                        if not self._optimizer_in_bwd:
                            self._optimizer.step()
                            self._optimizer.zero_grad(set_to_none=True)

                        self.global_step += 1

                # step 5. profit
                self._steps_run += 1
                if self._steps_run % self._log_every_n_steps == 0:
                    self.log_metrics(
                        trajectory,
                        PPOStats(*map(torch.stack, zip(*ppo_stats))),
                        kl,
                        kl_rewards,
                    )
                self.cleanup_after_step(
                    trajectory, ppo_stats, advantages, returns, kl, kl_rewards
                )
                pbar.update(1)
                if self._steps_run == self._total_steps:
                    training_completed = True
                    break

            # save checkpoint at current epoch
            self._epochs_run += 1

            self.save_checkpoint(
                curr_epoch, is_intermediate_checkpoint=not training_completed
            )
            if training_completed:
                return

    def _ppo_step(
        self,
        trajectory: Trajectory,
        advantages: torch.Tensor,
        returns: torch.Tensor,
        context_length: int,
    ) -> PPOStats:
        """
        Perform a single PPO optimisation step over a batch of trajectories and corresponding advantages and returns.

        Args:
            trajectory (Trajectory): a batch of trajectories
            advantages (torch.Tensor): advantages corresponding to the trajectories
            returns (torch.Tensor): returns corresponding the trajectories
            context_length (int): input ids sequence length

        Returns:
            PPOStats: An instance of :class:`~torchtune.modules.rlhf.PPOStats`, a NamedTuple containing:
               - loss (torch.Tensor): The total PPO loss.
               - policy_loss (torch.Tensor): The policy function loss.
               - value_loss (torch.Tensor): The value function loss.
               - ratios (torch.Tensor): The ratio between the current and old policy probabilities.
               - clipfrac (torch.Tensor): The fraction of ratios that were clipped.
               - approx_policy_kls: Average estimated KL divergence between the policy before and after the optimisation step.

        """
        # estimate logprobs from the policy at the current optimisation step
        pi_logits = self._policy_model(
            trajectory.query_responses,
            input_pos=trajectory.position_ids,
            mask=trajectory.masks,
        )
        pi_logits = rlhf.truncate_sequence_for_logprobs(pi_logits, context_length)
        pi_logprobs = rlhf.logits_to_logprobs(
            pi_logits, trajectory.query_responses[:, context_length:], self._temperature
        )
        pi_logprobs[trajectory.response_padding_masks] = 1.0

        del pi_logits

        # estimate the values from the value function at the current optimisation step
        phi_values = self._value_model(
            trajectory.query_responses,
            input_pos=trajectory.position_ids,
            mask=trajectory.masks,
        )

        phi_values = rlhf.truncate_sequence_for_logprobs(
            phi_values, context_length
        ).squeeze(-1)
        phi_values[trajectory.value_padding_masks] = 0.0

        # calculate ppo loss
        loss, policy_loss, value_loss, ratios, clipfrac = self._loss_fn(
            trajectory.logprobs,
            pi_logprobs,
            advantages,
            trajectory.values,
            phi_values,
            returns,
            padding_masks=~trajectory.response_padding_masks,
            value_padding_masks=~trajectory.value_padding_masks,
        )

        loss /= self._gradient_accumulation_steps
        loss.backward()

        with torch.no_grad():
            approx_policy_kls = (
                0.5 * (pi_logprobs - trajectory.logprobs).pow(2)
            ).mean()

        return PPOStats(
            loss,
            policy_loss / self._gradient_accumulation_steps,
            value_loss / self._gradient_accumulation_steps,
            ratios / self._gradient_accumulation_steps,
            clipfrac / self._gradient_accumulation_steps,
            approx_policy_kls / self._gradient_accumulation_steps,
        )

    def log_metrics(
        self,
        trajectory: Trajectory,
        ppo_stats: PPOStats,
        kl: torch.Tensor,
        kl_rewards: torch.Tensor,
    ) -> None:
        """
        Log metrics and statistics for the current step to the metric logger.
        """
        log_dict = {
            "scores": trajectory.scores.mean(),
            "num_stop_tokens": trajectory.response_padding_masks.any(-1).sum(),
            "rlhf_reward": trajectory.scores.mean() + kl_rewards.sum(1).mean(),
            "kl": kl.sum(1).mean(),
            "kl_reward": kl_rewards.sum(1).mean(),
            "loss": ppo_stats.loss.mean(),
            "policy_loss": ppo_stats.policy_loss.mean(),
            "value_loss": ppo_stats.value_loss.mean(),
            "clipfrac": ppo_stats.clipfrac.mean(),
            "ratios": ppo_stats.ratios.mean(),
            "approx_policy_kl": ppo_stats.approx_policy_kls.mean(),
            "response_lengths": trajectory.seq_lens.float().mean(),
        }
        if self._device.type == "cuda" and self._log_peak_memory_stats:
            log_dict.update(utils.get_memory_stats(device=self._device))

        self._metric_logger.log_dict(log_dict, step=self.global_step)

    def cleanup_after_step(
        self,
        trajectory: Trajectory,
        ppo_stats: PPOStats,
        advantages: torch.Tensor,
        returns: torch.Tensor,
        kl: torch.Tensor,
        kl_rewards: torch.Tensor,
    ) -> None:
        """
        Cleanup tensors after each PPO step to free up memory.
        """
        # there shouldn't be any floating references to the individual tensors at the this point, so gc can do its thing
        for v in trajectory:
            del v
        del trajectory
        for v in ppo_stats:
            del v
        del ppo_stats
        del advantages
        del returns
        del kl
        del kl_rewards

    def cleanup(self, **kwargs) -> None:
        self._metric_logger.close()


@config.parse
def recipe_main(cfg: DictConfig) -> None:
    """
    Entry point for the recipe.

    Configurable parameters are read in the following order:
        - Parameters specified in config (see available configs through ``tune ls``)
        - Overwritten by arguments from the command-line
    """
    config.log_config(recipe_name="PPOFullFinetuneRecipeSingleDevice", cfg=cfg)
    recipe = PPOFullFinetuneRecipeSingleDevice(cfg=cfg)
    recipe.setup(cfg=cfg)
    recipe.train()
    recipe.cleanup()


if __name__ == "__main__":
    sys.exit(recipe_main())<|MERGE_RESOLUTION|>--- conflicted
+++ resolved
@@ -646,21 +646,12 @@
                     message="""Configured value for seed, total_steps, or total_epochs
                     does not match the value stored in checkpoint."""
                 )
-<<<<<<< HEAD
-            self.seed = training.set_seed(seed=ckpt_dict[utils.SEED_KEY])
-            self._rng.set_state(ckpt_dict[utils.RNG_KEY])
-            self._steps_run = ckpt_dict[utils.STEPS_KEY]
-            self._total_steps = ckpt_dict[utils.MAX_STEPS_KEY]
-            self._total_epochs = ckpt_dict[utils.TOTAL_EPOCHS_KEY]
-            self._epochs_run = ckpt_dict[utils.EPOCHS_KEY]
-=======
-            self.seed = utils.set_seed(seed=ckpt_dict[training.SEED_KEY])
+            self.seed = training.set_seed(seed=ckpt_dict[training.SEED_KEY])
             self._rng.set_state(ckpt_dict[training.RNG_KEY])
             self._steps_run = ckpt_dict[training.STEPS_KEY]
             self._total_steps = ckpt_dict[training.MAX_STEPS_KEY]
             self._total_epochs = ckpt_dict[training.TOTAL_EPOCHS_KEY]
             self._epochs_run = ckpt_dict[training.EPOCHS_KEY]
->>>>>>> 0bdd308c
 
         except KeyError as e:
             raise KeyError from e(
