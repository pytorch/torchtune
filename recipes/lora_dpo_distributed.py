--- conflicted
+++ resolved
@@ -28,12 +28,7 @@
 from torchtune.data import CROSS_ENTROPY_IGNORE_IDX
 from torchtune.datasets import ConcatDataset
 from torchtune.modules import rlhf
-<<<<<<< HEAD
-from torchtune.modules.loss import SimPOLoss
 from torchtune.modules.peft import (
-=======
-from torchtune.modules.peft.peft_utils import (
->>>>>>> aba908c2
     disable_adapter,
     get_adapter_params,
     get_merged_lora_ckpt,
