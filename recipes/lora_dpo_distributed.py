# Copyright (c) Meta Platforms, Inc. and affiliates.
# All rights reserved.
#
# This source code is licensed under the BSD-style license found in the
# LICENSE file in the root directory of this source tree.

from copy import deepcopy
import sys
import time

from functools import partial
from typing import Any, Dict, List, Optional, Tuple
from warnings import warn

import torch
from omegaconf import DictConfig, ListConfig


from torch import nn
from torch.distributed import (
    destroy_process_group,
    init_process_group,
    all_gather,
    get_world_size,
)
from torch.optim import Optimizer
from torch.utils.data import DataLoader, DistributedSampler
from torchtune import config, modules, rlhf, training, utils
from torchtune.data import CROSS_ENTROPY_IGNORE_IDX, padded_collate_dpo
from torchtune.datasets import ConcatDataset
from torchtune.modules.peft import (
    disable_adapter,
    DoRALinear,
    get_adapter_params,
    get_adapter_state_dict,
    get_merged_lora_ckpt,
    load_dora_magnitudes,
    LoRALinear,
    set_trainable_params,
    validate_missing_and_unexpected_for_lora,
)
from torchtune.recipe_interfaces import FTRecipeInterface
from torchtune.rlhf.loss import SimPOLoss
from tqdm import tqdm

log = utils.get_logger("DEBUG")

"""
Summary of changes:
    - Same as usual
    - no need to add a `real_num_tokens` variable this time: 
            the `num_tokens` variable is already being updated correctly

"""


class LoRADPORecipeDistributed(FTRecipeInterface):
    """
    Distributed LoRA DPO recipe for dense transformer-based LLMs such as Llama2. This recipe supports
    distributed training and can be run on a single node (1 to 8 GPUs). This is based on HF's DPOTrainer
    in the TRL library: https://github.com/huggingface/trl/blob/main/trl/trainer/dpo_trainer.py#L65

    Features:
        - FSDP. Supported using PyTorch's FSDP APIs. CPU offload of parameters, gradients, and optimizer states
            is supported via ``fsdp_cpu_offload``. Resharding of parameters after the forward pass is
            done by default (corresponding to FULL_SHARD sharding strategy), but can be disabled by setting the config
            ``fsdp_reshard_after_forward`` to False (this corresponds to SHARD_GRAD_OP sharding strategy).
            DDP is currently not supported. Training on CPU is not supported.

        - Activation Checkpointing. This can be controlled using the ``activation_checkpointing``
            flag. Activation checkpointing helps reduce the memory footprint since we no longer keep
            activations in memory and instead recompute them during the backward pass. This is especially
            helpful for larger batch sizes when you're memory constrained. But these savings in memory
            come at the cost of training performance. In most cases training can slow-down quite a bit as
            a result of this activation recomputation.

        - Precision. Full fp32 and bf16 training are supported. Precision is controlled using the ``dtype``
            flag. When ``dtype=bf16``, all activations, gradients and optimizer states are in bfloat16. In
            most cases this should halve the memory footprint of full precision (fp32) training, without
            loss in model quality (will depend on the model, training data and other settings). For
            GPUs which do not support bfloat16, we fall back to fp32. Mixed precision training and fp16
            precision are currently not supported.

        - Gradient Accumulation. You can simulate larger batch sizes by accumulating gradients. This is
            controlled using the ``gradient_accumulation_steps`` flag.

                Total Batch Size = batch_size * number of GPUs * gradient accumulation steps.

            For example: with batch_size=1, nproc_per_node=2 and gradient_accumulation_steps=32 we get a
            total batch size of 64.

            Gradient accumulation is especially useful when you are memory constrained. In this case,
            accumulating gradients might give you better training speed than enabling activation
            checkpointing.

        - Checkpointing. Model weights are checkpointed both at the end of each epoch and at the end of
            training. Currently we checkpoint both the adapter weights (trainable params only) and the
            complete merged weights (adapter weights added back to the base model). For more details
            please take a look at our LoRA tutorial
            (https://pytorch.org/torchtune/main/tutorials/lora_finetune.html).

            Optimizer State and recipe state (seed, total_epochs, number of epochs run etc) are
            only saved at the end of a given epoch and used in case of resuming training. Resuming
            training is controlled by the ``resume_from_checkpoint`` flag. Mid-epoch checkpointing is
            currently not supported.

            For more details on the checkpointer, please take a look at
            our checkpointer deepdive (https://pytorch.org/torchtune/main/tutorials/checkpointer.html).

        - Logging. Terminal, Disk, WandB and TensorBoard are all supported.

    The following losses are supported in this recipe:
        - :class:`~torchtune.rlhf.loss.DPOLoss`: Direct Preference Optimization (DPO).
        - :class:`~torchtune.rlhf.loss.RSOPLoss`: Rejection Sampling Optimization (RSO).
        - :class:`~torchtune.rlhf.loss.SimPOLoss`: Simple Preference Optimization (SimPO).

    For a full list of example configs for this recipe, run ``tune ls`` on the command line. Each config
    has example commands for how to kick-off training.

    Args:
        cfg (DictConfig): OmegaConf object parsed from yaml file

    Raises:
        ValueError: If ``dtype`` is set to fp16.
        ValueError: If world_size is 1
        RuntimeError: If ``dtype`` is set to bf16 and the hardware does not support bf16.
    """

    def __init__(self, cfg: DictConfig) -> None:
        self._device = utils.get_device(device=cfg.device)
        self._dtype = training.get_dtype(cfg.dtype, device=self._device)

        if self._dtype == torch.float16:
            raise ValueError(
                "full fp16 training is not supported with this recipe. Please use bf16 or fp32 instead."
            )

        world_size, rank = training.get_world_size_and_rank()

        self._is_rank_zero = rank == 0

        # logging attributes
        self._output_dir = cfg.output_dir
        self._log_every_n_steps = cfg.get("log_every_n_steps", 1)
        self._log_peak_memory_stats = cfg.get("log_peak_memory_stats", False)

        if self._log_peak_memory_stats and self._device.type != "cuda":
            log.info(
                "log_peak_memory_stats was set to True, however, training does not use cuda. Setting log_peak_memory_stats=False."
            )
            self._log_peak_memory_stats = False

        # training attributes
        self._enable_activation_checkpointing = cfg.enable_activation_checkpointing

        # These attributes constitute the recipe state and are updated by ``load_checkpoint``
        # when ``resume_from_checkpoint`` is ``True``
        self.seed = training.set_seed(seed=cfg.seed)
        self.epochs_run = 0
        self.total_epochs = cfg.epochs
        self.max_steps_per_epoch = cfg.max_steps_per_epoch
        self.global_step = 0
        self._resume_from_checkpoint = cfg.resume_from_checkpoint
        self._save_adapter_weights_only = cfg.get("save_adapter_weights_only", False)
        self._gradient_accumulation_steps = cfg.gradient_accumulation_steps

        # NOTE: added by us
        self.save_checkpoints_interval = cfg.get("save_checkpoints", 1)
        self.max_seq_len = cfg.get("max_seq_len", None)
        self._max_validation_steps = int(
            cfg.get("samples_per_validation_steps") / (cfg.batch_size * world_size)
        )
        log.info(
            f"Setting max validation steps to {self._max_validation_steps} (samples_per_validation_steps / batch_size)"
        )
        assert self.max_steps_per_epoch is None
        # NOTE (smurty): effective_batch_size also needs to be multipled by the number of GPUs!
        effective_batch_size = (
            cfg.batch_size * cfg.gradient_accumulation_steps * world_size
        )
        self.max_steps_per_epoch = int(
            cfg.get("samples_per_epoch") / effective_batch_size
        )
        log.info(
            f"Setting max steps per epoch to {self.max_steps_per_epoch} (samples_per_epoch / effective_batch_size)"
        )

    def load_checkpoint(self, cfg_checkpointer: DictConfig) -> Dict[str, Any]:
        """
        Extract the checkpoint state from file and validate. This includes the
        base model weights. If resume_from_checkpoint is True, this also includes
        the adapter weights and recipe state
        """
        self._checkpointer = config.instantiate(
            cfg_checkpointer,
            resume_from_checkpoint=self._resume_from_checkpoint,
        )
        checkpoint_dict = self._checkpointer.load_checkpoint()

        # When resuming from checkpoint for LoRA, the recipe expects the adapter weights
        # and recipe state to be present. The keys should match up with what ``save_checkpoint``
        # used to create these intermediate checkpoints
        if self._resume_from_checkpoint:
            if training.ADAPTER_KEY not in checkpoint_dict:
                raise ValueError(
                    "Adapter weights not found. Please ensure a valid adapter checkpoint is provided."
                )
            # _update_recipe_state will throw an exception if the recipe state is not corrctly loaded
            # no need to check here
            self._update_recipe_state(checkpoint_dict)
        return checkpoint_dict

    def _update_recipe_state(self, ckpt_dict: Dict[str, Any]) -> None:
        """
        Updates the recipe state from checkpoint.
        """
        try:
            self.epochs_run = ckpt_dict[training.EPOCHS_KEY]

            # on mismatch, warn the user and prevent the override
            if self.seed != ckpt_dict[training.SEED_KEY]:
                warn(
                    message=(
                        "Config value for seed does not match the checkpoint value, "
                        f"using the checkpoint value: {ckpt_dict[training.SEED_KEY]}"
                    )
                )
                self.seed = ckpt_dict[training.SEED_KEY]
            if self.max_steps_per_epoch != ckpt_dict[training.MAX_STEPS_KEY]:
                warn(
                    message=(
                        "Config value for max_steps_per_epoch does not match the checkpoint value, "
                        f"using the checkpoint value: {ckpt_dict[training.MAX_STEPS_KEY]}"
                    )
                )
                self.max_steps_per_epoch = ckpt_dict[training.MAX_STEPS_KEY]

            # on mismatch, warn the user but allow the override
            if self.total_epochs != ckpt_dict[training.TOTAL_EPOCHS_KEY]:
                warn(
                    message=(
                        "Config value for total_epochs does not match the checkpoint value, "
                        f"using the config value: {self.total_epochs}"
                    )
                )

        except KeyError as e:
            raise KeyError(
                "Checkpoint does not contain the required keys needed for updating recipe state. "
                "Are you sure you passed in the right recipe checkpoint?"
            ) from e

    def setup(self, cfg: DictConfig) -> None:
        """
        Setup the recipe state. This includes recipe state (if resume_from_checkpoint is True),
        model, tokenizer, loss, optimizer, learning rate scheduler, sampler, and dataloader.
        """
        if self._is_rank_zero:
            self._metric_logger = config.instantiate(cfg.metric_logger)

            # log config with parameter override
            self._metric_logger.log_config(cfg)

        utils.log_rank_zero(log, "metric logger is initialized.")

        checkpoint_dict = self.load_checkpoint(cfg_checkpointer=cfg.checkpointer)

        self._model = self._setup_model(
            cfg_model=cfg.model,
            enable_activation_checkpointing=cfg.enable_activation_checkpointing,
            fsdp_cpu_offload=cfg.get("fsdp_cpu_offload", False),
            reshard_after_forward=cfg.get("fsdp_reshard_after_forward", True),
            base_model_state_dict=checkpoint_dict[training.MODEL_KEY],
            lora_weights_state_dict=(
                checkpoint_dict[training.ADAPTER_KEY]
                if self._resume_from_checkpoint
                else None
            ),
        )
        self._tokenizer = config.instantiate(cfg.tokenizer)

        self._optimizer = self._setup_optimizer(
            cfg_optimizer=cfg.optimizer,
            opt_state_dict=(
                checkpoint_dict[training.OPT_KEY]
                if self._resume_from_checkpoint
                else None
            ),
        )

        self._loss_fn = config.instantiate(cfg.loss)

        utils.log_rank_zero(log, "Loss is initialized.")

        # NOTE: no collate_func in this recipe

        # sampler and dataloader depend on the tokenizer and loss_fn and should be
        # setup after all of these are setup
        cfg.dataset["split"] = "train"  # NOTE: added by us
        self._sampler, self._dataloader = self._setup_data(
            cfg_dataset=cfg.dataset,
            shuffle=cfg.shuffle,
            batch_size=cfg.batch_size,
        )

        # NOTE: added by us
        # validation dataloader
        cfg["validation_dataset"] = deepcopy(cfg.dataset)
        cfg["validation_dataset"]["split"] = "validation"
        self._sampler_validation, self._dataloader_validation = self._setup_data(
            cfg_dataset=cfg["validation_dataset"],
            shuffle=cfg.shuffle,
            batch_size=cfg.batch_size,  # TODO: have a separate batch size for validation
        )

        # Finally update the recipe state which can only be correctly set after all of the
        # other components have been initialized and updated.

        # Number of training steps in each epoch depends on the number of batches produced
        # by the dataloader and the max_steps_per_epoch param set by the user and is used
        # for logging and tracking training state. This should be computed after the dataloader
        # has been setup
        self._steps_per_epoch = (
            len(self._dataloader) // self._gradient_accumulation_steps
        )
        if (
            self.max_steps_per_epoch is not None
            and self.max_steps_per_epoch < self._steps_per_epoch
        ):
            self._steps_per_epoch = self.max_steps_per_epoch
        self.global_step = self.epochs_run * self._steps_per_epoch

        # Learning rate scheduler can only be set up after number of steps
        # has been computed
        self._lr_scheduler = self._setup_lr_scheduler(
            cfg_lr_scheduler=cfg.lr_scheduler,
            num_training_steps=self.total_epochs * self._steps_per_epoch,
            last_epoch=self.global_step - 1,
        )

    def _setup_model(
        self,
        cfg_model: DictConfig,
        enable_activation_checkpointing: bool,
        fsdp_cpu_offload: bool,
        reshard_after_forward: bool,
        base_model_state_dict: Dict[str, Any],
        custom_sharded_layers: Optional[List[str]] = None,
        lora_weights_state_dict: Optional[Dict[str, Any]] = None,
    ) -> nn.Module:
        """
        Model initialization has some important considerations:
           a. To minimize GPU peak memory, we initialize the model on meta device with
              the right dtype
           b. All ranks calls ``load_state_dict`` without peaking CPU RAMs since
              full state dicts are loaded with ``torch.load(mmap=True)``
           c. We register (pre-)forward hooks with ``fully_shard`` instead of wrapping `nn.Module`
        """
        self._lora_rank = cfg_model.lora_rank
        self._lora_alpha = cfg_model.lora_alpha
        self._lora_attn_modules = list(cfg_model.lora_attn_modules)
        self._apply_lora_to_mlp = cfg_model.apply_lora_to_mlp
        self._apply_lora_to_output = getattr(cfg_model, "apply_lora_to_output", False)

        init_start = time.perf_counter()

        utils.log_rank_zero(
            log,
            "FSDP is enabled. Instantiating model and loading checkpoint on Rank 0 ...",
        )

        with training.set_default_dtype(self._dtype), torch.device("meta"):
            model = config.instantiate(cfg_model)

        # NOTE: added by us
        if self.max_seq_len is not None:
            model.max_seq_len = self.max_seq_len

        self.adapter_params = get_adapter_params(model)
        set_trainable_params(model, self.adapter_params)

        if enable_activation_checkpointing:
            training.set_activation_checkpointing(
                model, auto_wrap_policy={modules.TransformerSelfAttentionLayer}
            )

        # For FSDP sharding
        fsdp_shard_conditions = [
            partial(
                training.get_shard_conditions,
                names_to_match=custom_sharded_layers,
            )
        ]
        training.shard_model(
            model=model,
            shard_conditions=fsdp_shard_conditions,
            cpu_offload=fsdp_cpu_offload,
            reshard_after_forward=reshard_after_forward,
        )

        if lora_weights_state_dict:
            lora_missing, lora_unexpected = training.load_from_full_model_state_dict(
                model,
                lora_weights_state_dict,
                self._device,
                self._is_rank_zero,
                cpu_offload=fsdp_cpu_offload,
            )
        else:
            lora_missing, lora_unexpected = None, None

        # Initialize LoRA params and RoPE buffers
        with training.set_default_dtype(self._dtype), self._device:
            lora_device = "cpu" if fsdp_cpu_offload else self._device
            for m in model.modules():
                if (
                    isinstance(m, LoRALinear) or isinstance(m, DoRALinear)
                ) and not lora_weights_state_dict:
                    # lora may not be covered in state dict
                    # if finetune for the 1st time
                    m.lora_a.to_empty(device=lora_device)
                    m.lora_b.to_empty(device=lora_device)
                    m.initialize_parameters()
                # RoPE is not covered in state dict
                if hasattr(m, "rope_init"):
                    m.rope_init()

        base_missing, base_unexpected = training.load_from_full_model_state_dict(
            model,
            base_model_state_dict,
            self._device,
            self._is_rank_zero,
            cpu_offload=fsdp_cpu_offload,
        )
        is_dora = False
        for m in model.modules():
            if hasattr(m, "initialize_dora_magnitude"):
                is_dora = True
                m.initialize_dora_magnitude()
        if is_dora:
            load_dora_magnitudes(model)
        validate_missing_and_unexpected_for_lora(
            lora_attn_modules=self._lora_attn_modules,
            apply_lora_to_mlp=self._apply_lora_to_mlp,
            apply_lora_to_output=self._apply_lora_to_output,
            base_missing=base_missing,
            base_unexpected=base_unexpected,
            lora_missing=lora_missing,
            lora_unexpected=lora_unexpected,
        )
        # Ensure no params and buffers are on meta device
        training.validate_no_params_on_meta_device(model)
        utils.log_rank_zero(
            log,
            f"Instantiating model and loading checkpoint took {time.perf_counter() - init_start:.2f} secs",
        )
        if self._is_rank_zero:
            memory_stats = training.get_memory_stats(device=self._device)
            training.log_memory_stats(memory_stats)

        # synchronize before training begins
        torch.distributed.barrier()

        return model

    def _setup_optimizer(
        self, cfg_optimizer: DictConfig, opt_state_dict: Optional[Dict[str, Any]] = None
    ) -> Optimizer:
        optimizer = config.instantiate(cfg_optimizer, self._model.parameters())
        if opt_state_dict:
            training.load_from_full_optimizer_state_dict(
                optimizer,
                opt_state_dict,
                self._device,
            )

        utils.log_rank_zero(log, "Optimizer and loss are initialized.")
        return optimizer

    def _setup_lr_scheduler(
        self,
        cfg_lr_scheduler: DictConfig,
        num_training_steps: int,
        last_epoch: int,
    ) -> Optimizer:
        lr_scheduler = config.instantiate(
            cfg_lr_scheduler,
            self._optimizer,
            num_training_steps=num_training_steps,
            last_epoch=last_epoch,
        )

        utils.log_rank_zero(log, "Learning rate scheduler is initialized.")
        return lr_scheduler

    def _setup_data(
        self,
        cfg_dataset: DictConfig,
        shuffle: bool,
        batch_size: int,
    ) -> Tuple[DistributedSampler, DataLoader]:
        """
        All data related setup happens here. Currently this recipe only supports the
        DistributedSamplers with Map-style Datasets which fit into memory. Other samplers,
        iterable datasets and streaming datasets are not supported.
        """
        world_size, rank = training.get_world_size_and_rank()

        if isinstance(cfg_dataset, ListConfig):
            datasets = [
                config.instantiate(single_cfg_dataset, tokenizer=self._tokenizer)
                for single_cfg_dataset in cfg_dataset
            ]
            ds = ConcatDataset(datasets=datasets)
        else:
            ds = config.instantiate(cfg_dataset, tokenizer=self._tokenizer)

        sampler = DistributedSampler(
            ds, num_replicas=world_size, rank=rank, shuffle=shuffle, seed=0
        )

        dataloader = DataLoader(
            dataset=ds,
            batch_size=batch_size,
            sampler=sampler,
            # dropping last avoids shape issues with compile + flex attention
            drop_last=True,
            collate_fn=partial(
                padded_collate_dpo,
                padding_idx=self._tokenizer.pad_id,
                ignore_idx=CROSS_ENTROPY_IGNORE_IDX,
            ),
        )

        utils.log_rank_zero(log, "Dataset and Sampler are initialized.")

        return sampler, dataloader

    def save_checkpoint(
        self,
        epoch: int,
    ) -> None:
        """
        Checkpoint the state of the recipe. The constructed checkpoint state dict
        contains the following information:
        - Merged weights with key MODEL_KEY
        - Adapter weights with key ADAPTER_KEY
        - Relevant recipe state if training is not complete
        - If the `self._save_adapter_weights_only` option is True, the checkpointer will save only the adapter weights

        Checkpointer will save the merged weights, adapter weights and recipe state in
        different checkpoint files. To correctly resume from training, the adapter weights
        and recipe state must be provided along with the base model weights."""

        # NOTE: added by us
        if self.save_checkpoints_interval:
            if epoch + 1 == self.total_epochs:
                pass
            elif (
                self.save_checkpoints_interval > 0
                and epoch % self.save_checkpoints_interval == 0
            ):
                pass
            else:
                return
        else:
            return

        # final dict passed onto the checkpointer
        checkpoint_dict = {}

        intermediate_checkpoint = epoch + 1 < self.total_epochs
        # To prevent GPU memory from spiking during checkpoint save,
        # we consolidate the full model and optim state dicts on CPU for rank 0
        state_dict = self._model.state_dict()
        if self._save_adapter_weights_only:
            state_dict = get_adapter_state_dict(state_dict, device=None)

        cpu_state_dict = training.gather_cpu_state_dict(
            state_dict,
            self._is_rank_zero,
            device=self._device,
        )
        if intermediate_checkpoint:
            opt_state_dict = training.get_full_optimizer_state_dict(
                self._optimizer,
                self._is_rank_zero,
                device=self._device,
            )
        else:
            opt_state_dict = None

        # Now that we have the model and opt state dict, create the actual checkpoint dict
        # to be sent to the checkpointer and ultimately written to file
        if self._is_rank_zero:
            if self._save_adapter_weights_only:
                adapter_state_dict = cpu_state_dict
            else:
                # Filter out the adapter keys and weights from the model state dict. These will
                # be saved separately
                adapter_state_dict = get_adapter_state_dict(cpu_state_dict)

                # merge the adapter weights and base weights to create the model checkpoint
                merged_state_dict = get_merged_lora_ckpt(
                    cpu_state_dict,
                    rank=self._lora_rank,
                    alpha=self._lora_alpha,
                )
                checkpoint_dict.update({training.MODEL_KEY: merged_state_dict})
            checkpoint_dict.update({training.ADAPTER_KEY: adapter_state_dict})

            # if training is in-progress, checkpoint the optimizer state and recipe state
            # as well.
            if intermediate_checkpoint:
                checkpoint_dict.update(
                    {
                        training.OPT_KEY: opt_state_dict,
                        training.SEED_KEY: self.seed,
                        training.EPOCHS_KEY: self.epochs_run,
                        training.TOTAL_EPOCHS_KEY: self.total_epochs,
                        training.MAX_STEPS_KEY: self.max_steps_per_epoch,
                    }
                )

            self._checkpointer.save_checkpoint(
                checkpoint_dict,
                epoch=epoch,
                intermediate_checkpoint=intermediate_checkpoint,
                adapter_only=self._save_adapter_weights_only,
            )

    def concatenated_forward(
        self, model: nn.Module, batch: Tuple[torch.Tensor, torch.Tensor]
    ) -> Tuple[torch.Tensor, torch.Tensor, torch.Tensor, torch.Tensor]:
        """
        Run forward pass of the model with chosen and rejected samples concatenated.

        Args:
            model (nn.Module): The model to be used for the forward pass.
            batch (Tuple[torch.Tensor, torch.Tensor]): Tuple of input_ids and labels.

        Returns:
            Tuple of chosen log probs, rejected log probs, chosen logits, rejected logits.
        """
        concatenated_input_ids, concatenated_labels = batch
        concatenated_input_ids = concatenated_input_ids.to(self._device)
        concatenated_labels = concatenated_labels.to(self._device)

        # formed by concatenating an equal number of "chosen" and "rejected".
        len_chosen = concatenated_input_ids.shape[0] // 2

        all_logits = model(concatenated_input_ids)

        all_log_probs = rlhf.get_batch_log_probs(
            all_logits,
            concatenated_labels,
            # see :class:`~torchtune.rlhf.loss.dpo.SimPOLoss`
            return_average_logprobs=isinstance(self._loss_fn, SimPOLoss),
        )

        chosen_log_probs = all_log_probs[:len_chosen]
        rejected_log_probs = all_log_probs[len_chosen:]

        chosen_logits = all_logits[:len_chosen]
        rejected_logits = all_logits[len_chosen:]

        return (chosen_log_probs, rejected_log_probs, chosen_logits, rejected_logits)

    # NOTE: added by us
    def _skip_max_seq_len_samples(self, batch: Dict[str, torch.Tensor]) -> bool:
        """
        Skip samples that are too long. This is needed for the training loop to handle
        samples that are too long to fit in the model.
        """
        if self.max_seq_len is None:
            return False
        return any(len(item) > self.max_seq_len for item in batch[0])

    def train(self) -> None:
        """
        The core training loop.
        """
        # clean up before training begins
        training.cleanup_before_training()

        _, rank = training.get_world_size_and_rank()

        # zero out the gradients before starting training
        self._optimizer.zero_grad()

        # Initialize tokens count and running loss (for grad accumulation)
        t0 = time.perf_counter()
        num_tokens = 0

        # self.epochs_run should be non-zero when we're resuming from a checkpoint
        for curr_epoch in range(self.epochs_run, self.total_epochs):

            # Update the sampler to ensure data is correctly shuffled across epochs
            # in case shuffle is True
            self._sampler.set_epoch(curr_epoch)
            self._sampler_validation.set_epoch(curr_epoch)  # NOTE: added by us

            # NOTE: added by us
            # ------ Validation Step ------ #
            self._model.eval()

            with torch.no_grad():
                running_val_loss = 0
                running_reward_accuracy = 0
                num_eval_steps = (
                    min(self._max_validation_steps, len(self._dataloader_validation))
                    if self._max_validation_steps is not None
                    else len(self._dataloader_validation)
                )
                # NOTE: added by us
                # start a counter for samples that are too long
                max_len_samples = 0

                pbar_val = tqdm(total=num_eval_steps, desc="Validation")
                # NOTE: added by us - counter to account for samples that are too long
                idx = 0
                for _, batch in enumerate(self._dataloader_validation):

                    if (
                        self._max_validation_steps is not None
                        and idx == self._max_validation_steps
                    ):
                        break

                    # NOTE: added by us
                    if self._skip_max_seq_len_samples(batch):
                        max_len_samples += 1
                        continue

                    # batch is input_ids, labels
                    num_tokens += batch[0].numel()

                    (
                        policy_chosen_log_probs,
                        policy_rejected_log_probs,
                        policy_chosen_logits,
                        policy_rejected_logits,
                    ) = self.concatenated_forward(self._model, batch)

                    policy_chosen_logits_mean = policy_chosen_logits.detach().mean()
                    policy_rejected_logits_mean = policy_rejected_logits.detach().mean()

                    # deleting logits here helps reduce (peak) memory usage - we only need them for metric logging
                    del policy_chosen_logits, policy_rejected_logits

                    if isinstance(self._loss_fn, SimPOLoss):
                        loss, chosen_rewards, rejected_rewards = self._loss_fn(
                            policy_chosen_log_probs, policy_rejected_log_probs
                        )
                    else:
                        # reference based losses (e.g. DPO) explicitly regularize the objective fn based on
                        # the reference model's output - reference-free losses (such as SimPO) don't require this.
                        with torch.no_grad(), disable_adapter(self._model):
                            (
                                reference_chosen_log_probs,
                                reference_rejected_log_probs,
                                _,
                                _,
                            ) = self.concatenated_forward(self._model, batch)
                        loss, chosen_rewards, rejected_rewards = self._loss_fn(
                            policy_chosen_log_probs,
                            policy_rejected_log_probs,
                            reference_chosen_log_probs,
                            reference_rejected_log_probs,
                        )

                    loss = loss.mean()
                    reward_accuracy = (
                        (chosen_rewards > rejected_rewards).float().mean().cpu()
                    )
                    running_reward_accuracy += reward_accuracy

                    running_val_loss += loss
                    pbar_val.update(1)
                    pbar_val.set_description(
                        f"{self.epochs_run+1}|{self.global_step}|Validation Loss: {running_val_loss / (idx + 1)}"
                    )
                    idx += 1

                mean_val_loss = running_val_loss / (idx + 1)
<<<<<<< HEAD
                gathered_reward_acc = [
                    torch.zeros_like(reward_accuracies) for _ in range(get_world_size())
                ]
                gathered_mean_val_loss = [
                    torch.zeros_like(mean_val_loss) for _ in range(get_world_size())
                ]
                all_gather(gathered_reward_acc, reward_accuracies)
                all_gather(gathered_mean_val_loss, mean_val_loss)

                reward_accuracies = torch.tensor(gathered_reward_acc).mean().cpu()
                mean_val_loss = torch.tensor(gathered_mean_val_loss).mean().cpu()

=======
                mean_reward_accuracy = running_reward_accuracy / (idx + 1)
>>>>>>> de818a41
                if self._is_rank_zero:
                    self._metric_logger.log_dict(
                        {
                            "val_loss": mean_val_loss,
<<<<<<< HEAD
                            "val_reward_accuracies": reward_accuracies,
=======
                            "val_reward_accuracies": mean_reward_accuracy,
>>>>>>> de818a41
                        },
                        step=self.global_step,
                    )
                pbar_val.close()
                print("Number of samples that were too long: ", max_len_samples)

            # ------ Training Epoch ------ #
            # Initialize tokens count and running loss (for grad accumulation)
            t0 = time.perf_counter()
            running_loss = 0
            num_tokens = 0
            max_len_samples = 0
            self._model.train()  # NOTE: added by us

            pbar = tqdm(
                total=self._steps_per_epoch, disable=not (rank == 0), desc="Training"
            )
            # NOTE: added by us - counter to account for samples that are too long
            idx = 0
            for _, batch in enumerate(self._dataloader):
                if (
                    self.max_steps_per_epoch is not None
                    and (idx // self._gradient_accumulation_steps)
                    == self.max_steps_per_epoch
                ):
                    break

                # NOTE: added by us
                if self._skip_max_seq_len_samples(batch):
                    max_len_samples += 1
                    # TODO: eventually remove this
                    continue

                # batch is input_ids, labels
                num_tokens += batch[0].numel()

                (
                    policy_chosen_log_probs,
                    policy_rejected_log_probs,
                    policy_chosen_logits,
                    policy_rejected_logits,
                ) = self.concatenated_forward(self._model, batch)

                policy_chosen_logits_mean = policy_chosen_logits.detach().mean()
                policy_rejected_logits_mean = policy_rejected_logits.detach().mean()

                # deleting logits here helps reduce (peak) memory usage - we only need them for metric logging
                del policy_chosen_logits, policy_rejected_logits

                if isinstance(self._loss_fn, SimPOLoss):
                    loss, chosen_rewards, rejected_rewards = self._loss_fn(
                        policy_chosen_log_probs, policy_rejected_log_probs
                    )
                else:
                    # reference based losses (e.g. DPO) explicitly regularize the objective fn based on
                    # the reference model's output - reference-free losses (such as SimPO) don't require this.
                    with torch.no_grad(), disable_adapter(self._model):
                        (
                            reference_chosen_log_probs,
                            reference_rejected_log_probs,
                            _,
                            _,
                        ) = self.concatenated_forward(self._model, batch)
                    loss, chosen_rewards, rejected_rewards = self._loss_fn(
                        policy_chosen_log_probs,
                        policy_rejected_log_probs,
                        reference_chosen_log_probs,
                        reference_rejected_log_probs,
                    )

                loss = loss.mean()
                reward_accuracies = (chosen_rewards > rejected_rewards).float()

                loss = loss / self._gradient_accumulation_steps
                running_loss += loss
                loss.backward()

                # Step with optimizer
                if (idx + 1) % self._gradient_accumulation_steps == 0:
                    self._optimizer.step()
                    self._optimizer.zero_grad(set_to_none=True)
                    self._lr_scheduler.step()

                    # Update the number of steps when the weights are updated
                    self.global_step += 1

                    loss_to_log = running_loss.item()
                    pbar.update(1)
                    pbar.set_description(
                        f"{curr_epoch + 1}|{self.global_step}|Loss: {loss_to_log}"
                    )

                    # Log per-step metrics
                    if (
                        self.global_step % self._log_every_n_steps == 0
                        and self._is_rank_zero
                    ):
                        time_per_step = time.perf_counter() - t0
                        log_dict = {
                            "loss": loss_to_log,
                            "lr": self._optimizer.param_groups[0]["lr"],
                            "tokens_per_second_per_gpu": num_tokens / time_per_step,
                            "rewards/chosen": chosen_rewards.mean().cpu(),
                            "rewards/rejected": rejected_rewards.mean().cpu(),
                            "rewards/accuracies": reward_accuracies.mean().cpu(),
                            "rewards/margins": (chosen_rewards - rejected_rewards)
                            .mean()
                            .cpu(),
                            "log_probs/rejected": policy_rejected_log_probs.detach()
                            .mean()
                            .cpu(),
                            "log_probs/chosen": policy_chosen_log_probs.detach()
                            .mean()
                            .cpu(),
                            "logits/rejected": policy_rejected_logits_mean.cpu(),
                            "logits/chosen": policy_chosen_logits_mean.cpu(),
                        }
                        if self._log_peak_memory_stats:
                            log_dict.update(
                                training.get_memory_stats(device=self._device)
                            )
                        self._metric_logger.log_dict(
                            log_dict,
                            step=self.global_step,
                        )

                    # Reset running stats for the next step
                    running_loss = 0
                    num_tokens = 0
                    t0 = time.perf_counter()

                idx += 1  # NOTE: added by us

            self.epochs_run += 1
            self.save_checkpoint(epoch=curr_epoch)

    def cleanup(self) -> None:
        if self._is_rank_zero:
            self._metric_logger.close()
        destroy_process_group()


@config.parse
def recipe_main(cfg: DictConfig) -> None:
    """
    Entry point for the recipe.

    Configurable parameters are read in the following order:
        - Parameters specified in config (see available configs through ``tune ls``)
        - Overwritten by arguments from the command-line
    """
    if not training.is_distributed():
        raise RuntimeError(
            "Distributed finetune recipe should be run via a distributed launcher."
            "If using tune CLI, please specify --nnodes 1 and --nproc_per_node [num_gpus]"
        )
    if cfg.get("fsdp_cpu_offload", False):
        # Utilize all available CPU cores for intra-op parallelism. This provides ~2x
        # speed up when benchmarking fused AdamW on CPU
        training.set_torch_num_threads()
    init_process_group(backend="gloo" if cfg.device == "cpu" else "nccl")

    config.log_config(recipe_name="LoRADPORecipeDistributed", cfg=cfg)

    recipe = LoRADPORecipeDistributed(cfg=cfg)
    recipe.setup(cfg=cfg)
    recipe.train()
    recipe.cleanup()


if __name__ == "__main__":
    sys.exit(recipe_main())<|MERGE_RESOLUTION|>--- conflicted
+++ resolved
@@ -783,7 +783,6 @@
                     idx += 1
 
                 mean_val_loss = running_val_loss / (idx + 1)
-<<<<<<< HEAD
                 gathered_reward_acc = [
                     torch.zeros_like(reward_accuracies) for _ in range(get_world_size())
                 ]
@@ -796,18 +795,11 @@
                 reward_accuracies = torch.tensor(gathered_reward_acc).mean().cpu()
                 mean_val_loss = torch.tensor(gathered_mean_val_loss).mean().cpu()
 
-=======
-                mean_reward_accuracy = running_reward_accuracy / (idx + 1)
->>>>>>> de818a41
                 if self._is_rank_zero:
                     self._metric_logger.log_dict(
                         {
                             "val_loss": mean_val_loss,
-<<<<<<< HEAD
                             "val_reward_accuracies": reward_accuracies,
-=======
-                            "val_reward_accuracies": mean_reward_accuracy,
->>>>>>> de818a41
                         },
                         step=self.global_step,
                     )
