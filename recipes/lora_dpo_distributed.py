# Copyright (c) Meta Platforms, Inc. and affiliates.
# All rights reserved.
#
# This source code is licensed under the BSD-style license found in the
# LICENSE file in the root directory of this source tree.

import sys
import time

from functools import partial
from typing import Any, Dict, List, Optional, Tuple
from warnings import warn

import torch
from omegaconf import DictConfig, ListConfig

from torch import nn
from torch.distributed import destroy_process_group, init_process_group
from torch.optim import Optimizer
from torchdata.stateful_dataloader import StatefulDataLoader
from torchdata.stateful_dataloader.sampler import StatefulDistributedSampler
from torchtune import config, modules, rlhf, training, utils
from torchtune.data import CROSS_ENTROPY_IGNORE_IDX, padded_collate_dpo
from torchtune.datasets import ConcatDataset
from torchtune.modules.peft import (
    AdapterModule,
    disable_adapter,
    get_adapter_params,
    get_adapter_state_dict,
    get_lora_module_names,
    get_merged_lora_ckpt,
    set_trainable_params,
    validate_missing_and_unexpected_for_lora,
)
from torchtune.recipe_interfaces import FTRecipeInterface
from torchtune.rlhf import ChosenRejectedOutputs
from torchtune.training import VALID_BACKENDS_FOR_MEMORY_STATS
from tqdm import tqdm


class LoRADPORecipeDistributed(FTRecipeInterface):
    """
    Distributed LoRA DPO recipe for dense transformer-based LLMs such as Llama2. This recipe supports
    distributed training and can be run on a single node (1 to 8 GPUs). This is based on HF's DPOTrainer
    in the TRL library: https://github.com/huggingface/trl/blob/main/trl/trainer/dpo_trainer.py#L65

    Features:
        - FSDP. Supported using PyTorch's FSDP APIs. CPU offload of parameters, gradients, and optimizer states
            is supported via ``fsdp_cpu_offload``. Resharding of parameters after the forward pass is
            done by default (corresponding to FULL_SHARD sharding strategy), but can be disabled by setting the config
            ``fsdp_reshard_after_forward`` to False (this corresponds to SHARD_GRAD_OP sharding strategy).
            DDP is currently not supported. Training on CPU is not supported.

        - Activation Checkpointing. This can be controlled using the ``activation_checkpointing``
            flag. Activation checkpointing helps reduce the memory footprint since we no longer keep
            activations in memory and instead recompute them during the backward pass. This is especially
            helpful for larger batch sizes when you're memory constrained. But these savings in memory
            come at the cost of training performance. In most cases training can slow-down quite a bit as
            a result of this activation recomputation.

        - Activation Offloading. This can be controlled using the ``enable_activation_offloading``
            flag. Activation offloading is a technique similar to activations checkpointing that helps
            reduce the memory footprint to prevent OOMs on CUDA and enable bigger batches. Where activations
            checkpointing drops the activation in the forward to recompute it later in the backward,
            activations offloading will drop the activation in the forward to the CPU and bring it
            back during the backward pass. As always, there is a tradeoff--these savings in memory can
            come at the cost of training performance and CPU resources. To recover some runtime cost,
            we've added an option to enable offloading on a different stream to permit overlapping with
            the computation. This option is currently only available on PyTorch 2.5 or later and will
            be enabled by default if an acceptable torch version is found. Activation offloading can be
            used in conjunction with activation checkpointing.

        - Precision. Full fp32 and bf16 training are supported. Precision is controlled using the ``dtype``
            flag. When ``dtype=bf16``, all activations, gradients and optimizer states are in bfloat16. In
            most cases this should halve the memory footprint of full precision (fp32) training, without
            loss in model quality (will depend on the model, training data and other settings). For
            GPUs which do not support bfloat16, we fall back to fp32. Mixed precision training and fp16
            precision are currently not supported.

        - Gradient Accumulation. You can simulate larger batch sizes by accumulating gradients. This is
            controlled using the ``gradient_accumulation_steps`` flag.

                Total Batch Size = batch_size * number of GPUs * gradient accumulation steps.

            For example: with batch_size=1, nproc_per_node=2 and gradient_accumulation_steps=32 we get a
            total batch size of 64.

            Gradient accumulation is especially useful when you are memory constrained. In this case,
            accumulating gradients might give you better training speed than enabling activation
            checkpointing.

        - Checkpointing. Model weights are checkpointed both at the end of each epoch and at the end of
            training. Currently we checkpoint both the adapter weights (trainable params only) and the
            complete merged weights (adapter weights added back to the base model). For more details
            please take a look at our LoRA tutorial
            (https://pytorch.org/torchtune/main/tutorials/lora_finetune.html).

            Optimizer State and recipe state (seed, total_epochs, number of epochs run etc) are
            only saved at the end of a given epoch and used in case of resuming training. Resuming
            training is controlled by the ``resume_from_checkpoint`` flag. Mid-epoch checkpointing is
            currently not supported.

            For more details on the checkpointer, please take a look at
            our checkpointer deepdive (https://pytorch.org/torchtune/main/tutorials/checkpointer.html).

        - Logging. Terminal, Disk, WandB and TensorBoard are all supported.

    The following losses are supported in this recipe:
        - :class:`~torchtune.rlhf.loss.DPOLoss`: Direct Preference Optimization (DPO).
        - :class:`~torchtune.rlhf.loss.RSOPLoss`: Rejection Sampling Optimization (RSO).

    For a full list of example configs for this recipe, run ``tune ls`` on the command line. Each config
    has example commands for how to kick-off training.

    Args:
        cfg (DictConfig): OmegaConf object parsed from yaml file

    Raises:
        ValueError: If ``dtype`` is set to fp16.
        ValueError: If world_size is 1
        RuntimeError: If ``dtype`` is set to bf16 and the hardware does not support bf16.
        RuntimeError: If ``enable_activation_offloading`` is True and device is not CUDA.
        RuntimeError: If ``enable_activation_offloading`` is True and ``enable_activation_checkpointing`` is False.
    """

    def __init__(self, cfg: DictConfig) -> None:
        self._device = utils.get_device(device=cfg.device)
        self._dtype = training.get_dtype(cfg.dtype, device=self._device)

        if self._dtype == torch.float16:
            raise ValueError(
                "full fp16 training is not supported with this recipe. Please use bf16 or fp32 instead."
            )

        # Set up the backend for distributed training (NCCL, GLOO, etc.)
        self._enable_async_checkpointing = cfg.get("enable_async_checkpointing", False)
        self.fsdp_cpu_offload = cfg.get("fsdp_cpu_offload", False)
        self.distributed_backend = training.get_distributed_backend(
            cfg.device, offload_ops_to_cpu=True
        )
        init_process_group(self.distributed_backend)

        self.world_size, self.rank = utils.get_world_size_and_rank()

        self._is_rank_zero = self.rank == 0

        # logging attributes
        self._output_dir = cfg.output_dir
        self._log_every_n_steps = cfg.get("log_every_n_steps", 1)
        self._log_peak_memory_stats = cfg.get("log_peak_memory_stats", False)
        self._logger = utils.get_logger(cfg.log_level)

<<<<<<< HEAD
        if self._log_peak_memory_stats and self._device.type not in VALID_BACKENDS_FOR_MEMORY_STATS:
            log.info(
                f"log_peak_memory_stats was set to True, however, training device does not in {VALID_BACKENDS_FOR_MEMORY_STATS}."
=======
        if self._log_peak_memory_stats and self._device.type not in {"cuda", "xpu"}:
            self._logger.info(
                "log_peak_memory_stats was set to True, however, training does not use cuda or xpu."
>>>>>>> 00a10bd6
                "Setting log_peak_memory_stats=False."
            )
            self._log_peak_memory_stats = False

        # activation checkpointing/offloading
        self._enable_activation_checkpointing = cfg.get(
            "enable_activation_checkpointing", False
        )
        self._enable_activation_offloading = cfg.get(
            "enable_activation_offloading", False
        )
        if self._enable_activation_offloading:
            if self._device.type != "cuda":
                raise RuntimeError(
                    "enable_activation_offloading should only be True when training on CUDA"
                )
            if not self._enable_activation_checkpointing:
                raise RuntimeError(
                    "enable_activation_offloading should only be True when enable_activation_checkpointing is True"
                )
        elif self._enable_activation_checkpointing:
            utils.log_rank_zero(
                self._logger,
                "Hint: enable_activation_checkpointing is True, but enable_activation_offloading isn't. "
                "Enabling activation offloading should reduce memory further.",
            )

        # These attributes constitute the recipe state and are updated by ``load_checkpoint``
        # when ``resume_from_checkpoint`` is ``True``
        self.seed = training.set_seed(
            seed=cfg.seed, debug_mode=cfg.get("cudnn_deterministic_mode", None)
        )
        self.epochs_run = 0
        self.total_epochs = cfg.epochs
        self.max_steps_per_epoch = cfg.max_steps_per_epoch
        self.global_step = 0
        self._resume_from_checkpoint = cfg.resume_from_checkpoint
        self._save_adapter_weights_only = cfg.get("save_adapter_weights_only", False)
        self._gradient_accumulation_steps = cfg.gradient_accumulation_steps

    def load_checkpoint(self, cfg_checkpointer: DictConfig) -> Dict[str, Any]:
        """
        Extract the checkpoint state from file and validate. This includes the
        base model weights. If resume_from_checkpoint is True, this also includes
        the adapter weights and recipe state
        """
        self._checkpointer = config.instantiate(
            cfg_checkpointer,
            should_load_recipe_state=self._resume_from_checkpoint,
        )
        checkpoint_dict = self._checkpointer.load_checkpoint()

        # When resuming from checkpoint for LoRA, the recipe expects the adapter weights
        # and recipe state to be present. The keys should match up with what ``save_checkpoint``
        # used to create these intermediate checkpoints
        if self._resume_from_checkpoint:
            if training.ADAPTER_KEY not in checkpoint_dict:
                raise ValueError(
                    "Adapter weights not found. Please ensure a valid adapter checkpoint is provided."
                )
            # _update_recipe_state will throw an exception if the recipe state is not corrctly loaded
            # no need to check here
            self._update_recipe_state(checkpoint_dict)
        return checkpoint_dict

    def _update_recipe_state(self, ckpt_dict: Dict[str, Any]) -> None:
        """
        Updates the recipe state from checkpoint.
        """
        try:
            self.epochs_run = ckpt_dict[training.EPOCHS_KEY]

            # on mismatch, warn the user and prevent the override
            if self.seed != ckpt_dict[training.SEED_KEY]:
                warn(
                    message=(
                        "Config value for seed does not match the checkpoint value, "
                        f"using the checkpoint value: {ckpt_dict[training.SEED_KEY]}"
                    )
                )
                self.seed = ckpt_dict[training.SEED_KEY]
            if self.max_steps_per_epoch != ckpt_dict[training.MAX_STEPS_KEY]:
                warn(
                    message=(
                        "Config value for max_steps_per_epoch does not match the checkpoint value, "
                        f"using the checkpoint value: {ckpt_dict[training.MAX_STEPS_KEY]}"
                    )
                )
                self.max_steps_per_epoch = ckpt_dict[training.MAX_STEPS_KEY]

            # on mismatch, warn the user but allow the override
            if self.total_epochs != ckpt_dict[training.TOTAL_EPOCHS_KEY]:
                warn(
                    message=(
                        "Config value for total_epochs does not match the checkpoint value, "
                        f"using the config value: {self.total_epochs}"
                    )
                )

        except KeyError as e:
            raise KeyError(
                "Checkpoint does not contain the required keys needed for updating recipe state. "
                "Are you sure you passed in the right recipe checkpoint?"
            ) from e

    def setup(self, cfg: DictConfig) -> None:
        """
        Setup the recipe state. This includes recipe state (if resume_from_checkpoint is True),
        model, tokenizer, loss, optimizer, learning rate scheduler, sampler, and dataloader.
        """
        if self._is_rank_zero:
            self._metric_logger = config.instantiate(cfg.metric_logger)

            # log config with parameter override
            self._metric_logger.log_config(cfg)

        utils.log_rank_zero(self._logger, "metric logger is initialized.")

        checkpoint_dict = self.load_checkpoint(cfg_checkpointer=cfg.checkpointer)

        self._model = self._setup_model(
            cfg_model=cfg.model,
            enable_activation_checkpointing=cfg.enable_activation_checkpointing,
            enable_activation_offloading=self._enable_activation_offloading,
            custom_sharded_layers=cfg.get("custom_sharded_layers", None),
            fsdp_cpu_offload=cfg.get("fsdp_cpu_offload", False),
            reshard_after_forward=cfg.get("fsdp_reshard_after_forward", True),
            base_model_state_dict=checkpoint_dict[training.MODEL_KEY],
            lora_weights_state_dict=(
                checkpoint_dict[training.ADAPTER_KEY]
                if self._resume_from_checkpoint
                else None
            ),
        )
        self._tokenizer = config.instantiate(cfg.tokenizer)

        self._optimizer = self._setup_optimizer(
            cfg_optimizer=cfg.optimizer,
            opt_state_dict=(
                checkpoint_dict[training.OPT_KEY]
                if self._resume_from_checkpoint
                else None
            ),
        )

        self._loss_fn = config.instantiate(cfg.loss)

        utils.log_rank_zero(self._logger, "Loss is initialized.")

        # sampler and dataloader depend on the tokenizer and loss_fn and should be
        # setup after all of these are setup
        self._dataloader = self._setup_data(
            cfg_dataset=cfg.dataset,
            shuffle=cfg.shuffle,
            batch_size=cfg.batch_size,
        )

        # Finally update the recipe state which can only be correctly set after all of the
        # other components have been initialized and updated.

        # Number of training steps in each epoch depends on the number of batches produced
        # by the dataloader and the max_steps_per_epoch param set by the user and is used
        # for logging and tracking training state. This should be computed after the dataloader
        # has been setup
        self._steps_per_epoch = (
            len(self._dataloader) // self._gradient_accumulation_steps
        )
        if (
            self.max_steps_per_epoch is not None
            and self.max_steps_per_epoch < self._steps_per_epoch
        ):
            self._steps_per_epoch = self.max_steps_per_epoch
        self.global_step = self.epochs_run * self._steps_per_epoch

        # Learning rate scheduler can only be set up after number of steps
        # has been computed
        self._lr_scheduler = self._setup_lr_scheduler(
            cfg_lr_scheduler=cfg.lr_scheduler,
            num_training_steps=self.total_epochs * self._steps_per_epoch,
            last_epoch=self.global_step - 1,
        )

    def _setup_model(
        self,
        cfg_model: DictConfig,
        enable_activation_checkpointing: bool,
        enable_activation_offloading: bool,
        fsdp_cpu_offload: bool,
        reshard_after_forward: bool,
        base_model_state_dict: Dict[str, Any],
        custom_sharded_layers: Optional[List[str]] = None,
        lora_weights_state_dict: Optional[Dict[str, Any]] = None,
    ) -> nn.Module:
        """
        Model initialization has some important considerations:
           a. To minimize GPU peak memory, we initialize the model on meta device with
              the right dtype
           b. All ranks calls ``load_state_dict`` without peaking CPU RAMs since
              full state dicts are loaded with ``torch.load(mmap=True)``
           c. We register (pre-)forward hooks with ``fully_shard`` instead of wrapping `nn.Module`
        """
        self._lora_rank = cfg_model.lora_rank
        self._lora_alpha = cfg_model.lora_alpha
        self._lora_attn_modules = list(cfg_model.lora_attn_modules)
        self._apply_lora_to_mlp = cfg_model.apply_lora_to_mlp
        self._apply_lora_to_output = getattr(cfg_model, "apply_lora_to_output", False)

        init_start = time.perf_counter()

        utils.log_rank_zero(
            self._logger,
            "FSDP is enabled. Instantiating model and loading checkpoint on Rank 0 ...",
        )

        with training.set_default_dtype(self._dtype), torch.device("meta"):
            model = config.instantiate(cfg_model)

        self.adapter_params = get_adapter_params(model)
        set_trainable_params(model, self.adapter_params)

        if enable_activation_checkpointing:
            training.set_activation_checkpointing(
                model, auto_wrap_policy={modules.TransformerSelfAttentionLayer}
            )

        # For FSDP sharding
        fsdp_shard_conditions = [
            partial(
                training.get_shard_conditions,
                names_to_match=custom_sharded_layers,
            )
        ]
        training.shard_model(
            model=model,
            shard_conditions=fsdp_shard_conditions,
            cpu_offload=fsdp_cpu_offload,
            reshard_after_forward=reshard_after_forward,
        )

        if lora_weights_state_dict:
            lora_missing, lora_unexpected = training.load_from_full_model_state_dict(
                model,
                lora_weights_state_dict,
                self._device,
                cpu_offload=fsdp_cpu_offload,
            )
        else:
            lora_missing, lora_unexpected = None, None

        # Initialize LoRA params and RoPE buffers
        with training.set_default_dtype(self._dtype), self._device:
            lora_device = "cpu" if fsdp_cpu_offload else self._device
            for m in model.modules():
                if (isinstance(m, AdapterModule)) and not lora_weights_state_dict:
                    # lora may not be covered in state dict
                    # if finetune for the 1st time
                    m.to_empty(device=lora_device)
                    m.initialize_parameters()
                # RoPE is not covered in state dict
                if hasattr(m, "rope_init"):
                    m.rope_init()

        base_missing, base_unexpected = training.load_from_full_model_state_dict(
            model,
            base_model_state_dict,
            self._device,
            cpu_offload=fsdp_cpu_offload,
        )
        is_dora = False
        for m in model.modules():
            if hasattr(m, "initialize_dora_magnitude"):
                is_dora = True
                m.initialize_dora_magnitude()
        if is_dora:
            for m in model.modules():
                if hasattr(m, "initialize_dora_magnitude"):
                    m.initialize_dora_magnitude()
        validate_missing_and_unexpected_for_lora(
            lora_attn_modules=self._lora_attn_modules,
            apply_lora_to_mlp=self._apply_lora_to_mlp,
            apply_lora_to_output=self._apply_lora_to_output,
            state_dict_keys=model.state_dict().keys(),
            base_missing=base_missing,
            base_unexpected=base_unexpected,
            lora_missing=lora_missing,
            lora_unexpected=lora_unexpected,
        )
        # Ensure no params and buffers are on meta device

        # activation offloading
        self.activations_handling_ctx = training.get_act_offloading_ctx_manager(
            model, enable_activation_offloading
        )

        training.validate_no_params_on_meta_device(model)
        utils.log_rank_zero(
            self._logger,
            f"Instantiating model and loading checkpoint took {time.perf_counter() - init_start:.2f} secs",
        )
        if self._is_rank_zero:
            memory_stats = training.get_memory_stats(device=self._device)
            training.log_memory_stats(memory_stats)

        # synchronize before training begins
        torch.distributed.barrier()

        return model

    def _setup_optimizer(
        self, cfg_optimizer: DictConfig, opt_state_dict: Optional[Dict[str, Any]] = None
    ) -> Optimizer:
        optimizer = config.instantiate(cfg_optimizer, self._model.parameters())
        if opt_state_dict:
            training.load_from_full_optimizer_state_dict(
                self._model,
                optimizer,
                opt_state_dict,
                self._device,
            )

        utils.log_rank_zero(self._logger, "Optimizer and loss are initialized.")
        return optimizer

    def _setup_lr_scheduler(
        self,
        cfg_lr_scheduler: DictConfig,
        num_training_steps: int,
        last_epoch: int,
    ) -> Optimizer:
        lr_scheduler = config.instantiate(
            cfg_lr_scheduler,
            self._optimizer,
            num_training_steps=num_training_steps,
            last_epoch=last_epoch,
        )

        utils.log_rank_zero(self._logger, "Learning rate scheduler is initialized.")
        return lr_scheduler

    def _setup_data(
        self,
        cfg_dataset: DictConfig,
        shuffle: bool,
        batch_size: int,
    ) -> StatefulDataLoader:
        """
        All data related setup happens here. Currently this recipe only supports the
        DistributedSamplers with Map-style Datasets which fit into memory. Other samplers,
        iterable datasets and streaming datasets are not supported.
        """

        if isinstance(cfg_dataset, ListConfig):
            datasets = [
                config.instantiate(single_cfg_dataset, tokenizer=self._tokenizer)
                for single_cfg_dataset in cfg_dataset
            ]
            ds = ConcatDataset(datasets=datasets)
        else:
            ds = config.instantiate(cfg_dataset, tokenizer=self._tokenizer)

        sampler = StatefulDistributedSampler(
            ds, num_replicas=self.world_size, rank=self.rank, shuffle=shuffle, seed=0
        )

        dataloader = StatefulDataLoader(
            dataset=ds,
            batch_size=batch_size,
            sampler=sampler,
            # dropping last avoids shape issues with compile + flex attention
            drop_last=True,
            collate_fn=partial(
                padded_collate_dpo,
                padding_idx=self._tokenizer.pad_id,
                ignore_idx=CROSS_ENTROPY_IGNORE_IDX,
            ),
        )

        utils.log_rank_zero(self._logger, "Dataset and Sampler are initialized.")

        return dataloader

    def save_checkpoint(
        self,
        epoch: int,
    ) -> None:
        """
        Checkpoint the state of the recipe. The constructed checkpoint state dict
        contains the following information:
        - Merged weights with key MODEL_KEY
        - Adapter weights with key ADAPTER_KEY
        - Relevant recipe state if training is not complete
        - If the `self._save_adapter_weights_only` option is True, the checkpointer will save only the adapter weights

        Checkpointer will save the merged weights, adapter weights and recipe state in
        different checkpoint files. To correctly resume from training, the adapter weights
        and recipe state must be provided along with the base model weights."""
        # final dict passed onto the checkpointer
        checkpoint_dict = {}

        intermediate_checkpoint = epoch + 1 < self.total_epochs
        # To prevent GPU memory from spiking during checkpoint save,
        # we consolidate the full model and optim state dicts on CPU for rank 0
        cpu_state_dict = training.gather_cpu_state_dict(
            self._model,
            self._is_rank_zero,
            device=self._device,
            adapter_weights_only=self._save_adapter_weights_only,
        )
        if intermediate_checkpoint:
            opt_state_dict = training.get_full_optimizer_state_dict(
                self._model,
                self._optimizer,
                self._is_rank_zero,
                device=self._device,
            )
        else:
            opt_state_dict = None

        # Now that we have the model and opt state dict, create the actual checkpoint dict
        # to be sent to the checkpointer and ultimately written to file
        if self._is_rank_zero:
            if self._save_adapter_weights_only:
                adapter_state_dict = cpu_state_dict
            else:
                # Filter out the adapter keys and weights from the model state dict. These will
                # be saved separately
                adapter_state_dict = get_adapter_state_dict(cpu_state_dict)

                # merge the adapter weights and base weights to create the model checkpoint
                merged_state_dict = get_merged_lora_ckpt(
                    cpu_state_dict,
                    rank=self._lora_rank,
                    alpha=self._lora_alpha,
                )
                checkpoint_dict.update({training.MODEL_KEY: merged_state_dict})
            checkpoint_dict.update({training.ADAPTER_KEY: adapter_state_dict})

            # if training is in-progress, checkpoint the optimizer state and recipe state
            # as well.
            if intermediate_checkpoint:
                checkpoint_dict.update(
                    {
                        training.OPT_KEY: opt_state_dict,
                        training.SEED_KEY: self.seed,
                        training.EPOCHS_KEY: self.epochs_run,
                        training.TOTAL_EPOCHS_KEY: self.total_epochs,
                        training.MAX_STEPS_KEY: self.max_steps_per_epoch,
                        training.DATALOADER_KEY: self._dataloader.state_dict(),
                    }
                )

            adapter_config = {
                "r": self._lora_rank,
                "lora_alpha": self._lora_alpha,
                "target_modules": get_lora_module_names(
                    self._lora_attn_modules,
                    self._apply_lora_to_mlp,
                    self._apply_lora_to_output,
                ),
                "peft_type": "LORA",
            }
            checkpoint_dict.update({training.ADAPTER_CONFIG: adapter_config})
            self._checkpointer.save_checkpoint(
                checkpoint_dict,
                epoch=epoch,
                intermediate_checkpoint=intermediate_checkpoint,
                adapter_only=self._save_adapter_weights_only,
            )

    def concatenated_forward(
        self, model: nn.Module, batch: Tuple[torch.Tensor, torch.Tensor]
    ) -> ChosenRejectedOutputs:
        """
        Run forward pass of the model with chosen and rejected samples concatenated.

        Args:
            model (nn.Module): The model to be used for the forward pass.
            batch (Tuple[torch.Tensor, torch.Tensor]): Tuple of input_ids and labels.

        Returns:
            Dataclass of chosen log probs, rejected log probs, chosen logits, rejected logits.
        """
        concatenated_input_ids, concatenated_labels = batch
        concatenated_input_ids = concatenated_input_ids.to(self._device)
        concatenated_labels = concatenated_labels.to(self._device)

        # formed by concatenating an equal number of "chosen" and "rejected".
        len_chosen = concatenated_input_ids.shape[0] // 2

        with self.activations_handling_ctx:
            all_logits = model(concatenated_input_ids)

        all_log_probs = rlhf.get_batch_log_probs(all_logits, concatenated_labels)

        chosen_log_probs = all_log_probs[:len_chosen]
        rejected_log_probs = all_log_probs[len_chosen:]

        chosen_logits = all_logits[:len_chosen]
        rejected_logits = all_logits[len_chosen:]

        return ChosenRejectedOutputs(
            chosen_log_probs, rejected_log_probs, chosen_logits, rejected_logits
        )

    def train(self) -> None:
        """
        The core training loop.
        """
        # clean up before training begins
        training.cleanup_before_training()

        # zero out the gradients before starting training
        self._optimizer.zero_grad()

        # Initialize tokens count and running loss (for grad accumulation)
        t0 = time.perf_counter()

        # Running metrics
        running_loss = 0
        running_metrics = {
            "rewards/chosen": 0,
            "rewards/rejected": 0,
            "rewards/accuracies": 0,
            "log_probs/chosen": 0,
            "log_probs/rejected": 0,
            "logits/chosen": 0,
            "logits/rejected": 0,
        }
        num_tokens = 0

        # self.epochs_run should be non-zero when we're resuming from a checkpoint
        for curr_epoch in range(self.epochs_run, self.total_epochs):

            # Update the sampler to ensure data is correctly shuffled across epochs
            # in case shuffle is True
            pbar = tqdm(total=self._steps_per_epoch, disable=not (self.rank == 0))
            self._dataloader.sampler.set_epoch(curr_epoch)
            for idx, batch in enumerate(self._dataloader):
                if (
                    self.max_steps_per_epoch is not None
                    and (idx // self._gradient_accumulation_steps)
                    == self.max_steps_per_epoch
                ):
                    break

                # batch is input_ids, labels
                num_tokens += torch.tensor(batch[0].numel())

                policy_chosen_rejected_outputs = self.concatenated_forward(
                    self._model, batch
                )

                policy_chosen_logits_mean = (
                    policy_chosen_rejected_outputs.chosen_logits.detach().mean()
                )
                policy_rejected_logits_mean = (
                    policy_chosen_rejected_outputs.rejected_logits.detach().mean()
                )

                # deleting logits here helps reduce (peak) memory usage - we only need them for metric logging
                del (
                    policy_chosen_rejected_outputs.chosen_logits,
                    policy_chosen_rejected_outputs.rejected_logits,
                )

                with torch.no_grad(), disable_adapter(self._model):
                    reference_chosen_rejected_outputs = self.concatenated_forward(
                        self._model, batch
                    )
                loss, chosen_rewards, rejected_rewards = self._loss_fn(
                    policy_chosen_rejected_outputs,
                    reference_chosen_rejected_outputs,
                )
                reward_accuracies = (chosen_rewards > rejected_rewards).float()

                loss = loss.mean()

                loss = loss / self._gradient_accumulation_steps

                # Update running metrics
                running_loss += loss
                scaling_factor = (
                    1 / self._gradient_accumulation_steps
                )  # to average out between grad_acc steps
                running_metrics["rewards/chosen"] += (
                    scaling_factor * chosen_rewards.mean()
                )
                running_metrics["rewards/rejected"] += (
                    scaling_factor * rejected_rewards.mean()
                )
                running_metrics["rewards/accuracies"] += (
                    scaling_factor * reward_accuracies.mean()
                )
                running_metrics["log_probs/chosen"] += (
                    scaling_factor
                    * policy_chosen_rejected_outputs.chosen_logps.detach().mean()
                )
                running_metrics["log_probs/rejected"] += (
                    scaling_factor
                    * policy_chosen_rejected_outputs.rejected_logps.detach().mean()
                )
                running_metrics["logits/chosen"] += (
                    scaling_factor * policy_chosen_logits_mean
                )
                running_metrics["logits/rejected"] += (
                    scaling_factor * policy_rejected_logits_mean
                )

                loss.backward()

                # Step with optimizer
                if (idx + 1) % self._gradient_accumulation_steps == 0:
                    # Accumulate running metrics across all devices
                    torch.distributed.all_reduce(running_loss)
                    torch.distributed.all_reduce(num_tokens)

                    for key in running_metrics:
                        torch.distributed.all_reduce(
                            running_metrics[key], op=torch.distributed.ReduceOp.AVG
                        )

                    self._optimizer.step()
                    self._optimizer.zero_grad(set_to_none=True)
                    self._lr_scheduler.step()

                    # Update the number of steps when the weights are updated
                    self.global_step += 1

                    loss_to_log = running_loss.detach().item()
                    pbar.update(1)
                    pbar.set_description(
                        f"{curr_epoch + 1}|{self.global_step}|Loss: {loss_to_log}"
                    )

                    # Log per-step metrics
                    if (
                        self.global_step % self._log_every_n_steps == 0
                        and self._is_rank_zero
                    ):
                        time_per_step = time.perf_counter() - t0
                        log_dict = {
                            "loss": loss_to_log,
                            "lr": self._optimizer.param_groups[0]["lr"],
                            "tokens_per_second_per_gpu": num_tokens
                            / (time_per_step * self.world_size),
                            "rewards/chosen": running_metrics["rewards/chosen"].cpu(),
                            "rewards/rejected": running_metrics[
                                "rewards/rejected"
                            ].cpu(),
                            "rewards/accuracies": running_metrics[
                                "rewards/accuracies"
                            ].cpu(),
                            "rewards/margins": (
                                running_metrics["rewards/chosen"]
                                - running_metrics["rewards/rejected"]
                            ).cpu(),
                            "log_probs/chosen": running_metrics[
                                "log_probs/chosen"
                            ].cpu(),
                            "log_probs/rejected": running_metrics[
                                "log_probs/rejected"
                            ].cpu(),
                            "logits/chosen": running_metrics["logits/chosen"].cpu(),
                            "logits/rejected": running_metrics["logits/rejected"].cpu(),
                        }
                        if self._log_peak_memory_stats:
                            log_dict.update(
                                training.get_memory_stats(device=self._device)
                            )
                        self._metric_logger.log_dict(
                            log_dict,
                            step=self.global_step,
                        )

                    # Reset running stats for the next step
                    running_loss = 0
                    running_metrics = {key: 0 for key in running_metrics}
                    num_tokens = 0

                    t0 = time.perf_counter()

            self.epochs_run += 1
            self.save_checkpoint(epoch=curr_epoch)

    def cleanup(self) -> None:
        if self._is_rank_zero:
            self._metric_logger.close()
        destroy_process_group()


@config.parse
def recipe_main(cfg: DictConfig) -> None:
    """
    Entry point for the recipe.

    Configurable parameters are read in the following order:
        - Parameters specified in config (see available configs through ``tune ls``)
        - Overwritten by arguments from the command-line
    """
    if not training.is_distributed():
        raise RuntimeError(
            "Distributed finetune recipe should be run via a distributed launcher."
            "If using tune CLI, please specify --nnodes 1 and --nproc_per_node [num_gpus]"
        )
    if cfg.get("fsdp_cpu_offload", False):
        # Utilize all available CPU cores for intra-op parallelism. This provides ~2x
        # speed up when benchmarking fused AdamW on CPU
        training.set_torch_num_threads()

    config.log_config(recipe_name="LoRADPORecipeDistributed", cfg=cfg)

    recipe = LoRADPORecipeDistributed(cfg=cfg)
    recipe.setup(cfg=cfg)
    recipe.train()
    recipe.cleanup()


if __name__ == "__main__":
    sys.exit(recipe_main())<|MERGE_RESOLUTION|>--- conflicted
+++ resolved
@@ -150,15 +150,9 @@
         self._log_peak_memory_stats = cfg.get("log_peak_memory_stats", False)
         self._logger = utils.get_logger(cfg.log_level)
 
-<<<<<<< HEAD
         if self._log_peak_memory_stats and self._device.type not in VALID_BACKENDS_FOR_MEMORY_STATS:
-            log.info(
+            self._logger.info(
                 f"log_peak_memory_stats was set to True, however, training device does not in {VALID_BACKENDS_FOR_MEMORY_STATS}."
-=======
-        if self._log_peak_memory_stats and self._device.type not in {"cuda", "xpu"}:
-            self._logger.info(
-                "log_peak_memory_stats was set to True, however, training does not use cuda or xpu."
->>>>>>> 00a10bd6
                 "Setting log_peak_memory_stats=False."
             )
             self._log_peak_memory_stats = False
