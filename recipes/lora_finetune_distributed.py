--- conflicted
+++ resolved
@@ -513,7 +513,6 @@
             dataset=ds,
             batch_size=batch_size,
             sampler=sampler,
-<<<<<<< HEAD
             collate_fn=partial(
                 utils.padded_collate,
                 device=self._device,
@@ -524,16 +523,6 @@
             else partial(
                 utils.padded_collate_packed,
                 device=self._device,
-=======
-            collate_fn=(
-                partial(
-                    utils.padded_collate,
-                    padding_idx=self._tokenizer.pad_id,
-                    ignore_idx=self._loss_fn.ignore_index,
-                )
-                if not packed
-                else None
->>>>>>> 288ff443
             ),
         )
 
