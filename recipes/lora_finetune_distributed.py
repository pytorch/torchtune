# Copyright (c) Meta Platforms, Inc. and affiliates.
# All rights reserved.
#
# This source code is licensed under the BSD-style license found in the
# LICENSE file in the root directory of this source tree.

import sys
import time

from functools import partial
from typing import Any, Dict, List, Optional, Tuple, Union
from warnings import warn

import torch
from omegaconf import DictConfig, ListConfig

from torch import nn
from torch.distributed import destroy_process_group, init_process_group

from torch.optim import Optimizer
from torch.utils.data import DataLoader, DistributedSampler
from torchtune import config, modules, training, utils
from torchtune.config._utils import _get_component_from_path
from torchtune.data import padded_collate_packed
from torchtune.datasets import ConcatDataset
from torchtune.modules.peft import (
    DoRALinear,
    get_adapter_params,
    get_adapter_state_dict,
    get_lora_module_names,
    get_merged_lora_ckpt,
    load_dora_magnitudes,
    LoRALinear,
    set_trainable_params,
    validate_missing_and_unexpected_for_lora,
)
from torchtune.recipe_interfaces import FTRecipeInterface
from torchtune.training import DummyProfiler, PROFILER_KEY

from tqdm import tqdm

log = utils.get_logger("DEBUG")


class LoRAFinetuneRecipeDistributed(FTRecipeInterface):
    """
    Distributed LoRA finetuning recipe for dense transformer-based LLMs such as Llama2. This recipe supports
    distributed training and can be run on a single node (1 to 8 GPUs).

    Features:
        - FSDP. Supported using PyTorch's FSDP APIs. CPU offload of parameters, gradients, and optimizer states
            is supported via ``fsdp_cpu_offload``. Resharding of parameters after the forward pass is
            done by default (corresponding to FULL_SHARD sharding strategy), but can be disabled by setting the config
            ``fsdp_reshard_after_forward`` to False (this corresponds to SHARD_GRAD_OP sharding strategy).
            DDP is currently not supported. Training on CPU is not supported.

        - Activation Checkpointing. This can be controlled using the ``enable_activation_checkpointing``
            flag. Activation checkpointing helps reduce the memory footprint since we no longer keep
            activations in memory and instead recompute them during the backward pass. This is especially
            helpful for larger batch sizes when you're memory constrained. But these savings in memory
            come at the cost of training performance. In most cases training can slow-down quite a bit as
            a result of this activation recomputation.

        - Activation Offloading. This can be controlled using the ``enable_activation_offloading``
            flag. Activation offloading is a technique similar to activations checkpointing that helps
            reduce the memory footprint to prevent OOMs on CUDA and enable bigger batches. Where activations
            checkpointing drops the activation in the forward to recompute it later in the backward,
            activations offloading will drop the activation in the forward to the CPU and bring it
            back during the backward pass. As always, there is a tradeoff--these savings in memory can
            come at the cost of training performance and CPU resources. To recover some runtime cost,
            we've added an option to enable offloading on a different stream to permit overlapping with
<<<<<<< HEAD
            the computation. This option is currently only available on PyTorch 2.5.0 or later and will be
            enabled by default if an acceptable torch version is found. Activation offloading can be used in
            conjunction with activation checkpointing.
=======
            the computation. This option is currently only available on PyTorch 2.5 or later and will
            be enabled by default if an acceptable torch version is found. Activation offloading can be
            used in conjunction with activation checkpointing.
>>>>>>> 4b6877a6

        - Precision. Full fp32 and bf16 training are supported. Precision is controlled using the ``dtype``
            flag. When ``dtype=bf16``, all activations, gradients and optimizer states are in bfloat16. In
            most cases this should halve the memory footprint of full precision (fp32) training, without
            loss in model quality (will depend on the model, training data and other settings). For
            GPUs which do not support bfloat16, we fall back to fp32. Mixed precision training and fp16
            precision are currently not supported.

        - Gradient Accumulation. You can simulate larger batch sizes by accumulating gradients. This is
            controlled using the ``gradient_accumulation_steps`` flag.

                Total Batch Size = batch_size * number of GPUs * gradient accumulation steps.

            For example: with batch_size=1, nproc_per_node=2 and gradient_accumulation_steps=32 we get a
            total batch size of 64.

            Gradient accumulation is especially useful when you are memory constrained. In this case,
            accumulating gradients might give you better training speed than enabling activation
            checkpointing.

        - Checkpointing. Model weights are checkpointed both at the end of each epoch and at the end of
            training. Currently we checkpoint both the adapter weights (trainable params only) and the
            complete merged weights (adapter weights added back to the base model). For more details
            please take a look at our LoRA tutorial
            (https://pytorch.org/torchtune/main/tutorials/lora_finetune.html).

            Optimizer State and recipe state (seed, total_epochs, number of epochs run etc) are
            only saved at the end of a given epoch and used in case of resuming training. Resuming
            training is controlled by the ``resume_from_checkpoint`` flag. Mid-epoch checkpointing is
            currently not supported.

            For more details on the checkpointer, please take a look at
            our checkpointer deepdive (https://pytorch.org/torchtune/main/tutorials/checkpointer.html).

        - Logging. Terminal, Disk, WandB and TensorBoard are all supported.

        - Gradient Clipping. Gradient clipping is supported using the ``clip_grad_norm`` flag. By default,
            ``clip_grad_norm`` is set to ``None``. If you only want to log the grad norm, you can set
            ``clip_grad_norm='inf'``.

    For a full list of example configs for this recipe, run ``tune ls`` on the command line. Each config
    has example commands for how to kick-off training.

    Args:
        cfg (DictConfig): OmegaConf object parsed from yaml file

    Raises:
        ValueError: If ``dtype`` is set to fp16.
        ValueError: If world_size is 1
        RuntimeError: If ``dtype`` is set to bf16 and the hardware does not support bf16.
        RuntimeError: If ``left_pad_sequence`` is set as the data collator.
        RuntimeError: If ``enable_activation_offloading`` is True and device is not CUDA.
        RuntimeError: If ``enable_activation_offloading`` is True and ``enable_activation_checkpointing`` is False.
    """

    def __init__(self, cfg: DictConfig) -> None:
        self._device = utils.get_device(device=cfg.device)
        self._dtype = training.get_dtype(cfg.dtype, device=self._device)

        if self._dtype == torch.float16:
            raise ValueError(
                "full fp16 training is not supported with this recipe. Please use bf16 or fp32 instead."
            )

        _, rank = training.get_world_size_and_rank()

        # _is_rank_zero is used primarily for logging. In the future, the logger
        # should directly take care of this
        self._is_rank_zero = rank == 0

        # logging attributes
        self._output_dir = cfg.output_dir
        self._log_every_n_steps = cfg.get("log_every_n_steps", 1)
        self._log_peak_memory_stats = cfg.get("log_peak_memory_stats", False)

        if self._log_peak_memory_stats and self._device.type != "cuda":
            log.info(
                "log_peak_memory_stats was set to True, however, training does not use cuda. Setting log_peak_memory_stats=False."
            )
            self._log_peak_memory_stats = False

        # These attributes constitute the recipe state and are updated by ``load_checkpoint``
        # when ``resume_from_checkpoint`` is ``True``
        self.seed = training.set_seed(seed=cfg.seed)
        self.epochs_run = 0
        self.total_epochs = cfg.epochs
        self.max_steps_per_epoch = cfg.max_steps_per_epoch
        self.global_step = 0
        self._clip_grad_norm = cfg.get("clip_grad_norm", None)

        self._save_adapter_weights_only = cfg.get("save_adapter_weights_only", False)
        self._resume_from_checkpoint = cfg.resume_from_checkpoint
        self._gradient_accumulation_steps = cfg.gradient_accumulation_steps

        # activation checkpointing/offloading
        self._enable_activation_checkpointing = cfg.get(
            "enable_activation_checkpointing", False
        )
        self._enable_activation_offloading = cfg.get(
            "enable_activation_offloading", False
        )
        if self._enable_activation_offloading:
            if self._device.type != "cuda":
                raise RuntimeError(
                    "enable_activation_offloading should only be True when training on CUDA"
                )
            if not self._enable_activation_checkpointing:
                raise RuntimeError(
                    "enable_activation_offloading should only be True when enable_activation_checkpointing is True"
                )
        elif (
            self._enable_activation_checkpointing
            and cfg.checkpointer.model_type != "LLAMA3_VISION"
        ):
            utils.log_rank_zero(
                log,
                "Hint: enable_activation_checkpointing is True, but enable_activation_offloading isn't. "
                "Enabling activation offloading should reduce memory further.",
            )

    def load_checkpoint(self, cfg_checkpointer: DictConfig) -> Dict[str, Any]:
        """
        Extract the checkpoint state from file and validate. This includes the
        base model weights. If resume_from_checkpoint is True, this also includes
        the adapter weights and recipe state
        """
        self._checkpointer = config.instantiate(
            cfg_checkpointer,
            resume_from_checkpoint=self._resume_from_checkpoint,
        )
        checkpoint_dict = self._checkpointer.load_checkpoint()

        # When resuming from checkpoint for LoRA, the recipe expects the adapter weights
        # and recipe state to be present. The keys should match up with what ``save_checkpoint``
        # used to create these intermediate checkpoints
        if self._resume_from_checkpoint:
            if training.ADAPTER_KEY not in checkpoint_dict:
                raise ValueError(
                    "Adapter weights not found. Please ensure a valid adapter checkpoint is provided."
                )
            # _update_recipe_state will throw an exception if the recipe state is not corrctly loaded
            # no need to check here
            self._update_recipe_state(checkpoint_dict)
        return checkpoint_dict

    def _update_recipe_state(self, ckpt_dict: Dict[str, Any]) -> None:
        """
        Updates the recipe state from checkpoint.
        """
        try:
            self.epochs_run = ckpt_dict[training.EPOCHS_KEY]

            # on mismatch, warn the user and prevent the override
            if self.seed != ckpt_dict[training.SEED_KEY]:
                warn(
                    message=(
                        "Config value for seed does not match the checkpoint value, "
                        f"using the checkpoint value: {ckpt_dict[training.SEED_KEY]}"
                    )
                )
                self.seed = ckpt_dict[training.SEED_KEY]
            if self.max_steps_per_epoch != ckpt_dict[training.MAX_STEPS_KEY]:
                warn(
                    message=(
                        "Config value for max_steps_per_epoch does not match the checkpoint value, "
                        f"using the checkpoint value: {ckpt_dict[training.MAX_STEPS_KEY]}"
                    )
                )
                self.max_steps_per_epoch = ckpt_dict[training.MAX_STEPS_KEY]

            # on mismatch, warn the user but allow the override
            if self.total_epochs != ckpt_dict[training.TOTAL_EPOCHS_KEY]:
                warn(
                    message=(
                        "Config value for total_epochs does not match the checkpoint value, "
                        f"using the config value: {self.total_epochs}"
                    )
                )

        except KeyError as e:
            raise KeyError(
                "Checkpoint does not contain the required keys needed for updating recipe state. "
                "Are you sure you passed in the right recipe checkpoint?"
            ) from e

    def setup(self, cfg: DictConfig) -> None:
        """
        Setup the recipe state. This includes recipe state (if resume_from_checkpoint is True),
        model, tokenizer, loss, optimizer, learning rate scheduler, sampler, and dataloader.
        """
        if self._is_rank_zero:
            self._metric_logger = config.instantiate(cfg.metric_logger)

            # log config with parameter override
            self._metric_logger.log_config(cfg)

        checkpoint_dict = self.load_checkpoint(cfg_checkpointer=cfg.checkpointer)
        self._compile = cfg.get("compile", False)

        self._model = self._setup_model(
            cfg_model=cfg.model,
            enable_activation_checkpointing=self._enable_activation_checkpointing,
            enable_activation_offloading=self._enable_activation_offloading,
            fsdp_cpu_offload=cfg.get("fsdp_cpu_offload", False),
            reshard_after_forward=cfg.get("fsdp_reshard_after_forward", True),
            base_model_state_dict=checkpoint_dict[training.MODEL_KEY],
            lora_weights_state_dict=(
                checkpoint_dict[training.ADAPTER_KEY]
                if self._resume_from_checkpoint
                else None
            ),
        )
        self._tokenizer = config.instantiate(cfg.tokenizer)

        self._optimizer = self._setup_optimizer(
            cfg_optimizer=cfg.optimizer,
            opt_state_dict=(
                checkpoint_dict[training.OPT_KEY]
                if self._resume_from_checkpoint
                else None
            ),
        )

        # initialize loss
        self._loss_fn = config.instantiate(cfg.loss)

        if self._compile:
            training.compile_loss(self._loss_fn, verbose=self._is_rank_zero)

        if self._loss_fn.__class__.__name__ == "CEWithChunkedOutputLoss":
            # set num_output_chunks for model
            self._model.set_num_output_chunks(self._loss_fn.num_output_chunks)
        if self._is_rank_zero:
            log.info("Loss is initialized.")

        # sampler and dataloader depend on the tokenizer and loss_fn and should be
        # setup after all of these are setup
        collate_name = cfg.get("collate_fn", "torchtune.data.padded_collate_sft")
        self._sampler, self._dataloader = self._setup_data(
            cfg_dataset=cfg.dataset,
            shuffle=cfg.shuffle,
            batch_size=cfg.batch_size,
            collate_fn=collate_name,
        )

        # Finally update the recipe state which can only be correctly set after all of the
        # other components have been initialized and updated.

        # Number of training steps in each epoch depends on the number of batches produced
        # by the dataloader and the max_steps_per_epoch param set by the user and is used
        # for logging and tracking training state. This should be computed after the dataloader
        # has been setup
        self._steps_per_epoch = (
            len(self._dataloader) // self._gradient_accumulation_steps
        )
        if (
            self.max_steps_per_epoch is not None
            and self.max_steps_per_epoch < self._steps_per_epoch
        ):
            self._steps_per_epoch = self.max_steps_per_epoch
        self.global_step = self.epochs_run * self._steps_per_epoch

        # Learning rate scheduler can only be set up after number of steps
        # has been computed
        self._lr_scheduler = self._setup_lr_scheduler(
            cfg_lr_scheduler=cfg.lr_scheduler,
            num_training_steps=self.total_epochs * self._steps_per_epoch,
            last_epoch=self.global_step - 1,
        )

        # Set up profiler, returns DummyProfiler (nullcontext object with no-op `step` method)
        # if cfg is missing profiler key or if `cfg.profiler.enabled = False`
        self._profiler = self._setup_profiler(cfg.get(PROFILER_KEY, None))

        # Used to ignore labels for loss computation
        self.ignore_labels_cache = torch.full(
            (cfg.batch_size, 1), self._loss_fn.ignore_index, device=self._device
        )

    def _setup_profiler(
        self, cfg_profiler: Optional[DictConfig] = None
    ) -> Union[torch.profiler.profile, DummyProfiler]:
        """
        Parses the `profiler` section of top-level `cfg` and sets up profiler

        Args:
            cfg_profiler (Optional[DictConfig]): ``profiler`` section of the top-level ``cfg`` (the main config passed to
                `recipe.main`). Default None.

        Returns:
            profiler: Union[torch.profiler.profile, DummyProfiler] - DummyProfiler is a nullcontext with no-op methods
            for `start`, `stop`, and `step` that can be used in place of `torch.profiler.profile` if profiler is not enabled such
            that the instrumented training loop does not need to be changed profiling is disabled.

        The profiler config can be provided in configs under the `profiler` key with the following layout:

        .. code-block:: yaml
            profiler:
                enabled: bool

                #Output directory of trace artifacts
                output_dir: str

            #`torch.profiler.ProfilerActivity` types to trace
            cpu: bool
            cuda: bool

                #Trace options
                profile_memory: bool
                with_stack: bool
                record_shapes: bool
                with_flops: bool

            # `torch.profiler.schedule` options:
            # wait_steps -> wait, warmup_steps -> warmup, active_steps -> active, num_cycles -> repeat
            wait_steps: int
            warmup_steps: int
            active_steps: int
            num_cycles: int
        """
        # Missing profiler section in config, assume disabled
        if cfg_profiler is None:
            cfg_profiler = DictConfig({"enabled": False})

        # Check that component is included and set correctly
        if cfg_profiler.get("_component_", None) is None:
            cfg_profiler["_component_"] = "torchtune.training.setup_torch_profiler"
        else:
            assert (
                cfg_profiler.get("_component_")
                == "torchtune.training.setup_torch_profiler"
            ), "Only torch profiler supported currently: component must be `torchtune.training.setup_torch_profiler`"

        profiler, profiler_cfg = config.instantiate(cfg_profiler)

        if self._is_rank_zero:
            log.info(f" Profiler config after instantiation: {profiler_cfg}")

            self.profiler_profile_memory = profiler_cfg.get("profile_memory", False)
            if profiler_cfg["enabled"]:
                self.profiler_wait_steps = profiler_cfg["wait_steps"]
                self.profiler_warmup_steps = profiler_cfg["warmup_steps"]
                self.profiler_active_steps = profiler_cfg["active_steps"]

        return profiler

    def _setup_model(
        self,
        cfg_model: DictConfig,
        enable_activation_checkpointing: bool,
        enable_activation_offloading: bool,
        fsdp_cpu_offload: bool,
        reshard_after_forward: bool,
        base_model_state_dict: Dict[str, Any],
        custom_sharded_layers: Optional[List[str]] = None,
        lora_weights_state_dict: Optional[Dict[str, Any]] = None,
    ) -> nn.Module:
        """
        Model initialization has some important considerations:
           a. To minimize GPU peak memory, we initialize the model on meta device with
              the right dtype
           b. All ranks calls ``load_state_dict`` without peaking CPU RAMs since
              full state dicts are loaded with ``torch.load(mmap=True)``
           c. We register (pre-)forward hooks with ``fully_shard`` instead of wrapping `nn.Module`
        """

        self._lora_rank = cfg_model.lora_rank
        self._lora_alpha = cfg_model.lora_alpha
        self._lora_attn_modules = list(cfg_model.lora_attn_modules)
        self._apply_lora_to_mlp = cfg_model.apply_lora_to_mlp
        self._apply_lora_to_output = getattr(cfg_model, "apply_lora_to_output", False)

        if self._is_rank_zero:
            log.info(
                "FSDP is enabled. Instantiating model and loading checkpoint on Rank 0 ..."
            )
            init_start = time.perf_counter()

        with training.set_default_dtype(self._dtype), torch.device("meta"):
            model = config.instantiate(cfg_model)

        set_trainable_params(model, get_adapter_params(model))

        if self._compile:
            training.compile_model(model, verbose=self._is_rank_zero)

        if enable_activation_checkpointing:
            training.set_activation_checkpointing(
                model, auto_wrap_policy={modules.TransformerSelfAttentionLayer}
            )

        # For FSDP sharding
        fsdp_shard_conditions = [
            partial(
                training.get_shard_conditions,
                names_to_match=custom_sharded_layers,
            )
        ]
        training.shard_model(
            model=model,
            shard_conditions=fsdp_shard_conditions,
            cpu_offload=fsdp_cpu_offload,
            reshard_after_forward=reshard_after_forward,
        )

        if lora_weights_state_dict:
            lora_missing, lora_unexpected = training.load_from_full_model_state_dict(
                model,
                lora_weights_state_dict,
                self._device,
                self._is_rank_zero,
                cpu_offload=fsdp_cpu_offload,
            )
        else:
            lora_missing, lora_unexpected = None, None

        # Initialize LoRA params and RoPE buffers
        with training.set_default_dtype(self._dtype), self._device:
            lora_device = "cpu" if fsdp_cpu_offload else self._device
            for m in model.modules():
                if (
                    isinstance(m, LoRALinear) or isinstance(m, DoRALinear)
                ) and not lora_weights_state_dict:
                    # lora may not be covered in state dict
                    # if finetune for the 1st time
                    m.lora_a.to_empty(device=lora_device)
                    m.lora_b.to_empty(device=lora_device)
                    m.initialize_parameters()
                # RoPE is not covered in state dict
                if hasattr(m, "rope_init"):
                    m.rope_init()

        base_missing, base_unexpected = training.load_from_full_model_state_dict(
            model,
            base_model_state_dict,
            self._device,
            self._is_rank_zero,
            cpu_offload=fsdp_cpu_offload,
        )
        is_dora = False
        for m in model.modules():
            if hasattr(m, "initialize_dora_magnitude"):
                is_dora = True
                m.initialize_dora_magnitude()
        if is_dora:
            load_dora_magnitudes(model)
        validate_missing_and_unexpected_for_lora(
            lora_attn_modules=self._lora_attn_modules,
            apply_lora_to_mlp=self._apply_lora_to_mlp,
            apply_lora_to_output=self._apply_lora_to_output,
            base_missing=base_missing,
            base_unexpected=base_unexpected,
            lora_missing=lora_missing,
            lora_unexpected=lora_unexpected,
        )
        # Ensure no params and buffers are on meta device
        training.validate_no_params_on_meta_device(model)

        # activation offloading
        self.activations_handling_ctx = training.get_act_offloading_ctx_manager(
            model, enable_activation_offloading
        )

        # log
        if self._is_rank_zero:
            log.info(
                f"Instantiating model and loading checkpoint took {time.perf_counter() - init_start:.2f} secs"
            )
            memory_stats = training.get_memory_stats(device=self._device)
            training.log_memory_stats(memory_stats)

        # synchronize before training begins
        torch.distributed.barrier()

        return model

    def _setup_optimizer(
        self, cfg_optimizer: DictConfig, opt_state_dict: Optional[Dict[str, Any]] = None
    ) -> Optimizer:
        optimizer = config.instantiate(cfg_optimizer, self._model.parameters())
        if opt_state_dict:
            training.load_from_full_optimizer_state_dict(
                optimizer,
                opt_state_dict,
                self._device,
            )

        if self._is_rank_zero:
            log.info("Optimizer is initialized.")
        return optimizer

    def _setup_lr_scheduler(
        self,
        cfg_lr_scheduler: DictConfig,
        num_training_steps: int,
        last_epoch: int,
    ) -> Optimizer:
        lr_scheduler = config.instantiate(
            cfg_lr_scheduler,
            self._optimizer,
            num_training_steps=num_training_steps,
            last_epoch=last_epoch,
        )
        if self._is_rank_zero:
            log.info("Learning rate scheduler is initialized.")
        return lr_scheduler

    def _setup_data(
        self,
        cfg_dataset: DictConfig,
        shuffle: bool,
        batch_size: int,
        collate_fn: str,
    ) -> Tuple[DistributedSampler, DataLoader]:
        """
        All data related setup happens here. Currently this recipe only supports the
        DistributedSamplers with Map-style Datasets which fit into memory. Other samplers,
        iterable datasets and streaming datasets are not supported.
        """
        world_size, rank = training.get_world_size_and_rank()

        if isinstance(cfg_dataset, ListConfig):
            datasets = [
                config.instantiate(single_cfg_dataset, self._tokenizer)
                for single_cfg_dataset in cfg_dataset
            ]
            ds = ConcatDataset(datasets=datasets)
            packed = False
        else:
            ds = config.instantiate(cfg_dataset, self._tokenizer)
            packed = cfg_dataset.get("packed", False)

        # Instantiate collate_fn
        if "left_pad_sequence" in collate_fn:
            raise RuntimeError("left_pad_sequence collator is only for inference.")
        collate_fn = _get_component_from_path(collate_fn)

        sampler = DistributedSampler(
            ds, num_replicas=world_size, rank=rank, shuffle=shuffle, seed=0
        )

        dataloader = DataLoader(
            dataset=ds,
            batch_size=batch_size,
            sampler=sampler,
            # dropping last avoids shape issues with compile + flex attention
            drop_last=True,
            collate_fn=(
                partial(
                    collate_fn,
                    padding_idx=self._tokenizer.pad_id,
                    ignore_idx=self._loss_fn.ignore_index,
                )
                if not packed
                else padded_collate_packed
            ),
        )

        if self._is_rank_zero:
            log.info("Dataset and Sampler are initialized.")

        return sampler, dataloader

    def save_checkpoint(
        self,
        epoch: int,
    ) -> None:
        """
        Checkpoint the state of the recipe. The constructed checkpoint state dict
        contains the following information:
        - Merged weights with key MODEL_KEY
        - Adapter weights with key ADAPTER_KEY
        - Relevant recipe state if training is not complete
        - If the `self._save_adapter_weights_only` option is True, the checkpointer will save only the adapter weights

        Checkpointer will save the merged weights, adapter weights and recipe state in
        different checkpoint files. To correctly resume from training, the adapter weights
        and recipe state must be provided along with the base model weights.
        """
        # final dict passed onto the checkpointer
        checkpoint_dict = {}

        intermediate_checkpoint = epoch + 1 < self.total_epochs

        if self._is_rank_zero:
            log.info(
                "Saving checkpoint. This may take some time. Retrieving full model state dict..."
            )
            start = time.perf_counter()

        # To prevent GPU memory from spiking during checkpoint save,
        # we consolidate the full model and optim state dicts on CPU for rank 0
        state_dict = self._model.state_dict()
        if self._save_adapter_weights_only:
            state_dict = get_adapter_state_dict(state_dict, device=None)

        cpu_state_dict = training.gather_cpu_state_dict(
            state_dict,
            self._is_rank_zero,
            device=self._device,
        )
        if self._is_rank_zero:
            log.info(
                f"Getting full model state dict took {time.perf_counter() - start:.2f} secs"
            )

        if intermediate_checkpoint:
            if self._is_rank_zero:
                log.info("Retrieving optimizer state dict...")
            opt_state_dict = training.get_full_optimizer_state_dict(
                self._optimizer,
                self._is_rank_zero,
                device=self._device,
            )
            if self._is_rank_zero:
                log.info(
                    f"Getting optimizer state dict took {time.perf_counter() - start:.2f} secs"
                )
        else:
            opt_state_dict = None

        # Now that we have the model and opt state dict, create the actual checkpoint dict
        # to be sent to the checkpointer and ultimately written to file
        if self._is_rank_zero:
            start = time.perf_counter()

            if self._save_adapter_weights_only:
                adapter_state_dict = cpu_state_dict
            else:
                # Filter out the adapter keys and weights from the model state dict. These will
                # be saved separately
                adapter_state_dict = get_adapter_state_dict(cpu_state_dict)

                # merge the adapter weights and base weights to create the model checkpoint
                merged_state_dict = get_merged_lora_ckpt(
                    cpu_state_dict,
                    rank=self._lora_rank,
                    alpha=self._lora_alpha,
                )
                checkpoint_dict.update({training.MODEL_KEY: merged_state_dict})
            checkpoint_dict.update({training.ADAPTER_KEY: adapter_state_dict})

            # if training is in-progress, checkpoint the optimizer state and recipe state
            # as well.
            if intermediate_checkpoint:
                checkpoint_dict.update(
                    {
                        training.OPT_KEY: opt_state_dict,
                        training.SEED_KEY: self.seed,
                        training.EPOCHS_KEY: self.epochs_run,
                        training.TOTAL_EPOCHS_KEY: self.total_epochs,
                        training.MAX_STEPS_KEY: self.max_steps_per_epoch,
                    }
                )

            adapter_config = {
                "r": self._lora_rank,
                "lora_alpha": self._lora_alpha,
                "target_modules": get_lora_module_names(
                    self._lora_attn_modules,
                    self._apply_lora_to_mlp,
                    self._apply_lora_to_output,
                ),
                "peft_type": "LORA",
            }
            checkpoint_dict.update({training.ADAPTER_CONFIG: adapter_config})
            self._checkpointer.save_checkpoint(
                checkpoint_dict,
                epoch=epoch,
                intermediate_checkpoint=intermediate_checkpoint,
                adapter_only=self._save_adapter_weights_only,
            )
            log.info(f"Saving checkpoint took {time.perf_counter() - start:.2f} secs")

        torch.distributed.barrier()

    def train(self) -> None:
        """
        The core training loop.
        """
        # clean up before training begins
        training.cleanup_before_training()

        world_size, rank = training.get_world_size_and_rank()

        # zero out the gradients before starting training
        self._optimizer.zero_grad()

        # Initialize tokens count and running loss (for grad accumulation)
        t0 = time.perf_counter()
        running_loss = 0
        num_tokens = 0

        self._profiler.start()
        # self.epochs_run should be non-zero when we're resuming from a checkpoint
        for curr_epoch in range(self.epochs_run, self.total_epochs):

            # Update the sampler to ensure data is correctly shuffled across epochs
            # in case shuffle is True
            self._sampler.set_epoch(curr_epoch)

            pbar = tqdm(total=self._steps_per_epoch, disable=not (rank == 0))
            for idx, batch in enumerate(self._dataloader):
                if (
                    self.max_steps_per_epoch is not None
                    and (idx // self._gradient_accumulation_steps)
                    == self.max_steps_per_epoch
                ):
                    break

                # Start tracking CUDA memory for active steps for just the first epoch
                if (
                    self._is_rank_zero
                    and curr_epoch == 0
                    and self.profiler_profile_memory
                    and idx == self.profiler_wait_steps + self.profiler_warmup_steps
                ):
                    torch.cuda.memory._record_memory_history()

                utils.batch_to_device(batch, self._device)

                # Calculate the number of unmasked tokens in the current batch
                # and increment the total number of tokens seen in the step
                current_num_tokens = (
                    batch["labels"] != self._loss_fn.ignore_index
                ).sum()
                num_tokens += current_num_tokens

                # Shape [b, s], needed for the loss not the model
                labels = batch.pop("labels")

                with self.activations_handling_ctx:
                    logits = self._model(**batch)

                # Shift labels to compute loss
                # equivalent to doing labels[..., 1:] and logits[..., :-1, :]
                # But this way we dont need to slice the logits. We just add an ignore index to labels.
                labels = torch.hstack(
                    (labels[..., 1:], self.ignore_labels_cache[: labels.shape[0]])
                )
                if not isinstance(logits, list):
                    labels = labels.reshape(-1)
                    logits = logits.reshape(-1, logits.size(-1))

                # Compute loss
                # Loss is normalized by default so we multiply by the number of tokens
                # This way we can normalize by the total number of tokens if we're accumulating gradients
                current_loss = self._loss_fn(logits, labels) * current_num_tokens

                # free logits otherwise it peaks backward memory
                del logits

                running_loss += current_loss
                current_loss.backward()

                # Step with optimizer
                if (idx + 1) % self._gradient_accumulation_steps == 0:
                    # Get total number of tokens across all ranks to normalize gradients
                    torch.distributed.all_reduce(num_tokens)
                    # This will ensure that the logged loss matches what we're optimizing
                    torch.distributed.all_reduce(running_loss)
                    # Manually scale the gradients from unnormalized loss by total # of tokens
                    training.scale_grads(self._model, 1 / num_tokens)
                    if self._clip_grad_norm is not None:
                        grad_norm = torch.nn.utils.clip_grad_norm_(
                            self._model.parameters(),
                            max_norm=float(self._clip_grad_norm),
                        )
                    self._optimizer.step()
                    self._optimizer.zero_grad(set_to_none=True)
                    self._lr_scheduler.step()

                    # Update the number of steps when the weights are updated
                    self.global_step += 1

                    loss_to_log = running_loss.item() / num_tokens
                    pbar.update(1)
                    pbar.set_description(
                        f"{curr_epoch + 1}|{self.global_step}|Loss: {loss_to_log}"
                    )

                    # Log per-step metrics
                    if (
                        self.global_step % self._log_every_n_steps == 0
                        and self._is_rank_zero
                    ):
                        time_per_step = time.perf_counter() - t0
                        log_dict = {
                            "loss": loss_to_log,
                            "lr": self._optimizer.param_groups[0]["lr"],
                            "tokens_per_second_per_gpu": num_tokens
                            / (time_per_step * world_size),
                        }
                        if self._log_peak_memory_stats:
                            log_dict.update(
                                training.get_memory_stats(device=self._device)
                            )

                        if self._clip_grad_norm is not None:
                            log_dict.update({"grad_norm": grad_norm})
                        self._metric_logger.log_dict(
                            log_dict,
                            step=self.global_step,
                        )

                    # Reset running stats for the next step
                    running_loss = 0
                    num_tokens = 0
                    t0 = time.perf_counter()

                    # Stop tracking CUDA memory now that active steps are complete
                    if (
                        self._is_rank_zero
                        and curr_epoch == 0
                        and self.profiler_profile_memory
                        and idx
                        == self.profiler_wait_steps
                        + self.profiler_warmup_steps
                        + self.profiler_active_steps
                    ):
                        torch.cuda.memory._record_memory_history(enabled=None)

                    # Step profiler
                    # Note that this is called within gradient accumulation block, hence
                    # will include multiple forward / backward passes if gradient accumulation > 1
                    self._profiler.step()

            self.epochs_run += 1
            self.save_checkpoint(epoch=curr_epoch)

        self._profiler.stop()

    def cleanup(self) -> None:
        if self._is_rank_zero:
            self._metric_logger.close()
        destroy_process_group()


@config.parse
def recipe_main(cfg: DictConfig) -> None:
    """
    Entry point for the recipe.

    Configurable parameters are read in the following order:
        - Parameters specified in config (see available configs through ``tune ls``)
        - Overwritten by arguments from the command-line
    """
    if not training.is_distributed():
        raise RuntimeError(
            "Distributed finetune recipe should be run via a distributed launcher."
            "If using tune CLI, please specify --nnodes 1 and --nproc_per_node [num_gpus]"
        )
    if cfg.get("fsdp_cpu_offload", False):
        # Utilize all available CPU cores for intra-op parallelism. This provides ~2x
        # speed up when benchmarking fused AdamW on CPU
        training.set_torch_num_threads()
    init_process_group(backend="gloo" if cfg.device == "cpu" else "nccl")

    config.log_config(recipe_name="LoRAFinetuneRecipeDistributed", cfg=cfg)

    recipe = LoRAFinetuneRecipeDistributed(cfg=cfg)
    recipe.setup(cfg=cfg)
    recipe.train()
    recipe.cleanup()


if __name__ == "__main__":
    sys.exit(recipe_main())<|MERGE_RESOLUTION|>--- conflicted
+++ resolved
@@ -69,15 +69,9 @@
             back during the backward pass. As always, there is a tradeoff--these savings in memory can
             come at the cost of training performance and CPU resources. To recover some runtime cost,
             we've added an option to enable offloading on a different stream to permit overlapping with
-<<<<<<< HEAD
             the computation. This option is currently only available on PyTorch 2.5.0 or later and will be
             enabled by default if an acceptable torch version is found. Activation offloading can be used in
             conjunction with activation checkpointing.
-=======
-            the computation. This option is currently only available on PyTorch 2.5 or later and will
-            be enabled by default if an acceptable torch version is found. Activation offloading can be
-            used in conjunction with activation checkpointing.
->>>>>>> 4b6877a6
 
         - Precision. Full fp32 and bf16 training are supported. Precision is controlled using the ``dtype``
             flag. When ``dtype=bf16``, all activations, gradients and optimizer states are in bfloat16. In
