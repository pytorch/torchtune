# Copyright (c) Meta Platforms, Inc. and affiliates.
# All rights reserved.
#
# This source code is licensed under the BSD-style license found in the
# LICENSE file in the root directory of this source tree.

import sys
import time

from functools import partial
from typing import Any, Dict, List, Optional, Union
from warnings import warn

import torch
from omegaconf import DictConfig, ListConfig

from torch import nn
from torch.distributed import destroy_process_group, init_process_group

from torch.optim import Optimizer
from torchdata.stateful_dataloader import StatefulDataLoader
from torchdata.stateful_dataloader.sampler import StatefulDistributedSampler
from torchtune import config, modules, training, utils
from torchtune.config._utils import _get_component_from_path
from torchtune.data import padded_collate_packed
from torchtune.datasets import ConcatDataset
from torchtune.modules.peft import (
    DoRALinear,
    get_adapter_params,
    get_adapter_state_dict,
    get_lora_module_names,
    get_merged_lora_ckpt,
    LoRALinear,
    set_trainable_params,
    validate_missing_and_unexpected_for_lora,
)
from torchtune.modules.transforms.tokenizers import has_trainable_tokens
from torchtune.recipe_interfaces import FTRecipeInterface
from torchtune.training import DummyProfiler, PROFILER_KEY
from tqdm import tqdm

log = utils.get_logger("DEBUG")


class LoRAFinetuneRecipeDistributed(FTRecipeInterface):
    """
    Distributed LoRA finetuning recipe for dense transformer-based LLMs such as Llama2. This recipe supports
    distributed training and can be run on a single node (1 to 8 GPUs).

    Features:
        - FSDP. Supported using PyTorch's FSDP APIs. CPU offload of parameters, gradients, and optimizer states
            is supported via ``fsdp_cpu_offload``. Resharding of parameters after the forward pass is
            done by default (corresponding to FULL_SHARD sharding strategy), but can be disabled by setting the config
            ``fsdp_reshard_after_forward`` to False (this corresponds to SHARD_GRAD_OP sharding strategy).
            DDP is currently not supported. Training on CPU is not supported.

        - Activation Checkpointing. This can be controlled using the ``enable_activation_checkpointing``
            flag. Activation checkpointing helps reduce the memory footprint since we no longer keep
            activations in memory and instead recompute them during the backward pass. This is especially
            helpful for larger batch sizes when you're memory constrained. But these savings in memory
            come at the cost of training performance. In most cases training can slow-down quite a bit as
            a result of this activation recomputation.

        - Activation Offloading. This can be controlled using the ``enable_activation_offloading``
            flag. Activation offloading is a technique similar to activations checkpointing that helps
            reduce the memory footprint to prevent OOMs on CUDA and enable bigger batches. Where activations
            checkpointing drops the activation in the forward to recompute it later in the backward,
            activations offloading will drop the activation in the forward to the CPU and bring it
            back during the backward pass. As always, there is a tradeoff--these savings in memory can
            come at the cost of training performance and CPU resources. To recover some runtime cost,
            we've added an option to enable offloading on a different stream to permit overlapping with
            the computation. This option is currently only available on PyTorch 2.5.0 or later and will be
            enabled by default if an acceptable torch version is found. Activation offloading can be used in
            conjunction with activation checkpointing.

        - Precision. Full fp32 and bf16 training are supported. Precision is controlled using the ``dtype``
            flag. When ``dtype=bf16``, all activations, gradients and optimizer states are in bfloat16. In
            most cases this should halve the memory footprint of full precision (fp32) training, without
            loss in model quality (will depend on the model, training data and other settings). For
            GPUs which do not support bfloat16, we fall back to fp32. Mixed precision training and fp16
            precision are currently not supported.

        - Gradient Accumulation. You can simulate larger batch sizes by accumulating gradients. This is
            controlled using the ``gradient_accumulation_steps`` flag.

                Total Batch Size = batch_size * number of GPUs * gradient accumulation steps.

            For example: with batch_size=1, nproc_per_node=2 and gradient_accumulation_steps=32 we get a
            total batch size of 64.

            Gradient accumulation is especially useful when you are memory constrained. In this case,
            accumulating gradients might give you better training speed than enabling activation
            checkpointing.

        - Checkpointing. Model weights are checkpointed both at the end of each epoch and at the end of
            training. Currently we checkpoint both the adapter weights (trainable params only) and the
            complete merged weights (adapter weights added back to the base model). For more details
            please take a look at our LoRA tutorial
            (https://pytorch.org/torchtune/main/tutorials/lora_finetune.html).

            Optimizer State and recipe state (seed, total_epochs, number of epochs run etc) are
            only saved at the end of a given epoch and used in case of resuming training. Resuming
            training is controlled by the ``resume_from_checkpoint`` flag. Mid-epoch checkpointing is
            currently not supported.

            For more details on the checkpointer, please take a look at
            our checkpointer deepdive (https://pytorch.org/torchtune/main/tutorials/checkpointer.html).

        - Logging. Terminal, Disk, WandB and TensorBoard are all supported.

        - Gradient Clipping. Gradient clipping is supported using the ``clip_grad_norm`` flag. By default,
            ``clip_grad_norm`` is set to ``None``. If you only want to log the grad norm, you can set
            ``clip_grad_norm='inf'``.

    For a full list of example configs for this recipe, run ``tune ls`` on the command line. Each config
    has example commands for how to kick-off training.

    Args:
        cfg (DictConfig): OmegaConf object parsed from yaml file

    Raises:
        ValueError: If ``dtype`` is set to fp16.
        ValueError: If world_size is 1
        RuntimeError: If ``dtype`` is set to bf16 and the hardware does not support bf16.
        RuntimeError: If ``left_pad_sequence`` is set as the data collator.
        RuntimeError: If ``enable_activation_offloading`` is True and device is not CUDA.
        RuntimeError: If ``enable_activation_offloading`` is True and ``enable_activation_checkpointing`` is False.
    """

    def __init__(self, cfg: DictConfig) -> None:
        self._device = utils.get_device(device=cfg.device)
        self._dtype = training.get_dtype(cfg.dtype, device=self._device)

        if self._dtype == torch.float16:
            raise ValueError(
                "full fp16 training is not supported with this recipe. Please use bf16 or fp32 instead."
            )

        self.world_size, self.rank = utils.get_world_size_and_rank()

        self._is_rank_zero = self.rank == 0

        # logging attributes
        self._output_dir = cfg.output_dir
        self._log_every_n_steps = cfg.get("log_every_n_steps", 1)
        self._log_peak_memory_stats = cfg.get("log_peak_memory_stats", False)

        if self._log_peak_memory_stats and self._device.type != "cuda":
            log.info(
                "log_peak_memory_stats was set to True, however, training does not use cuda. Setting log_peak_memory_stats=False."
            )
            self._log_peak_memory_stats = False

        # These attributes constitute the recipe state and are updated by ``load_checkpoint``
        # when ``resume_from_checkpoint`` is ``True``
        self.seed = training.set_seed(
            seed=cfg.seed, debug_mode=cfg.get("cudnn_deterministic_mode", None)
        )
        self.epochs_run = 0
        self.total_epochs = cfg.epochs
        self.max_steps_per_epoch = cfg.max_steps_per_epoch
        self.global_step = 0
        self._clip_grad_norm = cfg.get("clip_grad_norm", None)

        self._save_adapter_weights_only = cfg.get("save_adapter_weights_only", False)
        self._resume_from_checkpoint = cfg.resume_from_checkpoint
        self._gradient_accumulation_steps = cfg.gradient_accumulation_steps

        # activation checkpointing/offloading
        self._enable_activation_checkpointing = cfg.get(
            "enable_activation_checkpointing", False
        )
        self._enable_activation_offloading = cfg.get(
            "enable_activation_offloading", False
        )
        if self._enable_activation_offloading:
            if self._device.type != "cuda":
                raise RuntimeError(
                    "enable_activation_offloading should only be True when training on CUDA"
                )
            if not self._enable_activation_checkpointing:
                raise RuntimeError(
                    "enable_activation_offloading should only be True when enable_activation_checkpointing is True"
                )
        elif (
            self._enable_activation_checkpointing
            and cfg.checkpointer.model_type != "LLAMA3_VISION"
        ):
            utils.log_rank_zero(
                log,
                "Hint: enable_activation_checkpointing is True, but enable_activation_offloading isn't. "
                "Enabling activation offloading should reduce memory further.",
            )

    def load_checkpoint(self, cfg_checkpointer: DictConfig) -> Dict[str, Any]:
        """
        Extract the checkpoint state from file and validate. This includes the
        base model weights. If resume_from_checkpoint is True, this also includes
        the adapter weights and recipe state
        """
        self._checkpointer = config.instantiate(
            cfg_checkpointer,
            should_load_recipe_state=self._resume_from_checkpoint,
        )
        checkpoint_dict = self._checkpointer.load_checkpoint()

        # When resuming from checkpoint for LoRA, the recipe expects the adapter weights
        # and recipe state to be present. The keys should match up with what ``save_checkpoint``
        # used to create these intermediate checkpoints
        if self._resume_from_checkpoint:
            if training.ADAPTER_KEY not in checkpoint_dict:
                raise ValueError(
                    "Adapter weights not found. Please ensure a valid adapter checkpoint is provided."
                )
            # _update_recipe_state will throw an exception if the recipe state is not corrctly loaded
            # no need to check here
            self._update_recipe_state(checkpoint_dict)
        return checkpoint_dict

    def _update_recipe_state(self, ckpt_dict: Dict[str, Any]) -> None:
        """
        Updates the recipe state from checkpoint.
        """
        try:
            self.epochs_run = ckpt_dict[training.EPOCHS_KEY]

            # on mismatch, warn the user and prevent the override
            if self.seed != ckpt_dict[training.SEED_KEY]:
                warn(
                    message=(
                        "Config value for seed does not match the checkpoint value, "
                        f"using the checkpoint value: {ckpt_dict[training.SEED_KEY]}"
                    )
                )
                self.seed = ckpt_dict[training.SEED_KEY]
            if self.max_steps_per_epoch != ckpt_dict[training.MAX_STEPS_KEY]:
                warn(
                    message=(
                        "Config value for max_steps_per_epoch does not match the checkpoint value, "
                        f"using the checkpoint value: {ckpt_dict[training.MAX_STEPS_KEY]}"
                    )
                )
                self.max_steps_per_epoch = ckpt_dict[training.MAX_STEPS_KEY]

            # on mismatch, warn the user but allow the override
            if self.total_epochs != ckpt_dict[training.TOTAL_EPOCHS_KEY]:
                warn(
                    message=(
                        "Config value for total_epochs does not match the checkpoint value, "
                        f"using the config value: {self.total_epochs}"
                    )
                )

        except KeyError as e:
            raise KeyError(
                "Checkpoint does not contain the required keys needed for updating recipe state. "
                "Are you sure you passed in the right recipe checkpoint?"
            ) from e

    def setup(self, cfg: DictConfig) -> None:
        """
        Setup the recipe state. This includes recipe state (if resume_from_checkpoint is True),
        model, tokenizer, loss, optimizer, learning rate scheduler, sampler, and dataloader.
        """
        if self._is_rank_zero:
            self._metric_logger = config.instantiate(cfg.metric_logger)

            # log config with parameter override
            self._metric_logger.log_config(cfg)

        checkpoint_dict = self.load_checkpoint(cfg_checkpointer=cfg.checkpointer)
        self._compile = cfg.get("compile", False)

        self._model = self._setup_model(
            cfg_model=cfg.model,
            enable_activation_checkpointing=self._enable_activation_checkpointing,
            enable_activation_offloading=self._enable_activation_offloading,
            custom_sharded_layers=cfg.get("custom_sharded_layers", None),
            fsdp_cpu_offload=cfg.get("fsdp_cpu_offload", False),
            reshard_after_forward=cfg.get("fsdp_reshard_after_forward", True),
            base_model_state_dict=checkpoint_dict[training.MODEL_KEY],
            lora_weights_state_dict=(
                checkpoint_dict[training.ADAPTER_KEY]
                if self._resume_from_checkpoint
                else None
            ),
        )
        self._tokenizer = config.instantiate(cfg.tokenizer)

        self._optimizer = self._setup_optimizer(
            cfg_optimizer=cfg.optimizer,
            opt_state_dict=(
                checkpoint_dict[training.OPT_KEY]
                if self._resume_from_checkpoint
                else None
            ),
        )

        # initialize loss
        self._loss_fn = config.instantiate(cfg.loss)

        if self._compile:
            training.compile_loss(self._loss_fn, verbose=self._is_rank_zero)

        if self._loss_fn.__class__.__name__ == "CEWithChunkedOutputLoss":
            # set num_output_chunks for model
            self._model.set_num_output_chunks(self._loss_fn.num_output_chunks)
        utils.log_rank_zero(log, "Loss is initialized.")

        # sampler and dataloader depend on the tokenizer and loss_fn and should be
        # setup after all of these are setup
        collate_name = cfg.get("collate_fn", "torchtune.data.padded_collate_sft")
        self._dataloader = self._setup_data(
            cfg_dataset=cfg.dataset,
            shuffle=cfg.shuffle,
            batch_size=cfg.batch_size,
            collate_fn=collate_name,
            dataloader_state_dict=(
                checkpoint_dict[training.DATALOADER_KEY]
                if self._resume_from_checkpoint
                else None
            ),
        )

        # Finally update the recipe state which can only be correctly set after all of the
        # other components have been initialized and updated.

        # Number of training steps in each epoch depends on the number of batches produced
        # by the dataloader and the max_steps_per_epoch param set by the user and is used
        # for logging and tracking training state. This should be computed after the dataloader
        # has been setup
        self._steps_per_epoch = (
            len(self._dataloader) // self._gradient_accumulation_steps
        )
        if (
            self.max_steps_per_epoch is not None
            and self.max_steps_per_epoch < self._steps_per_epoch
        ):
            self._steps_per_epoch = self.max_steps_per_epoch
        self.global_step = self.epochs_run * self._steps_per_epoch

        # Learning rate scheduler can only be set up after number of steps
        # has been computed
        self._lr_scheduler = self._setup_lr_scheduler(
            cfg_lr_scheduler=cfg.lr_scheduler,
            num_training_steps=self.total_epochs * self._steps_per_epoch,
            last_epoch=self.global_step - 1,
        )

        # Set up profiler, returns DummyProfiler (nullcontext object with no-op `step` method)
        # if cfg is missing profiler key or if `cfg.profiler.enabled = False`
        self._profiler = self._setup_profiler(cfg.get(PROFILER_KEY, None))

        # Used to ignore labels for loss computation
        self.ignore_labels_cache = torch.full(
            (cfg.batch_size, 1), self._loss_fn.ignore_index, device=self._device
        )

    def _setup_profiler(
        self, cfg_profiler: Optional[DictConfig] = None
    ) -> Union[torch.profiler.profile, DummyProfiler]:
        """
        Parses the `profiler` section of top-level `cfg` and sets up profiler

        Args:
            cfg_profiler (Optional[DictConfig]): ``profiler`` section of the top-level ``cfg`` (the main config passed to
                `recipe.main`). Default None.

        Returns:
            profiler: Union[torch.profiler.profile, DummyProfiler] - DummyProfiler is a nullcontext with no-op methods
            for `start`, `stop`, and `step` that can be used in place of `torch.profiler.profile` if profiler is not enabled such
            that the instrumented training loop does not need to be changed profiling is disabled.

        The profiler config can be provided in configs under the `profiler` key with the following layout:

        .. code-block:: yaml
            profiler:
                enabled: bool

                #Output directory of trace artifacts
                output_dir: str

            #`torch.profiler.ProfilerActivity` types to trace
            cpu: bool
            cuda: bool

                #Trace options
                profile_memory: bool
                with_stack: bool
                record_shapes: bool
                with_flops: bool

            # `torch.profiler.schedule` options:
            # wait_steps -> wait, warmup_steps -> warmup, active_steps -> active, num_cycles -> repeat
            wait_steps: int
            warmup_steps: int
            active_steps: int
            num_cycles: int
        """
        # Missing profiler section in config, assume disabled
        if cfg_profiler is None:
            cfg_profiler = DictConfig({"enabled": False})

        # Check that component is included and set correctly
        if cfg_profiler.get("_component_", None) is None:
            cfg_profiler["_component_"] = "torchtune.training.setup_torch_profiler"
        else:
            assert (
                cfg_profiler.get("_component_")
                == "torchtune.training.setup_torch_profiler"
            ), "Only torch profiler supported currently: component must be `torchtune.training.setup_torch_profiler`"

        profiler, profiler_cfg = config.instantiate(cfg_profiler)

        utils.log_rank_zero(
            log, f" Profiler config after instantiation: {profiler_cfg}"
        )
        if self._is_rank_zero:
            self.profiler_profile_memory = profiler_cfg.get("profile_memory", False)
            if profiler_cfg["enabled"]:
                self.profiler_wait_steps = profiler_cfg["wait_steps"]
                self.profiler_warmup_steps = profiler_cfg["warmup_steps"]
                self.profiler_active_steps = profiler_cfg["active_steps"]

        return profiler

    def _setup_model(
        self,
        cfg_model: DictConfig,
        enable_activation_checkpointing: bool,
        enable_activation_offloading: bool,
        fsdp_cpu_offload: bool,
        reshard_after_forward: bool,
        base_model_state_dict: Dict[str, Any],
        custom_sharded_layers: Optional[List[str]] = None,
        lora_weights_state_dict: Optional[Dict[str, Any]] = None,
    ) -> nn.Module:
        """
        Model initialization has some important considerations:
           a. To minimize GPU peak memory, we initialize the model on meta device with
              the right dtype
           b. All ranks calls ``load_state_dict`` without peaking CPU RAMs since
              full state dicts are loaded with ``torch.load(mmap=True)``
           c. We register (pre-)forward hooks with ``fully_shard`` instead of wrapping `nn.Module`
        """

        self._lora_rank = cfg_model.lora_rank
        self._lora_alpha = cfg_model.lora_alpha
        self._lora_attn_modules = list(cfg_model.lora_attn_modules)
        self._apply_lora_to_mlp = cfg_model.apply_lora_to_mlp
        self._apply_lora_to_output = getattr(cfg_model, "apply_lora_to_output", False)

        utils.log_rank_zero(
            log,
            "FSDP is enabled. Instantiating model and loading checkpoint on Rank 0 ...",
        )
        init_start = time.perf_counter()

        with training.set_default_dtype(self._dtype), torch.device("meta"):
            model = config.instantiate(cfg_model)

        set_trainable_params(model, get_adapter_params(model))

        if self._compile:
            training.compile_model(model, verbose=self._is_rank_zero)

        if enable_activation_checkpointing:
            training.set_activation_checkpointing(
                model, auto_wrap_policy={modules.TransformerSelfAttentionLayer}
            )

        # For FSDP sharding
        fsdp_shard_conditions = [
            partial(
                training.get_shard_conditions,
                names_to_match=custom_sharded_layers,
            )
        ]
        training.shard_model(
            model=model,
            shard_conditions=fsdp_shard_conditions,
            cpu_offload=fsdp_cpu_offload,
            reshard_after_forward=reshard_after_forward,
        )

        if lora_weights_state_dict:
            lora_missing, lora_unexpected = training.load_from_full_model_state_dict(
                model,
                lora_weights_state_dict,
                self._device,
                cpu_offload=fsdp_cpu_offload,
            )
        else:
            lora_missing, lora_unexpected = None, None

        # Initialize LoRA params and RoPE buffers
        with training.set_default_dtype(self._dtype), self._device:
            lora_device = "cpu" if fsdp_cpu_offload else self._device
            for m in model.modules():
                if (
                    isinstance(m, LoRALinear) or isinstance(m, DoRALinear)
                ) and not lora_weights_state_dict:
                    # lora may not be covered in state dict
                    # if finetune for the 1st time
                    m.to_empty(device=lora_device)
                    m.initialize_parameters()

                if hasattr(m, "rope_init"):
                    m.rope_init()

        base_missing, base_unexpected = training.load_from_full_model_state_dict(
            model,
            base_model_state_dict,
            self._device,
            cpu_offload=fsdp_cpu_offload,
        )
        for m in model.modules():
            if hasattr(m, "initialize_dora_magnitude"):
                m.initialize_dora_magnitude()

        validate_missing_and_unexpected_for_lora(
            lora_attn_modules=self._lora_attn_modules,
            apply_lora_to_mlp=self._apply_lora_to_mlp,
            apply_lora_to_output=self._apply_lora_to_output,
            base_missing=base_missing,
            base_unexpected=base_unexpected,
            lora_missing=lora_missing,
            lora_unexpected=lora_unexpected,
        )
        # Ensure no params and buffers are on meta device
        training.validate_no_params_on_meta_device(model)

        # activation offloading
        self.activations_handling_ctx = training.get_act_offloading_ctx_manager(
            model, enable_activation_offloading
        )

        # log
        utils.log_rank_zero(
            log,
            f"Instantiating model and loading checkpoint took {time.perf_counter() - init_start:.2f} secs",
        )
        if self._is_rank_zero:
            memory_stats = training.get_memory_stats(device=self._device)
            training.log_memory_stats(memory_stats)

        # synchronize before training begins
        torch.distributed.barrier()

        return model

    def _setup_optimizer(
        self, cfg_optimizer: DictConfig, opt_state_dict: Optional[Dict[str, Any]] = None
    ) -> Optimizer:
        optimizer = config.instantiate(cfg_optimizer, self._model.parameters())
        if opt_state_dict:
            training.load_from_full_optimizer_state_dict(
                self._model,
                optimizer,
                opt_state_dict,
                self._device,
            )

        utils.log_rank_zero(log, "Optimizer is initialized.")
        return optimizer

    def _setup_lr_scheduler(
        self,
        cfg_lr_scheduler: DictConfig,
        num_training_steps: int,
        last_epoch: int,
    ) -> Optimizer:
        lr_scheduler = config.instantiate(
            cfg_lr_scheduler,
            self._optimizer,
            num_training_steps=num_training_steps,
            last_epoch=last_epoch,
        )
        utils.log_rank_zero(log, "Learning rate scheduler is initialized.")
        return lr_scheduler

    def _setup_data(
        self,
        cfg_dataset: DictConfig,
        shuffle: bool,
        batch_size: int,
        collate_fn: str,
        dataloader_state_dict: Optional[Dict[str, Any]] = None,
    ) -> StatefulDataLoader:
        """
        All data related setup happens here. This recipe currently supports only
        map-style datasets. If a state_dict is provided (meaning we are resuming a training run),
        it is loaded into the dataloader.
        """
        if isinstance(cfg_dataset, ListConfig):
            datasets = [
                config.instantiate(single_cfg_dataset, self._tokenizer)
                for single_cfg_dataset in cfg_dataset
            ]
            ds = ConcatDataset(datasets=datasets)
            packed = getattr(ds, "packed", False)
        else:
            ds = config.instantiate(cfg_dataset, self._tokenizer)
            packed = cfg_dataset.get("packed", False)

        # Instantiate collate_fn
        if "left_pad_sequence" in collate_fn:
            raise RuntimeError("left_pad_sequence collator is only for inference.")
        collate_fn = _get_component_from_path(collate_fn)

        sampler = StatefulDistributedSampler(
            ds,
            num_replicas=self.world_size,
            rank=self.rank,
            shuffle=shuffle,
        )
        dataloader = StatefulDataLoader(
            dataset=ds,
            batch_size=batch_size,
            sampler=sampler,
            collate_fn=(
                partial(
                    collate_fn,
                    padding_idx=self._tokenizer.pad_id,
                    ignore_idx=self._loss_fn.ignore_index,
                )
                if not packed
                else padded_collate_packed
            ),
            # dropping last avoids shape issues with compile + flex attention
            drop_last=True,
        )
        if dataloader_state_dict is not None:
            dataloader.load_state_dict(dataloader_state_dict)
            # B/c we currently only save at epoch boundaries, if we cut the previous epoch short
            # we need to force the dataloader to finish the last iteration before it's actually used
            list(dataloader)
        return dataloader

    def save_checkpoint(
        self,
        epoch: int,
    ) -> None:
        """
        Checkpoint the state of the recipe. The constructed checkpoint state dict
        contains the following information:
        - Merged weights with key MODEL_KEY
        - Adapter weights with key ADAPTER_KEY
        - Relevant recipe state if training is not complete
        - If the `self._save_adapter_weights_only` option is True, the checkpointer will save only the adapter weights

        Checkpointer will save the merged weights, adapter weights and recipe state in
        different checkpoint files. To correctly resume from training, the adapter weights
        and recipe state must be provided along with the base model weights.
        """
        # final dict passed onto the checkpointer
        checkpoint_dict = {}

        intermediate_checkpoint = epoch + 1 < self.total_epochs

        utils.log_rank_zero(
            log,
            "Saving checkpoint. This may take some time. Retrieving full model state dict...",
        )
        start = time.perf_counter()

        # To prevent GPU memory from spiking during checkpoint save,
        # we consolidate the full model and optim state dicts on CPU for rank 0
        cpu_state_dict = training.gather_cpu_state_dict(
            self._model,
            self._is_rank_zero,
            device=self._device,
            adapter_weights_only=self._save_adapter_weights_only,
        )
        utils.log_rank_zero(
            log,
            f"Getting full model state dict took {time.perf_counter() - start:.2f} secs",
        )

        if intermediate_checkpoint:
            utils.log_rank_zero(log, "Retrieving optimizer state dict...")
            opt_state_dict = training.get_full_optimizer_state_dict(
                self._model,
                self._optimizer,
                self._is_rank_zero,
                device=self._device,
            )
            utils.log_rank_zero(
                log,
                f"Getting optimizer state dict took {time.perf_counter() - start:.2f} secs",
            )
        else:
            opt_state_dict = None

        # Now that we have the model and opt state dict, create the actual checkpoint dict
        # to be sent to the checkpointer and ultimately written to file
        if self._is_rank_zero:
            start = time.perf_counter()

            if self._save_adapter_weights_only:
                adapter_state_dict = cpu_state_dict
            else:
                # Filter out the adapter keys and weights from the model state dict. These will
                # be saved separately
                adapter_state_dict = get_adapter_state_dict(cpu_state_dict)

                # merge the adapter weights and base weights to create the model checkpoint
                merged_state_dict = get_merged_lora_ckpt(
                    cpu_state_dict,
                    rank=self._lora_rank,
                    alpha=self._lora_alpha,
                )
                checkpoint_dict.update({training.MODEL_KEY: merged_state_dict})
            checkpoint_dict.update({training.ADAPTER_KEY: adapter_state_dict})

            # if training is in-progress, checkpoint the optimizer state and recipe state
            # as well.
            if intermediate_checkpoint:
                checkpoint_dict.update(
                    {
                        training.OPT_KEY: opt_state_dict,
                        training.SEED_KEY: self.seed,
                        training.EPOCHS_KEY: self.epochs_run,
                        training.TOTAL_EPOCHS_KEY: self.total_epochs,
                        training.MAX_STEPS_KEY: self.max_steps_per_epoch,
                        training.DATALOADER_KEY: self._dataloader.state_dict(),
                    }
                )

            adapter_config = {
                "r": self._lora_rank,
                "lora_alpha": self._lora_alpha,
                "target_modules": get_lora_module_names(
                    self._lora_attn_modules,
                    self._apply_lora_to_mlp,
                    self._apply_lora_to_output,
                ),
                "peft_type": "LORA",
            }
            checkpoint_dict.update({training.ADAPTER_CONFIG: adapter_config})
            self._checkpointer.save_checkpoint(
                checkpoint_dict,
                epoch=epoch,
                intermediate_checkpoint=intermediate_checkpoint,
                adapter_only=self._save_adapter_weights_only,
            )
            log.info(f"Saving checkpoint took {time.perf_counter() - start:.2f} secs")

        torch.distributed.barrier()

    def train(self) -> None:
        """
        The core training loop.
        """
        # clean up before training begins
        training.cleanup_before_training()

        # zero out the gradients before starting training
        self._optimizer.zero_grad()

        # Initialize tokens count and running loss (for grad accumulation)
        t0 = time.perf_counter()
        running_loss = 0
        num_tokens = 0

        self._profiler.start()
        # self.epochs_run should be non-zero when we're resuming from a checkpoint
        for curr_epoch in range(self.epochs_run, self.total_epochs):
            pbar = tqdm(total=self._steps_per_epoch, disable=not (self.rank == 0))
            self._dataloader.sampler.set_epoch(curr_epoch)
            for idx, batch in enumerate(self._dataloader):
<<<<<<< HEAD
                if not has_trainable_tokens(
                    labels=batch.get("labels"),
                    ignore_index=self._loss_fn.ignore_index
                    if hasattr(self._loss_fn, "ignore_index")
                    else -100,
                ):
                    continue

=======
>>>>>>> 4d9840c9
                # Start tracking CUDA memory for active steps for just the first epoch
                if (
                    self._is_rank_zero
                    and curr_epoch == 0
                    and self.profiler_profile_memory
                    and idx == self.profiler_wait_steps + self.profiler_warmup_steps
                    and self._device.type == "cuda"
                ):
                    torch.cuda.memory._record_memory_history()

                utils.batch_to_device(batch, self._device)

                # Calculate the number of unmasked tokens in the current batch
                # and increment the total number of tokens seen in the step
                current_num_tokens = (
                    batch["labels"] != self._loss_fn.ignore_index
                ).sum()
                num_tokens += current_num_tokens

                # Shape [b, s], needed for the loss not the model
                labels = batch.pop("labels")

                with self.activations_handling_ctx:
                    logits = self._model(**batch)

                # Shift labels to compute loss
                # equivalent to doing labels[..., 1:] and logits[..., :-1, :]
                # But this way we dont need to slice the logits. We just add an ignore index to labels.
                labels = torch.hstack(
                    (labels[..., 1:], self.ignore_labels_cache[: labels.shape[0]])
                )
                if not isinstance(logits, list):
                    labels = labels.reshape(-1)
                    logits = logits.reshape(-1, logits.size(-1))

                # Compute loss
                # Loss is normalized by default so we multiply by the number of tokens
                # This way we can normalize by the total number of tokens if we're accumulating gradients
                current_loss = self._loss_fn(logits, labels) * current_num_tokens

                # free logits otherwise it peaks backward memory
                del logits

                running_loss += current_loss
                current_loss.backward()

                # Step with optimizer
                if (idx + 1) % self._gradient_accumulation_steps == 0:
                    # Get total number of tokens across all ranks to normalize gradients
                    torch.distributed.all_reduce(num_tokens)
                    # This will ensure that the logged loss matches what we're optimizing
                    torch.distributed.all_reduce(running_loss)
                    # Manually scale the gradients from unnormalized loss by total # of tokens
                    # We multiply by world_size to undo FSDP2 gradient normalization.
                    training.scale_grads(self._model, self.world_size / num_tokens)
                    if self._clip_grad_norm is not None:
                        grad_norm = torch.nn.utils.clip_grad_norm_(
                            self._model.parameters(),
                            max_norm=float(self._clip_grad_norm),
                        ).full_tensor()
                    self._optimizer.step()
                    self._optimizer.zero_grad(set_to_none=True)
                    self._lr_scheduler.step()

                    # Update the number of steps when the weights are updated
                    self.global_step += 1

                    loss_to_log = running_loss.item() / num_tokens
                    pbar.update(1)
                    pbar.set_description(
                        f"{curr_epoch + 1}|{self.global_step}|Loss: {loss_to_log}"
                    )

                    # Log per-step metrics
                    if (
                        self.global_step % self._log_every_n_steps == 0
                        and self._is_rank_zero
                    ):
                        time_per_step = time.perf_counter() - t0
                        log_dict = {
                            "loss": loss_to_log,
                            "lr": self._optimizer.param_groups[0]["lr"],
                            "tokens_per_second_per_gpu": num_tokens
                            / (time_per_step * self.world_size),
                        }
                        if self._log_peak_memory_stats:
                            log_dict.update(
                                training.get_memory_stats(device=self._device)
                            )

                        if self._clip_grad_norm is not None:
                            log_dict.update({"grad_norm": grad_norm})
                        self._metric_logger.log_dict(
                            log_dict,
                            step=self.global_step,
                        )

                    # Reset running stats for the next step
                    running_loss = 0
                    num_tokens = 0
                    t0 = time.perf_counter()

                    # Stop tracking CUDA memory now that active steps are complete
                    if (
                        self._is_rank_zero
                        and curr_epoch == 0
                        and self.profiler_profile_memory
                        and idx
                        == self.profiler_wait_steps
                        + self.profiler_warmup_steps
                        + self.profiler_active_steps
                        and self._device.type == "cuda"
                    ):
                        torch.cuda.memory._record_memory_history(enabled=None)

                    # Step profiler
                    # Note that this is called within gradient accumulation block, hence
                    # will include multiple forward / backward passes if gradient accumulation > 1
                    self._profiler.step()

                if (
                    (idx + 1) // self._gradient_accumulation_steps
                ) == self.max_steps_per_epoch:
                    break

            self.epochs_run += 1
            self.save_checkpoint(epoch=curr_epoch)

        self._profiler.stop()

    def cleanup(self) -> None:
        if self._is_rank_zero:
            self._metric_logger.close()
        destroy_process_group()


@config.parse
def recipe_main(cfg: DictConfig) -> None:
    """
    Entry point for the recipe.

    Configurable parameters are read in the following order:
        - Parameters specified in config (see available configs through ``tune ls``)
        - Overwritten by arguments from the command-line
    """
    if not training.is_distributed():
        raise RuntimeError(
            "Distributed finetune recipe should be run via a distributed launcher."
            "If using tune CLI, please specify --nnodes 1 and --nproc_per_node [num_gpus]"
        )
    init_process_group("cuda:nccl,cpu:gloo")
    if cfg.get("fsdp_cpu_offload", False):
        # Utilize all available CPU cores for intra-op parallelism. This provides ~2x
        # speed up when benchmarking fused AdamW on CPU
        training.set_torch_num_threads()

    config.log_config(recipe_name="LoRAFinetuneRecipeDistributed", cfg=cfg)

    recipe = LoRAFinetuneRecipeDistributed(cfg=cfg)
    recipe.setup(cfg=cfg)
    recipe.train()
    recipe.cleanup()


if __name__ == "__main__":
    sys.exit(recipe_main())<|MERGE_RESOLUTION|>--- conflicted
+++ resolved
@@ -769,7 +769,6 @@
             pbar = tqdm(total=self._steps_per_epoch, disable=not (self.rank == 0))
             self._dataloader.sampler.set_epoch(curr_epoch)
             for idx, batch in enumerate(self._dataloader):
-<<<<<<< HEAD
                 if not has_trainable_tokens(
                     labels=batch.get("labels"),
                     ignore_index=self._loss_fn.ignore_index
@@ -778,8 +777,6 @@
                 ):
                     continue
 
-=======
->>>>>>> 4d9840c9
                 # Start tracking CUDA memory for active steps for just the first epoch
                 if (
                     self._is_rank_zero
