
[![Unit Test](https://github.com/pytorch/torchtune/actions/workflows/unit_test.yaml/badge.svg?branch=main)](https://github.com/pytorch/torchtune/actions/workflows/unit_test.yaml)
![Recipe Integration Test](https://github.com/pytorch/torchtune/actions/workflows/recipe_test.yaml/badge.svg)
[![](https://dcbadge.vercel.app/api/server/4Xsdn8Rr9Q?style=flat)](https://discord.gg/4Xsdn8Rr9Q)

&nbsp;
&nbsp;

torchtune now officially supports Meta Llama3! Check out our recipes for Llama3-8B with LoRA, QLoRA and Full fine-tune in the [Llama3](#llama3) section! We also support 70B fine-tuning with LoRA! 🚀 🦙

# torchtune

[**Introduction**](#introduction) | [**Installation**](#installation) | [**Get Started**](#get-started) |  [**Documentation**](https://pytorch.org/torchtune) | [**Design Principles**](#design-principles) | [**Community Contributions**](#community-contributions) | [**License**](#license)

&nbsp;

## Introduction

torchtune is a PyTorch-native library for easily authoring, fine-tuning and experimenting with LLMs. We're excited to announce our alpha release!

torchtune provides:

- Native-PyTorch implementations of popular LLMs using composable and modular building blocks
- Easy-to-use and hackable training recipes for popular fine-tuning techniques (LoRA, QLoRA) - no trainers, no frameworks, just PyTorch!
- YAML configs for easily configuring training, evaluation, quantization or inference recipes
- Built-in support for many popular dataset formats and prompt templates to help you quickly get started with training

torchtune focuses on integrating with popular tools and libraries from the ecosystem. These are just a few examples, with more under development:

- [Hugging Face Hub](https://huggingface.co/docs/hub/en/index) for [accessing model weights](torchtune/_cli/download.py)
- [EleutherAI's LM Eval Harness](https://github.com/EleutherAI/lm-evaluation-harness) for [evaluating](recipes/eleuther_eval.py) trained models
- [Hugging Face Datasets](https://huggingface.co/docs/datasets/en/index) for [access](torchtune/datasets/_instruct.py) to training and evaluation datasets
- [PyTorch FSDP](https://pytorch.org/docs/stable/fsdp.html) for distributed training
- [torchao](https://github.com/pytorch-labs/ao) for lower precision dtypes and [post-training quantization](recipes/quantize.py) techniques
- [Weights & Biases](https://wandb.ai/site) for [logging](https://pytorch.org/torchtune/stable/deep_dives/wandb_logging.html) metrics and checkpoints, and tracking training progress
- [ExecuTorch](https://pytorch.org/executorch-overview) for [on-device inference](https://github.com/pytorch/executorch/tree/main/examples/models/llama2#optional-finetuning) using fine-tuned models
- [bitsandbytes](https://huggingface.co/docs/bitsandbytes/main/en/index) for low memory optimizers for our [single-device recipes](recipes/configs/llama2/7B_full_low_memory.yaml)

&nbsp;

### Models

torchtune currently supports the following models.

| Model                                         | Sizes     |
|-----------------------------------------------|-----------|
| [Llama3](https://llama.meta.com/llama3)    | 8B, 70B [[models](torchtune/models/llama3/_model_builders.py), [configs](recipes/configs/llama3/)]        |
| [Llama2](https://llama.meta.com/llama2/)   | 7B, 13B, 70B [[models](torchtune/models/llama2/_model_builders.py), [configs](recipes/configs/llama2/)]        |
| [Mistral](https://huggingface.co/mistralai)   | 7B [[model](torchtune/models/mistral/_model_builders.py), [configs](recipes/configs/mistral/)] |
| [Gemma](https://huggingface.co/collections/google/gemma-release-65d5efbccdbb8c4202ec078b)   | 2B [[model](torchtune/models/gemma/_model_builders.py), [configs](recipes/configs/gemma/)] |

We'll be adding a number of new models in the coming weeks, including support for 70B versions and MoEs.

&nbsp;

### Fine-tuning recipes

torchtune provides the following fine-tuning recipes.

| Training                           | Fine-tuning Method                 |
|------------------------------------|------------------------------------|
| Distributed Training [1 to 8 GPUs] | Full [[code](recipes/full_finetune_distributed.py), [example](recipes/configs/llama3/8B_full.yaml)], LoRA [[code](recipes/lora_finetune_distributed.py), [example](recipes/configs/llama3/8B_lora.yaml)] |
| Single Device / Low Memory [1 GPU] | Full [[code](recipes/full_finetune_single_device.py), [example](recipes/configs/llama3/8B_full_single_device.yaml)], LoRA + QLoRA [[code](recipes/lora_finetune_single_device.py), [example](recipes/configs/llama3/8B_lora_single_device.yaml)] |
| Single Device [1 GPU]              | DPO [[code](recipes/full_finetune_distributed.py), [example](recipes/configs/llama2/7B_lora_dpo_single_device.yaml)]

&nbsp;


Memory efficiency is important to us. All of our recipes are tested on a variety of setups including commodity GPUs with 24GB of VRAM as well as beefier options found in data centers.

Single-GPU recipes expose a number of memory optimizations that aren't available in the distributed versions. These include support for low-precision optimizers from [bitsandbytes](https://huggingface.co/docs/bitsandbytes/main/en/index) and fusing optimizer step with backward to reduce memory footprint from the gradients (see example [config](https://github.com/pytorch/torchtune/blob/main/recipes/configs/llama2/7B_full_low_memory.yaml)). For memory-constrained setups, we recommend using the single-device configs as a starting point. For example, our default QLoRA config has a peak memory usage of ``~9.3GB``. Similarly LoRA on single device with ``batch_size=2`` has a peak memory usage of ``~17.1GB``. Both of these are with ``dtype=bf16`` and ``AdamW`` as the optimizer.

This table captures the minimum memory requirements for our different recipes using the associated configs.

| Example HW Resources | Finetuning Method | Config | Model | Peak Memory per GPU
|--------------|-------------------|---------|------------|---------------------|
| 1 x RTX 4090 |     QLoRA          | [qlora_finetune_single_device](recipes/configs/llama2/7B_qlora_single_device.yaml)         |    Llama2-7B      |     8.57 GB            |
| 2 x RTX 4090 |     LoRA          | [lora_finetune_distributed](recipes/configs/llama2/7B_lora.yaml)         |    Llama2-7B      |    20.95 GB            |
| 1 x RTX 4090 |     LoRA          | [lora_finetune_single_device](recipes/configs/llama2/7B_lora_single_device.yaml)     |    Llama2-7B      | 17.18 GB           |
| 1 x RTX 4090 |   Full finetune   | [full_finetune_single_device](recipes/configs/llama2/7B_full_low_memory.yaml)     |    Llama2-7B      |    14.97 GB            |
| 4 x RTX 4090 |   Full finetune   | [full_finetune_distributed](recipes/configs/llama2/7B_full.yaml)         |    Llama2-7B      |    22.9 GB           |

* these are averaged over multiple runs, but there might be some variance based on the setup. We'll update this table regularly.

&nbsp;

## Llama3

<<<<<<< HEAD
torchtune supports fine-tuning for the Llama3 8B and 70B models. We currently support LoRA, QLoRA and Full-finetune on a single GPU as well as LoRA and Full fine-tune on multiple devices for the 8B model, and LoRA on multiple devices for the 70B model. For all the details, take a look at our [tutorial](https://pytorch.org/torchtune/main/tutorials/llama3.html).
=======
torchtune supports fine-tuning for the Llama3 8B models with support for 70B on its way. We currently support LoRA, QLoRA and Full-finetune on a single GPU as well as LoRA and Full fine-tune on multiple devices. For all the details, take a look at our [tutorial](https://pytorch.org/torchtune/stable/tutorials/llama3.html).
>>>>>>> a9180b53


In our initial experiments for Llama3 8B, QLoRA has a peak allocated memory of ``~9GB`` while LoRA on a single GPU has a peak allocated memory of ``~19GB``. To get started, you can use our default configs to kick off training.

- 8B LoRA on a single GPU.

```bash
tune run lora_finetune_single_device --config llama3/8B_lora_single_device
```

- 8B QLoRA on a single GPU

```bash
tune run lora_finetune_single_device --config llama3/8B_qlora_single_device
```

- 8B LoRA on 2 GPUs

```bash
tune run --nproc_per_node 4 lora_finetune_distributed --config llama3/8B_lora
```

- 8B Full fine-tune on 2 GPUs

```bash
tune run --nproc_per_node 2 full_finetune_distributed --config llama3/8B_full
```

- 70B LoRA finetune on 8 GPUs

```bash
tune run --nproc_per_node 8 lora_finetune_distributed --config recipes/configs/llama3/70B_lora.yaml
```


&nbsp;

---

## Installation

**Step 1:** [Install PyTorch](ttps://pytorch.org/get-started/locally/). torchtune is tested with the latest stable PyTorch release (2.2.2) as well as the preview nightly version.

**Step 2:** The latest stable version of torchtune is hosted on PyPI and can be downloaded with the following command:

```bash
pip install torchtune
```

To confirm that the package is installed correctly, you can run the following command:

```bash
tune --help
```

And should see the following output:

```bash
usage: tune [-h] {ls,cp,download,run,validate} ...

Welcome to the TorchTune CLI!

options:
  -h, --help            show this help message and exit

...
```

&nbsp;

---

## Get Started

To get started with fine-tuning your first LLM with torchtune, see our tutorial on [fine-tuning Llama2 7B](https://pytorch.org/torchtune/stable/tutorials/first_finetune_tutorial.html). Our [end-to-end workflow](https://pytorch.org/torchtune/stable/tutorials/e2e_flow.html) tutorial will show you how to evaluate, quantize and run inference with this model. The rest of this section will provide a quick overview of these steps with Llama2.

&nbsp;

### Downloading a model

Follow the instructions on the official [`meta-llama`](https://huggingface.co/meta-llama/Llama-2-7b) repository to ensure you have access to the Llama2 model weights. Once you have confirmed access, you can run the following command to download the weights to your local machine. This will also download the tokenizer model and a responsible use guide.

```bash
tune download meta-llama/Llama-2-7b-hf \
--output-dir /tmp/Llama-2-7b-hf \
--hf-token <HF_TOKEN> \
```

> Tip: Set your environment variable `HF_TOKEN` or pass in `--hf-token` to the command in order to validate your access.
You can find your token at https://huggingface.co/settings/tokens

&nbsp;

### Running fine-tuning recipes

Llama2 7B + LoRA on single GPU:

```bash
tune run lora_finetune_single_device --config llama2/7B_lora_single_device
```

For distributed training, tune CLI integrates with [torchrun](https://pytorch.org/docs/stable/elastic/run.html).
Llama2 7B + LoRA on two GPUs:

```bash
tune run --nproc_per_node 2 full_finetune_distributed --config llama2/7B_full
```

> Tip: Make sure to place any torchrun commands **before** the recipe specification. Any CLI args after this will override the config and not impact distributed training.

&nbsp;

### Modify Configs

There are two ways in which you can modify configs:

**Config Overrides**

You can easily overwrite config properties from the command-line:

```bash
tune run lora_finetune_single_device \
--config llama2/7B_lora_single_device \
batch_size=8 \
enable_activation_checkpointing=True \
max_steps_per_epoch=128
```

**Update a Local Copy**

You can also copy the config to your local directory and modify the contents directly:

```bash
tune cp llama2/7B_full ./my_custom_config.yaml
Copied to ./7B_full.yaml
```

Then, you can run your custom recipe by directing the `tune run` command to your local files:

```bash
tune run full_finetune_distributed --config ./my_custom_config.yaml
```

&nbsp;

Check out `tune --help` for all possible CLI commands and options. For more information on using and updating configs, take a look at our [config deep-dive](https://pytorch.org/torchtune/stable/deep_dives/configs.html).

&nbsp;

## Design Principles

torchtune embodies PyTorch’s design philosophy [[details](https://pytorch.org/docs/stable/community/design.html)], especially "usability over everything else".

### Native PyTorch

torchtune is a native-PyTorch library. While we provide integrations with the surrounding ecosystem (eg: Hugging Face Datasets, EleutherAI Eval Harness), all of the core functionality is written in PyTorch.

### Simplicity and Extensibility

torchtune is designed to be easy to understand, use and extend.

- Composition over implementation inheritance - layers of inheritance for code re-use makes the code hard to read and extend
- No training frameworks - explicitly outlining the training logic makes it easy to extend for custom use cases
- Code duplication is preferred over unnecessary abstractions
- Modular building blocks over monolithic components

### Correctness

torchtune provides well-tested components with a high-bar on correctness. The library will never be the first to provide a feature, but available features will be thoroughly tested. We provide

- Extensive unit-tests to ensure component-level numerical parity with reference implementations
- Checkpoint-tests to ensure model-level numerical parity with reference implementations
- Integration tests to ensure recipe-level performance parity with reference implementations on standard benchmarks

&nbsp;

## Community Contributions

We really value our community and the contributions made by our wonderful users. We'll use this section to call out some of these contributions! If you'd like to help out as well, please see the [CONTRIBUTING](CONTRIBUTING.md) guide.

- [@solitude-alive](https://github.com/solitude-alive) for adding the [Gemma 2B model](torchtune/models/gemma/) to torchtune, including recipe changes, numeric validations of the models and recipe correctness
- [@yechenzhi](https://github.com/yechenzhi) for adding [DPO](recipes/lora_dpo_single_device.py) to torchtune, including the recipe and config along with correctness checks


&nbsp;

## Acknowledgements

The Llama2 code in this repository is inspired by the original [Llama2 code](https://github.com/meta-llama/llama/blob/main/llama/model.py).

We want to give a huge shout-out to EleutherAI, Hugging Face and Weights & Biases for being wonderful collaborators and for working with us on some of these integrations within torchtune.

We also want to acknowledge some awesome libraries and tools from the ecosystem:
- [gpt-fast](https://github.com/pytorch-labs/gpt-fast) for performant LLM inference techniques which we've adopted OOTB
- [llama recipes](https://github.com/meta-llama/llama-recipes) for spring-boarding the llama2 community
- [bitsandbytes](https://github.com/TimDettmers/bitsandbytes) for bringing several memory and performance based techniques to the PyTorch ecosystem
- [@winglian](https://github.com/winglian/) and [axolotl](https://github.com/OpenAccess-AI-Collective/axolotl) for early feedback and brainstorming on torchtune's design and feature set.
- [lit-gpt](https://github.com/Lightning-AI/litgpt) for pushing the LLM fine-tuning community forward.
- [HF TRL](https://github.com/huggingface/trl) for making reward modeling more accessible to the PyTorch community.

&nbsp;


## License

torchtune is released under the [BSD 3 license](./LICENSE). However you may have other legal obligations that govern your use of other content, such as the terms of service for third-party models.<|MERGE_RESOLUTION|>--- conflicted
+++ resolved
@@ -86,11 +86,7 @@
 
 ## Llama3
 
-<<<<<<< HEAD
-torchtune supports fine-tuning for the Llama3 8B and 70B models. We currently support LoRA, QLoRA and Full-finetune on a single GPU as well as LoRA and Full fine-tune on multiple devices for the 8B model, and LoRA on multiple devices for the 70B model. For all the details, take a look at our [tutorial](https://pytorch.org/torchtune/main/tutorials/llama3.html).
-=======
-torchtune supports fine-tuning for the Llama3 8B models with support for 70B on its way. We currently support LoRA, QLoRA and Full-finetune on a single GPU as well as LoRA and Full fine-tune on multiple devices. For all the details, take a look at our [tutorial](https://pytorch.org/torchtune/stable/tutorials/llama3.html).
->>>>>>> a9180b53
+torchtune supports fine-tuning for the Llama3 8B and 70B models. We currently support LoRA, QLoRA and Full-finetune on a single GPU as well as LoRA and Full fine-tune on multiple devices for the 8B model, and LoRA on multiple devices for the 70B model. For all the details, take a look at our [tutorial](https://pytorch.org/torchtune/stable/tutorials/llama3.html).
 
 
 In our initial experiments for Llama3 8B, QLoRA has a peak allocated memory of ``~9GB`` while LoRA on a single GPU has a peak allocated memory of ``~19GB``. To get started, you can use our default configs to kick off training.
