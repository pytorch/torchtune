# Copyright (c) Meta Platforms, Inc. and affiliates.
# All rights reserved.
#
# This source code is licensed under the BSD-style license found in the
# LICENSE file in the root directory of this source tree.

import json
from typing import Dict, List, Optional, Protocol, Tuple

from torchtune.data._types import Message
from torchtune.data._utils import truncate


class BaseTokenizer(Protocol):
    """
    Abstract token encoding model that implements ``encode`` and ``decode`` methods.
    """

    def encode(self, text: str, **kwargs) -> List[int]:
        """
        Given a string, return the encoded list of token ids.

        Args:
            text (str): The text to encode.

        Returns:
            List[int]: The encoded list of token ids.
        """
        pass

    def decode(self, token_ids: List[int], **kwargs) -> str:
        """
        Given a list of token ids, return the decoded text, optionally including special tokens.

        Args:
            token_ids (List[int]): The list of token ids to decode.

        Returns:
            str: The decoded text.
        """
        pass


class ModelTokenizer(Protocol):
    """
    Abstract tokenizer that implements model specific special token logic in
    the ``tokenize_messages`` method.
    """

    special_tokens: Dict[str, int]

    def tokenize_messages(
        self, messages: List[Message], **kwargs
    ) -> Tuple[List[int], List[bool]]:
        """
        Given a list of messages, return a list of tokens and list of masks for
        the concatenated and formatted messages.

        Args:
            messages (List[Message]): The list of messages to tokenize.

        Returns:
            Tuple[List[int], List[bool]]: The list of token ids and the list of masks.
        """
        pass


def tokenize_messages_no_special_tokens(
    tokenizer: ModelTokenizer,
    messages: List[Message],
    bos_id: int,
    eos_id: int,
    max_seq_len: Optional[int] = None,
) -> Tuple[List[int], List[bool]]:
    r"""Tokenize a list of messages one at a time then concatenate them,
    returning a list of tokens and a list of masks. Does not add any special
    tokens except for BOS and EOS. This serves as a common starting point for
    model tokenizers that do not rely heavily on special tokens.

    Examples:
        >>> messages = [
        ...     Message(role="system", content="system message\n", masked=True),
        ...     Message(role="user", content="user prompt\n", masked=True),
        ...     Message(role="assistant", content="assistant response\n"),
        ... ]
        # tokenize_messages encodes messages separately and concats
        >>> tokens = tokenize_messages_no_special_tokens(
        ...     tokenizer,
        ...     messages,
        ...     tokenizer.bos_id,
        ...     tokenizer.eos_id,
        ...     max_seq_len
        ... )[0]
        >>> print(tokens)
        [1, 1788, 2643, 13, 1792, 9508, 13, 465, 22137, 2933, 2]
        # Same result as encoding the full string in one go
        >>> print(tokenizer.encode(''.join([message.content for message in messages])))
        [1, 1788, 2643, 13, 1792, 9508, 13, 465, 22137, 2933, 2]


    Args:
        messages (List[Message]): A list of messages, each containing role, content,
            and masked attributes.
        max_seq_len (Optional[int]): A max sequence length to truncate tokens to.
            Default: None

    Returns:
        Tuple[List[int], List[bool]]: The tokenized messages
    """
    start_of_turn = True
    end_of_turn = False
    prev_ends_with_space = False
    tokenized_messages = []
    mask = []
    for message in messages:
        # If assistant message, this is the end of a turn
        end_of_turn = message.role == "assistant"

        # Prepend BOS on start of new turns
        if start_of_turn:
            tokenized_messages.append(bos_id)
            mask.append(message.masked)

        # We want to trim leading whitespace on the next message when
        # (a) it is a continuation of the turn (i.e. not the first message)
        # (b) the vocabulary explicitly encodes whitespace characters (checked inside
        #     the base tokenizer's encode method), and
        # (c) the previous message did not end with a space
        trim_leading_whitespace = (not start_of_turn) and not prev_ends_with_space

        # Tokenize current message, append with masks
<<<<<<< HEAD
        for item in message.content:
            if item["type"] == "text":
                tokens = tokenizer.encode(
                    item["content"].strip(),
=======
        tokens = []
        for item in message.content:
            if item["type"] == "text":
                tokens = tokens + tokenizer.encode(
                    item["content"].rstrip(" "),
>>>>>>> 7da41899
                    add_bos=False,
                    add_eos=False,
                    trim_leading_whitespace=trim_leading_whitespace,
                )
            else:
                raise RuntimeError(f"Unsupported message content type: {item['type']}")
        prev_ends_with_space = item["content"].endswith(" ")
        tokenized_messages.extend(tokens)
        mask.extend([message.masked] * len(tokens))

        # If assistant message, append EOS at end
        if end_of_turn:
            tokenized_messages.append(eos_id)
            mask.append(message.masked)
            end_of_turn = False
            start_of_turn = True
        else:
            start_of_turn = False

        # Break out early if we reach max_seq_len
        if max_seq_len and len(tokenized_messages) >= max_seq_len:
            break

    # Finally, truncate if necessary
    if max_seq_len:
        tokenized_messages = truncate(tokenized_messages, max_seq_len, eos_id)
        mask = truncate(mask, max_seq_len, message.masked)

    return tokenized_messages, mask


def parse_hf_tokenizer_json(tokenizer_json_path: str) -> Dict[str, int]:
    """
    Parse the ``tokenizer.json`` file from a Hugging Face model to extract the
    special token str to id mapping.

    Args:
        tokenizer_json_path (str): Path to the ``tokenizer.json`` file.

    Returns:
        Dict[str, int]: The special token str to id mapping.
    """
    with open(tokenizer_json_path, "r") as f:
        tokenizer_json = json.load(f)

    return {token["content"]: token["id"] for token in tokenizer_json["added_tokens"]}<|MERGE_RESOLUTION|>--- conflicted
+++ resolved
@@ -129,18 +129,11 @@
         trim_leading_whitespace = (not start_of_turn) and not prev_ends_with_space
 
         # Tokenize current message, append with masks
-<<<<<<< HEAD
-        for item in message.content:
-            if item["type"] == "text":
-                tokens = tokenizer.encode(
-                    item["content"].strip(),
-=======
         tokens = []
         for item in message.content:
             if item["type"] == "text":
                 tokens = tokens + tokenizer.encode(
                     item["content"].rstrip(" "),
->>>>>>> 7da41899
                     add_bos=False,
                     add_eos=False,
                     trim_leading_whitespace=trim_leading_whitespace,
