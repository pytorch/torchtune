# Copyright (c) Meta Platforms, Inc. and affiliates.
# All rights reserved.
#
# This source code is licensed under the BSD-style license found in the
# LICENSE file in the root directory of this source tree.

<<<<<<< HEAD
from .sequence_processing import get_batch_log_probs, logits_to_logprobs

__all__ = [
    "logits_to_logprobs",
    "get_batch_log_probs",
=======
from ._generation import (
    generate_next_token_with_logits,
    generate_with_logits,
    get_causal_mask,
)

from ._types import PPOStats, Trajectory
from .collate import left_padded_collate, padded_collate_dpo
from .rewards import (
    estimate_advantages,
    get_reward_penalty_mask,
    get_rewards_ppo,
    masked_mean,
    masked_var,
    whiten,
)
from .sequence_processing import (
    logits_to_logprobs,
    truncate_sequence_at_first_stop_token,
    truncate_sequence_for_logprobs,
)

__all__ = [
    "generate_with_logits",
    "generate_next_token_with_logits",
    "truncate_sequence_at_first_stop_token",
    "get_causal_mask",
    "logits_to_logprobs",
    "truncate_sequence_for_logprobs",
    "get_reward_penalty_mask",
    "left_padded_collate",
    "padded_collate_dpo",
    "estimate_advantages",
    "get_rewards_ppo",
    "whiten",
    "masked_mean",
    "masked_var",
    "PPOStats",
    "Trajectory",
>>>>>>> 5c7246e0
]<|MERGE_RESOLUTION|>--- conflicted
+++ resolved
@@ -4,13 +4,6 @@
 # This source code is licensed under the BSD-style license found in the
 # LICENSE file in the root directory of this source tree.
 
-<<<<<<< HEAD
-from .sequence_processing import get_batch_log_probs, logits_to_logprobs
-
-__all__ = [
-    "logits_to_logprobs",
-    "get_batch_log_probs",
-=======
 from ._generation import (
     generate_next_token_with_logits,
     generate_with_logits,
@@ -28,6 +21,7 @@
     whiten,
 )
 from .sequence_processing import (
+    get_batch_log_probs,
     logits_to_logprobs,
     truncate_sequence_at_first_stop_token,
     truncate_sequence_for_logprobs,
@@ -49,6 +43,6 @@
     "masked_mean",
     "masked_var",
     "PPOStats",
+    "get_batch_log_probs",
     "Trajectory",
->>>>>>> 5c7246e0
 ]