# Copyright (c) Meta Platforms, Inc. and affiliates.
# All rights reserved.
#
# This source code is licensed under the BSD-style license found in the
# LICENSE file in the root directory of this source tree.

import json
<<<<<<< HEAD
from typing import Any, Dict, List, Optional, Tuple, Union

import jinja2
from jinja2 import StrictUndefined
=======
from typing import Any, Optional
>>>>>>> 4ff30cae

from tokenizers import Tokenizer
from torchtune.data import Message, truncate
from torchtune.modules.transforms.tokenizers._utils import BaseTokenizer, ModelTokenizer


class HuggingFaceBaseTokenizer(BaseTokenizer):
    """
    A wrapper around Hugging Face tokenizers. See https://github.com/huggingface/tokenizers
    This can be used to load from a Hugging Face tokenizer.json file into a torchtune BaseTokenizer.

    This class will load the tokenizer.json file from tokenizer_json_path. It will
    attempt to infer BOS and EOS token IDs from config.json if possible, and if not
    will fallback to inferring them from generation_config.json.

    Args:
        tokenizer_json_path (str): Path to tokenizer.json file
        tokenizer_config_json_path (Optional[str]): Path to tokenizer_config.json file. Default: None
        generation_config_path (Optional[str]): Path to generation_config.json file.
            Default: None

    Raises:
        ValueError: If neither tokenizer_config_json_path or generation_config_path are specified.
    """

    def __init__(
        self,
        tokenizer_json_path: str,
        *,
        tokenizer_config_json_path: Optional[str] = None,
        generation_config_path: Optional[str] = None,
    ):
        self.tokenizer = Tokenizer.from_file(tokenizer_json_path)
        if not (tokenizer_config_json_path or generation_config_path):
            raise ValueError(
                "At least one of tokenizer_config_json_path or generation_config_path must be specified."
            )
        if tokenizer_config_json_path:
            with open(tokenizer_config_json_path, "rb") as f:
                self.config = json.load(f)
        else:
            self.config = None
        if generation_config_path:
            with open(generation_config_path, "rb") as f:
                self.generation_config = json.load(f)
        else:
            self.generation_config = None
        self._infer_bos_eos_tokens()
        self._infer_should_add_bos_eos()

    def _get_token_from_config(self, config: dict[str, Any], key: str) -> str:
        """
        HF BOS/EOS tokens are either stored as e.g. {'bos_token': 5}
        or {'bos_token': {'content': 5, ...}}. This utility handles both.
        """
        token = config.get(key)
        if isinstance(token, dict):
            if "content" not in token:
                raise ValueError(f"Could not parse {key} from config")
            token = token["content"]
        else:
            if not isinstance(token, str):
                raise ValueError(f"Could not parse {key} from config")
        return token

    def _infer_bos_eos_tokens(self):
        """
        Infer BOS and EOS token IDs from config and/or generation_config.

        Will first try to infer token from config then map to ID.
        If that's not available, will infer ID directly from generation_config.
        Otherwise, raise a ValueError.
        """
        self.bos_id = None
        self.eos_id = None

        if self.config:
            bos_token = self._get_token_from_config(self.config, "bos_token")
            eos_token = self._get_token_from_config(self.config, "eos_token")
            if bos_token is not None:
                self.bos_id = self.tokenizer.token_to_id(bos_token)
            if eos_token is not None:
                self.eos_id = self.tokenizer.token_to_id(eos_token)

        if self.generation_config:
            if self.bos_id is None:
                self.bos_id = self.generation_config.get("bos_token_id")
            if self.eos_id is None:
                self.eos_id = self.generation_config.get("eos_token_id")

        if self.bos_id is None or self.eos_id is None:
            raise ValueError("Could not infer BOS and EOS token IDs from config")

    def _infer_should_add_bos_eos(self):
        """
        Hugging Face tokenizers sometimes add BOS by default. We should infer this to determine
        whether to add it ourselves in encode. Otherwise we will get duplicate BOS tokens.
        """

        self.hf_adds_bos, self.hf_adds_eos = False, False
        encoded_empty_str = self.tokenizer.encode("").ids

        if self.bos_id in encoded_empty_str:
            self.hf_adds_bos = True
        if self.eos_id in encoded_empty_str:
            self.hf_adds_eos = True

    def encode(
        self, text: str, add_bos: bool = True, add_eos: bool = True
    ) -> list[int]:
        """
        Encodes a string into a list of token ids.

        Args:
            text (str): The text to encode.
            add_bos (bool): Whether to add the tokenizer's bos_id to the encoded string.
                Default True.
            add_eos (bool): Whether to add the tokenizer's eos_id to the encoded string.
                Default True.

        Returns:
            list[int]: The list of token ids.
        """
        token_ids = self.tokenizer.encode(text).ids
        if add_bos and not self.hf_adds_bos:
            token_ids.insert(0, self.bos_id)
        if add_eos and not self.hf_adds_eos:
            token_ids.append(self.eos_id)
        return token_ids

    def decode(self, token_ids: list[int]) -> str:
        """
        Decode a list of token ids into a string.

        Args:
            token_ids (list[int]): The list of token ids.

        Returns:
            str: The decoded string.
        """
        return self.tokenizer.decode(token_ids)


def _infer_special_tokens_from_hf_config(config: dict) -> List[str]:
    special_tokens = set()

    standard_keys = [
        "bos_token",
        "eos_token",
        "pad_token",
        "unk_token",
        "sep_token",
        "cls_token",
        "mask_token",
    ]

    for key in standard_keys:
        if token := config.get(key):
            if isinstance(token, str):
                content = token
            else:
                content = token.get("content")

            if content:
                special_tokens.add(content)

    for token in config.get("additional_special_tokens", []):
        if isinstance(token, str):
            content = token
        else:
            content = token.get("content")

        if content:
            special_tokens.add(content)

    for token_info in config.get("added_tokens_decoder", {}).values():
        if token_info.get("special", False):
            if content := token_info.get("content"):
                special_tokens.add(content)

    return list(special_tokens)


class HuggingFaceModelTokenizer(ModelTokenizer):
    def __init__(
        self,
        tokenizer_json_path: str,
        *,
        tokenizer_config_json_path: Optional[str] = None,
        generation_config_path: Optional[str] = None,
        truncation_type: str = "right",
    ):
        self.base_tokenizer = HuggingFaceBaseTokenizer(
            tokenizer_json_path=tokenizer_json_path,
            tokenizer_config_json_path=tokenizer_config_json_path,
            generation_config_path=generation_config_path,
        )

        # Contents of the tokenizer_config.json
        config = self.base_tokenizer.config

        self.special_tokens = _infer_special_tokens_from_hf_config(config)
        self.top_level_variables = self.extract_top_level_variables(config)

        _env = jinja2.Environment(undefined=StrictUndefined)

        # It is used sometimes in HF chat_templates
        _env.globals["raise_exception"] = self._raise_helper

        self.template = _env.from_string(config["chat_template"])
        self.truncation_type = truncation_type

        self.special_tokens_mapping = {}
        for token in self.special_tokens:
            self.special_tokens_mapping[token] = self.base_tokenizer.encode(token)

    def _raise_helper(self, message: str):
        raise jinja2.exceptions.TemplateError(message)

    def extract_top_level_variables(self, config):
        top_level = {}
        for key, value in config.items():
            if not isinstance(value, (dict, list)):
                top_level[key] = value
        return top_level

    def tokenize_messages(
        self,
        messages: List[Message],
        add_eos: bool = True,
        max_seq_len: Union[int, None] = None,
    ) -> Tuple[List[int], List[bool]]:
        tokenized_messages = []
        mask = []
        previous_tokens = []

        for i, message in enumerate(messages):
            current_messages = [
                {"role": m.role, "content": m.content[0]["content"]}
                for m in messages[: i + 1]
            ]

            rendered = self.template.render(
                messages=current_messages,
                add_generation_prompt=add_eos if i == len(messages) - 1 else False,
                **self.special_tokens_mapping,  # We assume that the naming is consistent
                **self.top_level_variables,
            )

            current_tokens = self.base_tokenizer.encode(rendered, add_eos=False)

            delta = current_tokens[len(previous_tokens) :]
            previous_tokens = current_tokens
            tokenized_messages.extend(delta)

            mask.extend([message.masked] * len(delta))

        if add_eos and self.base_tokenizer.eos_id is not None:
            tokenized_messages.append(self.base_tokenizer.eos_id)
            mask.append(False)

        # Finally, truncate if necessary
        tokenized_messages = truncate(
            tokens=tokenized_messages,
            max_seq_len=max_seq_len,
            eos_id=self.base_tokenizer.eos_id,
            truncation_type=self.truncation_type,
        )

        mask = truncate(
            tokens=mask,
            max_seq_len=max_seq_len,
            eos_id=True if add_eos else None,
            truncation_type=self.truncation_type,
        )

        return tokenized_messages, mask<|MERGE_RESOLUTION|>--- conflicted
+++ resolved
@@ -5,14 +5,11 @@
 # LICENSE file in the root directory of this source tree.
 
 import json
-<<<<<<< HEAD
 from typing import Any, Dict, List, Optional, Tuple, Union
 
 import jinja2
 from jinja2 import StrictUndefined
-=======
-from typing import Any, Optional
->>>>>>> 4ff30cae
+
 
 from tokenizers import Tokenizer
 from torchtune.data import Message, truncate
