--- conflicted
+++ resolved
@@ -53,10 +53,6 @@
     "local_kv_cache",
     "delete_kv_caches",
     "disable_kv_cache",
-<<<<<<< HEAD
-    "get_cosine_schedule_with_warmup",
     "LayerDropout",
     "create_layer_dropout_modules",
-=======
->>>>>>> f3d8d3c7
 ]