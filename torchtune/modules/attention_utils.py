# Copyright (c) Meta Platforms, Inc. and affiliates.
# All rights reserved.
#
# This source code is licensed under the BSD-style license found in the
# LICENSE file in the root directory of this source tree.

import logging
from typing import Callable, List, Optional, Union

import torch

from torch import nn
from torchtune.utils._import_guard import _SUPPORTS_FLEX_ATTENTION
from torchtune.utils._logging import get_logger, log_once

_log: logging.Logger = get_logger()

if _SUPPORTS_FLEX_ATTENTION:
    from torch.nn.attention.flex_attention import (
        BlockMask,
        create_block_mask as create_block_causal_mask_flex,
        flex_attention,
    )

    def compile_flex_attention():
        try:
            return torch.compile(flex_attention, dynamic=False)
        except Exception as e:
            # It may fail on some combinations of hardware/versions. Using max-autotune fixes this issue.
            # Context: https://github.com/pytorch/torchtune/issues/2113
            _log.info(
                f"Compiling flex_attention failed with error '{e}'. Retrying with mode='max-autotune'."
            )
            try:
                return torch.compile(flex_attention, dynamic=False, mode="max-autotune")
            except Exception as e:
                _log.info(
                    f"Compiling flex_attention failed with error: '{e}', "
                    "Updating your pytorch version to nightlies may solve it, or you can set"
                    "in your config dataset.packed=False to avoid using flex attention."
                )
                raise

    flex_attention_compiled = compile_flex_attention()

    # We cannot do nested compile, but flex attention only has perf benefits
    # when compiled. To insulate it from the compiler, we wrap it with
    # compiler.disable so that it can be used regardless of whether the model
    # is compiled or not, and flex attention always remains compiled.
    @torch.compiler.disable(recursive=False)
    def compile_friendly_flex_attention(
        q: torch.Tensor,
        k: torch.Tensor,
        v: torch.Tensor,
        block_mask: BlockMask,
    ) -> torch.Tensor:
        return flex_attention_compiled(q, k, v, block_mask=block_mask)

    _MaskType = Union[torch.Tensor, BlockMask]
else:
    _MaskType = torch.Tensor


def _get_document_ids_from_seq_lens(
    seq_lens: List[torch.Tensor],
) -> torch.Tensor:
    """
    Convert a batch tensor of seq lens into integer IDs denoting sample ownership.
    For example, seq_lens = [2, 3, 1] would return [0, 0, 1, 1, 1, 2].

    Args:
        seq_lens (List[torch.Tensor]): Sequence lengths of samples in each pack in the batch,
            shape (batch_size, n), where n is the max number of sequences in a pack and can vary
            across packs.

    Returns:
        Tensor: Document IDs of shape (batch_size, max_seq_len).
    """
    batch_size = len(seq_lens)
    batch_document_ids = []
    for sample_idx in range(batch_size):
        # We assume seq lens sum to max seq lens, so document_ids should be of
        # shape (max_seq_len, )
        document_ids = torch.cat(
            [
                torch.full((seq_len,), i, dtype=torch.long, device=seq_len.device)
                for i, seq_len in enumerate(seq_lens[sample_idx])
            ]
        )
        batch_document_ids.append(document_ids)
    batch_document_ids = torch.stack(batch_document_ids)
    return batch_document_ids


def create_block_causal_mask(seq_lens: List[torch.Tensor]) -> torch.Tensor:
    """
    Given a batch tensor of seq lens defining the lengths of samples in each pack,
    Construct a 2D block causal mask for each pack in the batch. For example, if
    a single sample's seq_lens is [3, 2, 1], the mask would be::

        mask = [
            [1, 0, 0, 0, 0, 0],
            [1, 1, 0, 0, 0, 0],
            [1, 1, 1, 0, 0, 0],
            [0, 0, 0, 1, 0, 0],
            [0, 0, 0, 1, 1, 0],
            [0, 0, 0, 0, 0, 1],
        ]

    Args:
        seq_lens (List[torch.Tensor]): Sequence lengths of samples in each pack in the batch,
            shape (batch_size, n), where n is the max number of sequences in a pack and can vary
            across packs.


    Returns:
        Tensor: Block causal mask of shape (batch_size, max_seq_len, max_seq_len).
    """
    batch_block_attn_masks = []
    batch_size = len(seq_lens)
    for sample_idx in range(batch_size):
        block_attn_masks = [
            torch.tril(
                torch.ones(seq_len, seq_len, dtype=torch.bool, device=seq_len.device)
            )
            for i, seq_len in enumerate(seq_lens[sample_idx])
        ]

        batch_block_attn_masks.append(torch.block_diag(*block_attn_masks))
    return torch.stack(batch_block_attn_masks)


def packed_block_causal_mask(
    seq_lens: List[torch.Tensor],
) -> _MaskType:
    """
    Create a block causal document mask for a batch of packed sequences. If
    flex attention is supported by the current hardware, block causal logic and
    passing this into :func:`torch.nn.attention.flex_attention.create_block_mask`.
    The resultant BlockMask is a compressed representation of the full block causal
    mask. If on an older version, a standard 2D block causal mask is created and returned.

    Args:
        seq_lens (List[torch.Tensor]): Sequence lengths of samples in each pack in the batch,
            shape (batch_size, n), where n is the max number of sequences in a pack and can vary
            across packs.

    Returns:
        _MaskType: BlockMask or Tensor if torch version < 2.5.0.
    """
    if _SUPPORTS_FLEX_ATTENTION:
        document_ids = _get_document_ids_from_seq_lens(seq_lens)
        batch_size, max_seq_len = document_ids.shape
        document_ids = document_ids.to("cuda")

        # Instead of passing a tensor mask, flex attention requires a mask_mod function
        # that determines which elements of QK^T should be included in the attention
        # computation prior to the softmax. For sample packing, we need both the
        # logic for both causal mask and document mask. See PyTorch's official
        # blog post for more details: https://pytorch.org/blog/flexattention/#mask-mods
        def mask_mod(b, h, q_idx, kv_idx):
            """
            Defines the logic of a block causal mask by combining both a standard causal mask
            and a block diagonal document mask.

            See :func:`~torchtune.modules.attention_utils.create_block_causal_mask`
            for an illustration.
            """
            causal_mask = q_idx >= kv_idx
            document_mask = document_ids[b, q_idx] == document_ids[b, kv_idx]
            return causal_mask & document_mask

        return create_block_causal_mask_flex(
            mask_mod,
            batch_size,
            None,
            max_seq_len,
            max_seq_len,
            device="cuda",
        )
    else:
        return create_block_causal_mask(seq_lens=seq_lens)


def _sdpa_or_flex_attention() -> Callable:
    """
    Helper function to decide when to call flex attention or SDPA. It will use
    flex attention if ALL of the following conditions are met, otherwise it will
    default to SDPA:
    - torch version >= 2.5.0
    - we are sample packing, therefore mask is a BlockMask
    - torch.cuda.get_device_capability() >= (7, 5)
    """

    if _SUPPORTS_FLEX_ATTENTION:

        def _attention_call(
            q: torch.Tensor,
            k: torch.Tensor,
            v: torch.Tensor,
            mask: Optional[_MaskType],
            dropout_p: float,
            is_causal: bool,
        ) -> torch.Tensor:

            # Flex attention uses the BlockMask
            # (https://github.com/pytorch/pytorch/blob/main/torch/nn/attention/flex_attention.py#L168)
            # instead of a traditional boolean tensor mask. If this is passed in,
            # we assume the user wants to use flex attention instead of traditional SDPA.
            # This will use flash attention under the hood with support for custom masks.
            # Currently, it is used when sample packing is enabled (see torchtune.datasets.PackedDataset)
            if isinstance(mask, BlockMask):
                log_once(
                    _log,
                    "Using flex attention for attention computation since a BlockMask was passed in.",
                    level=logging.DEBUG,
                )
                if dropout_p > 0.0:
                    raise ValueError(
                        "Flex attention does not support dropout. Please set dropout to 0.0."
                    )
                return compile_friendly_flex_attention(
                    q,
                    k,
                    v,
                    block_mask=mask,
                )
            # If mask is a standard boolean tensor or None, then use SDPA
            else:
                # shape: [b, 1, s, s]
                if mask is not None:
                    mask = mask[:, None, :, :]

                # Flash attention from https://pytorch.org/blog/accelerating-large-language-models/
                return nn.functional.scaled_dot_product_attention(
                    q,
                    k,
                    v,
                    attn_mask=mask,
                    dropout_p=dropout_p,
                    is_causal=is_causal,
                )

    else:

        def _attention_call(
            q: torch.Tensor,
            k: torch.Tensor,
            v: torch.Tensor,
            mask: Optional[_MaskType],
            dropout_p: float,
            is_causal: bool,
        ) -> torch.Tensor:
            # shape: [b, 1, s, s]
            if mask is not None:
                mask = mask[:, None, :, :]

            # Flash attention from https://pytorch.org/blog/accelerating-large-language-models/
            return nn.functional.scaled_dot_product_attention(
                q,
                k,
                v,
                attn_mask=mask,
                dropout_p=dropout_p,
                is_causal=is_causal,
            )

    return _attention_call


<<<<<<< HEAD
=======
def kv_offset_mask_flex(b, h, q_idx, kv_idx, offset):
    return kv_idx <= offset


>>>>>>> e6328e9d
def causal_mask_flex(b, h, q_idx, kv_idx):
    return q_idx >= kv_idx<|MERGE_RESOLUTION|>--- conflicted
+++ resolved
@@ -268,12 +268,9 @@
     return _attention_call
 
 
-<<<<<<< HEAD
-=======
 def kv_offset_mask_flex(b, h, q_idx, kv_idx, offset):
     return kv_idx <= offset
 
 
->>>>>>> e6328e9d
 def causal_mask_flex(b, h, q_idx, kv_idx):
     return q_idx >= kv_idx