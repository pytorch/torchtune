# Copyright (c) Meta Platforms, Inc. and affiliates.
# All rights reserved.
#
# This source code is licensed under the BSD-style license found in the
# LICENSE file in the root directory of this source tree.
import copy
from typing import Dict, List, Optional, Union

import torch
import torch.nn.functional as F
from torch import nn

from torchtune.modules import MultiHeadAttention


class TransformerSelfAttentionLayer(nn.Module):
    """Transformer layer derived from the Llama2 model. Normalization is applied before the attention **and** FF layer.

    Args:
        attn (MultiHeadAttention): Attention module.
        mlp (nn.Module): Feed-forward module.
        sa_norm (Optional[nn.Module]): Normalization to be applied before self-attention.
        mlp_norm (Optional[nn.Module]): Normalization to be applied before the feed-forward layer.
        sa_scale (Optional[nn.Module]): Module to scale self-attention output.
        mlp_scale (Optional[nn.Module]): Module to scale the feed-forward output.
    """

    def __init__(
        self,
        attn: MultiHeadAttention,
        mlp: nn.Module,
        *,
        sa_norm: Optional[nn.Module] = None,
        mlp_norm: Optional[nn.Module] = None,
        sa_scale: Optional[nn.Module] = None,
        mlp_scale: Optional[nn.Module] = None,
    ) -> None:
        super().__init__()
        self.attn = attn
        self.mlp = mlp
        self.sa_norm = sa_norm or nn.Identity()
        self.mlp_norm = mlp_norm or nn.Identity()
        self.sa_scale = sa_scale or nn.Identity()
        self.mlp_scale = mlp_scale or nn.Identity()

    def setup_cache(
        self,
        batch_size: int,
        dtype: torch.dtype,
        *,
        encoder_max_seq_len: int,
        decoder_max_seq_len: int,
    ) -> None:
        """Setup key value caches for attention calculation.

        Args:
            batch_size (int): batch size for the caches.
            dtype (torch.dtype): dtype for the caches.
            encoder_max_seq_len (int): this parameter is ignored in this layer.
            decoder_max_seq_len (int): maximum cache sequence length.
        """
        self.attn.setup_cache(batch_size, dtype, max_seq_len=decoder_max_seq_len)

    @property
    def cache_enabled(self) -> bool:
        """Check if the key value caches are setup."""
        return self.attn.kv_cache is not None

    def reset_cache(self):
        """Reset the key value caches."""
        self.attn.reset_cache()

    def forward(
        self,
        x: torch.Tensor,
        *,
        mask: Optional[torch.Tensor] = None,
        input_pos: Optional[torch.Tensor] = None,
        **kwargs: Dict,
    ) -> torch.Tensor:
        """
        Args:
            x (torch.Tensor): input tensor with shape
                [batch_size x seq_length x embed_dim]
            mask (Optional[torch.Tensor]): Optional boolean tensor which contains the attention mask
                with shape [batch_size x seq_length x seq_length]. This is applied after
                the query-key multiplication and before the softmax. A value of True in row i
                and column j means token i attends to token j. A value of False means token i
                does not attend to token j. If no mask is specified, a causal mask
                is used by default. Default is None.
            input_pos (Optional[torch.Tensor]): Optional tensor which contains the position ids
                of each token. During training, this is used to indicate the positions
                of each token relative to its sample when packed, shape [b x s].
                During inference, this indicates the position of the current token.
                If none, assume the index of the token is its position id. Default is None.
            **kwargs (Dict): transformer layer inputs not relevant to self attention.

        Returns:
            torch.Tensor: output tensor with same shape as input
                [batch_size x seq_length x embed_dim]

        TODO:
            - Make position of norm configurable
        """
        # Input tensor and attention output have the same shape
        # [b, s, d]
        # Norm applied before self-attention
        h = self.sa_norm(x)
        attn_out = self.attn(h, h, mask=mask, input_pos=input_pos)

        # Residual connection; shape: [batch_size, seq_length, embed_dim]
        h = self.sa_scale(attn_out) + x

        # Norm applied before the feedforward layer
        mlp_out = self.mlp(self.mlp_norm(h))

        # Residual connection; shape: [batch_size, seq_length, embed_dim]
        out = h + self.mlp_scale(mlp_out)
        return out


class TransformerCrossAttentionLayer(nn.Module):
    """Cross attention Transformer layer following the same conventions as the TransformerSelfAttentionLayer.
       Normalization is applied before the attention **and** FF layer.

    Args:
        attn (MultiHeadAttention): Attention module.
        mlp (nn.Module): Feed-forward module.
        ca_norm (Optional[nn.Module]): Normalization to be applied before cross-attention.
        mlp_norm (Optional[nn.Module]): Normalization to be applied before the feed-forward layer.
        ca_scale (Optional[nn.Module]): Module to scale cross-attention output.
        mlp_scale (Optional[nn.Module]): Module to scale the feed-forward output.

    Raises:
        AssertionError: if attn.pos_embeddings is set.
    """

    def __init__(
        self,
        attn: MultiHeadAttention,
        mlp: nn.Module,
        *,
        ca_norm: Optional[nn.Module] = None,
        mlp_norm: Optional[nn.Module] = None,
        ca_scale: Optional[nn.Module] = None,
        mlp_scale: Optional[nn.Module] = None,
    ) -> None:
        super().__init__()
        if attn.pos_embeddings is not None:
            raise AssertionError(
                "Doesn't support positional embeddings for cross attention, \
                because q and k are different sequences."
            )
        self.attn = attn
        self.mlp = mlp
        self.ca_norm = ca_norm or nn.Identity()
        self.mlp_norm = mlp_norm or nn.Identity()
        self.ca_scale = ca_scale or nn.Identity()
        self.mlp_scale = mlp_scale or nn.Identity()

    def setup_cache(
        self,
        batch_size: int,
        dtype: torch.dtype,
        *,
        encoder_max_seq_len: int,
        decoder_max_seq_len: int,
    ) -> None:
        """Setup key value caches for attention calculation.

        Args:
            batch_size (int): batch size for the caches.
            dtype (torch.dtype): dtype for the caches.
            encoder_max_seq_len (int): maximum cache sequence length.
            decoder_max_seq_len (int): this parameter is ignored in this layer.
        """
        self.attn.setup_cache(batch_size, dtype, encoder_max_seq_len)

    @property
    def cache_enabled(self) -> bool:
        """Check if the key value caches are setup."""
        return self.attn.kv_cache is not None

    def reset_cache(self):
        """Reset the key value caches."""
        self.attn.reset_cache()

    def _skip_mask(self, mask: Optional[torch.Tensor]) -> Optional[torch.Tensor]:
        """Some tokens in x may not attend to any encoder inputs
        due to the cross attention mask (encoder_mask). This results in
        a full row of the attention matrix being masked out.

        In the example below, the word "the" is masked from every embedding.
        The False value means a token can't attend to an embedding.

        .. code-block:: text

            |emb||emb||emb|
        |The| F    F    F
        |red| T    F    T
        |car| F    T    T

        This results in no inputs into the softmax layer which causes a NaN.
        The skip mask is used to mask the outputs of attention and
        mlp resulting in the token being skipped.

        The above example would result in a skip mask of: [[True], [False], [False]]
        which specifies which tokens to fully mask out.

        """
        # no skip_mask if no masking
        if mask is None:
            return None
        # negate mask and convert to boolean mask
        if mask.dtype == torch.bool:
            mask = ~mask
        else:
            mask = torch.isneginf(mask)
        # True where all elements in a row are True
        mask = torch.all(mask, dim=-1, keepdim=True)
        return mask

    def forward(
        self,
        x: torch.Tensor,
        *,
        encoder_input: Optional[torch.Tensor] = None,
        encoder_mask: Optional[torch.Tensor] = None,
        **kwargs: Dict,
    ) -> torch.Tensor:
        """
        Args:
            x (torch.Tensor): input tensor with shape
                [batch_size x seq_length x embed_dim]
            encoder_input (Optional[torch.Tensor]): Optional input embeds from the encoder. Shape
                [batch_size x token_sequence x embed_dim]
            encoder_mask (Optional[torch.Tensor]):  Boolean tensor defining a relational matrix between
                tokens and encoder embeddings. A True value at position i,j means token i can attend
                to embedding j in the decoder. Mask has shape [batch_size x token_sequence x embed_sequence].
                Default is None.
            **kwargs (Dict): transformer layer inputs not relevant to self attention.

        Returns:
            torch.Tensor: output tensor with same shape as input
                [batch_size x seq_length x embed_dim]
        """
        # During decoding, it's possible encoder_input is None because the embeds
        # are already stored in the kv cache.
        empty_cache = not self.cache_enabled or self.attn.kv_cache.size == 0
        # Skip cross attention when no secondary input as it's primary purpose
        # is to attend between x and encoder_input.
        if encoder_input is None and empty_cache:
            return x

        # A mask of tokens (x) with no encoder_input
        skip_mask = self._skip_mask(encoder_mask)

        # Input tensor and attention output have the same shape
        # [b, s, d]
        # Norm applied before self-attention
        # TODO: Add support for sample packing and bring back input_pos
        attn_out = self.attn(self.ca_norm(x), encoder_input, mask=encoder_mask)
        if skip_mask is not None:
            attn_out.masked_fill_(skip_mask, 0)

        # Residual connection; shape: [batch_size, seq_length, embed_dim]
        h = self.ca_scale(attn_out) + x

        # Norm applied before the feedforward layer
        mlp_out = self.mlp(self.mlp_norm(h))
        if skip_mask is not None:
            mlp_out.masked_fill_(skip_mask, 0)

        # Residual connection; shape: [batch_size, seq_length, embed_dim]
        out = h + self.mlp_scale(mlp_out)
        return out


def _get_clones(module: nn.Module, n: int) -> nn.ModuleList:
    """
    Return a list of ``n`` identical layers.

    Args:
        module (nn.Module): module to be cloned
        n (int): number of clones

    Returns:
        nn.ModuleList: list of ``n`` identical layers
    """
    # FIXME: copy.deepcopy() is not defined on nn.module
    return nn.ModuleList([copy.deepcopy(module) for i in range(n)])


class TransformerDecoder(nn.Module):
    """
    Transformer Decoder derived from the Llama2 architecture.

    Args:
        tok_embeddings (nn.Embedding): PyTorch embedding layer, to be used to move
            tokens to an embedding space.
        layers (Union[nn.Module, List[nn.Module]]): Transformer Decoder layer or a list of layers.
        max_seq_len (int): maximum sequence length the model will be run with, as used
            by :func:`~torchtune.modules.KVCache`
        num_heads (int): number of query heads. For MHA this is also the
            number of heads for key and value. This is used to setup the
            :func:`~torchtune.modules.KVCache`
        head_dim (int): embedding dimension for each head in self-attention. This is used
            to setup the :func:`~torchtune.modules.KVCache`
        norm (nn.Module): Callable that applies normalization to the output of the decoder,
            before final MLP.
        output (nn.Linear): Callable that applies a linear transformation to the output of
            the decoder.
        num_layers (Optional[int]): Number of Transformer Decoder layers, only define when
            layers is not a list.
        output_hidden_states (Optional[List[int]]): List of layers (indices) to include in the output

    Raises:
        AssertionError: num_layers is set and layer is a list
        AssertionError: num_layers is not set and layer is an nn.Module

    Note:
        Arg values are checked for correctness (eg: ``attn_dropout`` belongs to [0,1])
        in the module where they are used. This helps reduces the number of raise
        statements in code and improves readability.
    """

    def __init__(
        self,
        *,
        tok_embeddings: nn.Embedding,
        layers: Union[nn.Module, List[nn.Module]],
        max_seq_len: int,
        num_heads: int,
        head_dim: int,
        norm: nn.Module,
        output: nn.Linear,
        num_layers: Optional[int] = None,
        output_hidden_states: Optional[List[int]] = None,
    ) -> None:
        super().__init__()
        if num_layers is None:
            if isinstance(layers, nn.Module):
                raise AssertionError(
                    "If num_layers is undefined, it is assumed that a list of layers is provided."
                )
            layers = nn.ModuleList(layers)
        else:
            if not isinstance(layers, nn.Module):
                raise AssertionError("num_layers is defined, layers must be a module")
            layers = _get_clones(layers, num_layers)

        self.tok_embeddings = tok_embeddings
        self.layers = layers
        self.norm = norm
        self.output = output
        self.output_hidden_states = output_hidden_states or []
        self.max_seq_len = max_seq_len
        self.num_heads = num_heads
        self.head_dim = head_dim
        self.causal_mask = None
        self.pos = None
        self.num_output_chunks = 0

    def set_num_output_chunks(self, num_output_chunks: int) -> None:
        """Used to save memory in combination with :class:`~torchtune.modules.loss.CEWithChunkedOutputLoss`.
        This should be called before the first forward pass, in the recipe."""
        self.num_output_chunks = num_output_chunks

    def setup_caches(
        self,
        batch_size: int,
        dtype: torch.dtype,
        *,
        encoder_max_seq_len: int = None,
        decoder_max_seq_len: int = None,
    ):
        """
        Sets up key-value attention caches for inference. For each layer in ``self.layers``:
        - :class:`torchtune.modules.TransformerSelfAttentionLayer` will use ``decoder_max_seq_len``.
        - :class:`torchtune.modules.TransformerCrossAttentionLayer` will use ``encoder_max_seq_len``.
        - :class:`torchtune.modules.fusion.FusionLayer` will use both ``decoder_max_seq_len`` and ``encoder_max_seq_len``.

        Args:
            batch_size (int): batch size for the caches.
            dtype (torch.dtype): dtype for the caches.
            encoder_max_seq_len (int): maximum encoder cache sequence length.
            decoder_max_seq_len (int): maximum decoder cache sequence length.
        """
        encoder_max_seq_len = (
            encoder_max_seq_len if encoder_max_seq_len is not None else self.max_seq_len
        )
<<<<<<< HEAD
        decoder_max_seq_len = (
            decoder_max_seq_len if decoder_max_seq_len is not None else self.max_seq_len
        )
        for layer in self.layers:
            layer.setup_cache(
                batch_size,
                dtype,
                encoder_max_seq_len=encoder_max_seq_len,
                decoder_max_seq_len=decoder_max_seq_len,
            )
=======
        self.pos = 0
>>>>>>> 277fbf88

    def caches_are_enabled(self) -> bool:
        """Check if the key value caches are setup."""
        return self.layers[0].cache_enabled

    def reset_caches(self):
        """Reset the key value caches."""
        if not self.caches_are_enabled():
            raise RuntimeError(
                "Key value caches are not setup. Call ``setup_caches()`` first."
            )

        for layer in self.layers:
            layer.reset_cache()

        self.pos = 0

    def forward(
        self,
        tokens: torch.Tensor,
        *,
        mask: Optional[torch.Tensor] = None,
        encoder_input: Optional[torch.Tensor] = None,
        encoder_mask: Optional[torch.Tensor] = None,
        input_pos: Optional[torch.Tensor] = None,
    ) -> Union[torch.Tensor, List[torch.Tensor]]:
        """
        Args:
            tokens (torch.Tensor): input tensor with shape [b x s]
            mask (Optional[torch.Tensor]): Optional boolean tensor which contains the attention mask
                with shape [b x s x s]. This is applied after the query-key multiplication and
                before the softmax. A value of True in row i and column j means token i attends
                to token j. A value of False means token i does not attend to token j. If no
                mask is specified, a causal mask is used by default. Default is None.
            encoder_input (Optional[torch.Tensor]): Optional input embeds from the encoder. Shape [b x s_e x d_e]
            encoder_mask (Optional[torch.Tensor]):  Boolean tensor defining a relational matrix between
                tokens and encoder embeddings. A True value at position i,j means token i can attend
                to embedding j in the decoder. Mask has shape [b x s x s_e]. Default is None.
            input_pos (Optional[torch.Tensor]): Optional tensor which contains the position ids
                of each token. During training, this is used to indicate the positions
                of each token relative to its sample when packed, shape [b x s].
                During inference, this indicates the position of the current token.
                If none, assume the index of the token is its position id. Default is None.

        Note: At the very first step of inference, when the model is provided with a prompt,
        ``input_pos`` would contain the positions of all of the tokens in the prompt
        (eg: ``torch.arange(prompt_length)``). This is because we will need to compute the
        KV values for each position.

        Returns:
            Union[torch.Tensor, List[torch.Tensor]]: output tensor with shape [b x s x v] or a list of layer
                output tensors defined by ``output_hidden_states`` with the
                final output tensor appended to the list.

        Raises:
            ValueError: if seq_len of x is bigger than max_seq_len
            ValueError: if a mask is provided and the model is in inference mode

        Notation used for tensor shapes:
            - b: batch size
            - s: token sequence length
            - s_e: encoder sequence length
            - v: vocab size
            - d: token embed dim
            - d_e: encoder embed dim
            - m_s: max seq len
        """
        # input tensor of shape [b, s]
        bsz, seq_len = tokens.shape

        if seq_len > self.max_seq_len:
            raise ValueError(
                f"seq_len ({seq_len}) of input tensor should be smaller "
                f"than max_seq_len ({self.max_seq_len})"
            )

        # shape: [b, s, d]
        h = self.tok_embeddings(tokens)

        if self.causal_mask is not None:
            if mask is not None:
                raise ValueError(
                    "An attention mask was set. Cannot use a non-causal mask for inference"
                )
            # Track the input position
            if input_pos is None:
                input_pos = torch.arange(self.pos, self.pos + seq_len, device=h.device)
            self.pos = input_pos.max() + 1
            # shape: [1, input_pos_len, m_s]
            # in most cases input_pos_len should be 1
            mask = self.causal_mask[None, input_pos]

        hidden = []
        for i, layer in enumerate(self.layers):
            if i in self.output_hidden_states:
                hidden.append(h)
            # shape: [b, s, d]
            h = layer(
                h,
                mask=mask,
                encoder_input=encoder_input,
                encoder_mask=encoder_mask,
                input_pos=input_pos,
            )

        # shape: [b, s, d]
        h = self.norm(h)

        if self.num_output_chunks > 0:
            # shape: [b, seq_len/num_chunks, out_dim] - out_dim is usually the vocab size
            # Used with CEWithChunkedOutputLoss. Need to set num_output_chunks in the recipe,
            # before calling forward. Upcasting it done inside of the loss function.
            output = [
                self.output(chunk) for chunk in h.chunk(self.num_output_chunks, dim=1)
            ]
        else:
            # shape: [b, seq_len, out_dim]
            output = self.output(h).float()

        # Output list if hidden states are requested, otherwise just the output
        # TODO: always output a list to have a consistent output type
        output = output if not hidden else [*hidden, output]
        return output


class TiedEmbeddingTransformerDecoder(nn.Module):
    """
    Transformer Decoder with tied embedding weight. A key difference between
    this class and :class:`~torchtune.modules.TransformerDecoder`
    is that the output projection is replaced with token embeddings weights.

    Args:
        tok_embeddings (nn.Embedding): PyTorch embedding layer, to be used to move
            tokens to an embedding space.
        layers (Union[nn.Module, List[nn.Module]]): Transformer Decoder layer or a list of layers.
        max_seq_len (int): maximum sequence length the model will be run with, as used
            by :func:`~torchtune.modules.KVCache`
        num_heads (int): number of query heads. For MHA this is also the
            number of heads for key and value. This is used to setup the
            :func:`~torchtune.modules.KVCache`
        head_dim (int): embedding dimension for each head in self-attention. This is used
            to setup the :func:`~torchtune.modules.KVCache`
        norm (nn.Module): Callable that applies normalization to the output of the decoder,
            before final MLP.
        num_layers (Optional[int]): Number of Transformer Decoder layers, only define when
            layers is not a list.
        output_hidden_states (Optional[List[int]]): List of layers (indices) to include in the output

    Raises:
        AssertionError: num_layers is set and layer is a list
        AssertionError: num_layers is not set and layer is an nn.Module

    Note:
        Arg values are checked for correctness (eg: ``attn_dropout`` belongs to [0,1])
        in the module where they are used. This helps reduces the number of raise
        statements in code and improves readability.
    """

    def __init__(
        self,
        *,
        tok_embeddings: nn.Embedding,
        layers: Union[nn.Module, List[nn.Module]],
        max_seq_len: int,
        num_heads: int,
        head_dim: int,
        norm: nn.Module,
        num_layers: Optional[int] = None,
        output_hidden_states: Optional[List[int]] = None,
    ) -> None:
        super().__init__()
        if num_layers is None:
            if isinstance(layers, nn.Module):
                raise AssertionError(
                    "If num_layers is undefined, it is assumed that a list of layers is provided."
                )
            layers = nn.ModuleList(layers)
        else:
            if not isinstance(layers, nn.Module):
                raise AssertionError("num_layers is defined, layers must be a module")
            layers = _get_clones(layers, num_layers)

        self.tok_embeddings = tok_embeddings
        self.layers = layers
        self.norm = norm
        self.output_hidden_states = output_hidden_states or []
        self.max_seq_len = max_seq_len
        self.num_heads = num_heads
        self.head_dim = head_dim
        self.causal_mask = None
        self.pos = None
        self.num_output_chunks = 0

    def set_num_output_chunks(self, num_output_chunks: int) -> None:
        """Used to save memory in combination with :class:`~torchtune.modules.loss.CEWithChunkedOutputLoss`.
        This should be called before the first forward pass, in the recipe."""
        self.num_output_chunks = num_output_chunks

    def setup_caches(
        self,
        batch_size: int,
        dtype: torch.dtype,
        *,
        encoder_max_seq_len: int = None,
        decoder_max_seq_len: int = None,
    ):
        """
        Sets up key-value attention caches for inference. For each layer in ``self.layers``:
        - :class:`torchtune.modules.TransformerSelfAttentionLayer` will use ``decoder_max_seq_len``.
        - :class:`torchtune.modules.TransformerCrossAttentionLayer` will use ``encoder_max_seq_len``.
        - :class:`torchtune.modules.fusion.FusionLayer` will use both ``decoder_max_seq_len`` and ``encoder_max_seq_len``.

        Args:
            batch_size (int): batch size for the caches.
            dtype (torch.dtype): dtype for the caches.
            encoder_max_seq_len (int): maximum encoder cache sequence length.
            decoder_max_seq_len (int): maximum decoder cache sequence length.
        """
        encoder_max_seq_len = (
            encoder_max_seq_len if encoder_max_seq_len is not None else self.max_seq_len
        )
<<<<<<< HEAD
        decoder_max_seq_len = (
            decoder_max_seq_len if decoder_max_seq_len is not None else self.max_seq_len
        )
        for layer in self.layers:
            layer.setup_cache(
                batch_size,
                dtype,
                encoder_max_seq_len=encoder_max_seq_len,
                decoder_max_seq_len=decoder_max_seq_len,
            )
=======
        self.pos = 0
>>>>>>> 277fbf88

    def caches_are_enabled(self) -> bool:
        """Check if the key value caches are setup."""
        return self.layers[0].cache_enabled

    def reset_caches(self):
        """Reset the key value caches."""
        if not self.caches_are_enabled():
            raise RuntimeError(
                "Key value caches are not setup. Call ``setup_caches()`` first."
            )

        for layer in self.layers:
            layer.reset_cache()

        self.pos = 0

    def forward(
        self,
        tokens: torch.Tensor,
        *,
        mask: Optional[torch.Tensor] = None,
        encoder_input: Optional[torch.Tensor] = None,
        encoder_mask: Optional[torch.Tensor] = None,
        input_pos: Optional[torch.Tensor] = None,
    ) -> torch.Tensor:
        """
        Args:
            tokens (torch.Tensor): input tensor with shape [b x s]
            mask (Optional[torch.Tensor]): Optional boolean tensor which contains the attention mask
                with shape [b x s x s]. This is applied after the query-key multiplication and
                before the softmax. A value of True in row i and column j means token i attends
                to token j. A value of False means token i does not attend to token j. If no
                mask is specified, a causal mask is used by default. Default is None.
            encoder_input (Optional[torch.Tensor]): Optional input embeds from the encoder. Shape [b x s_e x d_e]
            encoder_mask (Optional[torch.Tensor]):  Boolean tensor defining a relational matrix between
                tokens and encoder embeddings. A True value at position i,j means token i can attend
                to embedding j in the decoder. Mask has shape [b x s x s_e]. Default is None.
            input_pos (Optional[torch.Tensor]): Optional tensor which contains the position ids
                of each token. During training, this is used to indicate the positions
                of each token relative to its sample when packed, shape [b x s].
                During inference, this indicates the position of the current token.
                If none, assume the index of the token is its position id. Default is None.

        Note: At the very first step of inference, when the model is provided with a prompt,
        ``input_pos`` would contain the positions of all of the tokens in the prompt
        (eg: ``torch.arange(prompt_length)``). This is because we will need to compute the
        KV values for each position.

        Returns:
            torch.Tensor: output tensor with shape [b x s x v] or a list of layer
                output tensors defined by ``output_hidden_states`` with the
                final output tensor appended to the list.

        Raises:
            ValueError: if seq_len of x is bigger than max_seq_len
            ValueError: if a mask is provided and the model is in inference mode

        Notation used for tensor shapes:
            - b: batch size
            - s: token sequence length
            - s_e: encoder sequence length
            - v: vocab size
            - d: token embed dim
            - d_e: encoder embed dim
            - m_s: max seq len
        """
        # input tensor of shape [b, s]
        bsz, seq_len = tokens.shape

        if seq_len > self.max_seq_len:
            raise ValueError(
                f"seq_len ({seq_len}) of input tensor should be smaller "
                f"than max_seq_len ({self.max_seq_len})"
            )

        # shape: [b, s, d]
        h = self.tok_embeddings(tokens)

        if self.causal_mask is not None:
            if mask is not None:
                raise ValueError(
                    "An attention mask was set. Cannot use a non-causal mask for inference"
                )
            # Track the input position
            if input_pos is None:
                input_pos = torch.arange(self.pos, self.pos + seq_len, device=h.device)
            self.pos = input_pos.max() + 1
            # shape: [1, input_pos_len, m_s]
            # in most cases input_pos_len should be 1
            mask = self.causal_mask[None, input_pos]

        hidden = []
        for i, layer in enumerate(self.layers):
            if i in self.output_hidden_states:
                hidden.append(h)
            # shape: [b, s, d]
            h = layer(
                h,
                mask=mask,
                encoder_input=encoder_input,
                encoder_mask=encoder_mask,
                input_pos=input_pos,
            )

        # shape: [b, s, d]
        h = self.norm(h)

        if self.num_output_chunks > 0:
            # shape: [b, seq_len/num_chunks, out_dim] - out_dim is usually the vocab size
            # Used with CEWithChunkedOutputLoss. Need to set num_output_chunks in the recipe,
            # before calling forward. Upcasting it done inside of the loss function.
            output = [
                F.linear(chunk, self.tok_embeddings.weight)
                for chunk in h.chunk(self.num_output_chunks, dim=1)
            ]
        else:
            # shape: [b, seq_len, out_dim]
            output = F.linear(h, self.tok_embeddings.weight).float()

        # Output list if hidden states are requested, otherwise just the output
        # TODO: always output a list to have a consistent output type
        output = output if not hidden else [*hidden, output]
        return output<|MERGE_RESOLUTION|>--- conflicted
+++ resolved
@@ -358,7 +358,6 @@
         self.num_heads = num_heads
         self.head_dim = head_dim
         self.causal_mask = None
-        self.pos = None
         self.num_output_chunks = 0
 
     def set_num_output_chunks(self, num_output_chunks: int) -> None:
@@ -389,7 +388,6 @@
         encoder_max_seq_len = (
             encoder_max_seq_len if encoder_max_seq_len is not None else self.max_seq_len
         )
-<<<<<<< HEAD
         decoder_max_seq_len = (
             decoder_max_seq_len if decoder_max_seq_len is not None else self.max_seq_len
         )
@@ -400,9 +398,6 @@
                 encoder_max_seq_len=encoder_max_seq_len,
                 decoder_max_seq_len=decoder_max_seq_len,
             )
-=======
-        self.pos = 0
->>>>>>> 277fbf88
 
     def caches_are_enabled(self) -> bool:
         """Check if the key value caches are setup."""
@@ -593,7 +588,6 @@
         self.num_heads = num_heads
         self.head_dim = head_dim
         self.causal_mask = None
-        self.pos = None
         self.num_output_chunks = 0
 
     def set_num_output_chunks(self, num_output_chunks: int) -> None:
@@ -624,7 +618,6 @@
         encoder_max_seq_len = (
             encoder_max_seq_len if encoder_max_seq_len is not None else self.max_seq_len
         )
-<<<<<<< HEAD
         decoder_max_seq_len = (
             decoder_max_seq_len if decoder_max_seq_len is not None else self.max_seq_len
         )
@@ -635,9 +628,6 @@
                 encoder_max_seq_len=encoder_max_seq_len,
                 decoder_max_seq_len=decoder_max_seq_len,
             )
-=======
-        self.pos = 0
->>>>>>> 277fbf88
 
     def caches_are_enabled(self) -> bool:
         """Check if the key value caches are setup."""
