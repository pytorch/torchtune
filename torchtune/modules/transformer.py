--- conflicted
+++ resolved
@@ -435,7 +435,7 @@
 
     def reset_caches(self):
         """Reset the key value caches."""
-        if not self.caches_are_enabled():
+        if not (self.encoder_caches_are_enabled() or self.decoder_caches_are_enabled()):
             raise RuntimeError(
                 "Key value caches are not setup. Call ``setup_caches()`` first."
             )
@@ -469,7 +469,6 @@
         self,
         seq_len: int,
         mask: Optional[torch.Tensor] = None,
-        encoder_input: Optional[torch.Tensor] = None,
         encoder_mask: Optional[torch.Tensor] = None,
         input_pos: Optional[torch.Tensor] = None,
     ):
@@ -478,7 +477,6 @@
         Args:
             seq_len (int): Input tensor sequence length.
             mask (Optional[torch.Tensor]): Attention mask used for inference and for sequence packing.
-            encoder_input (Optional[torch.Tensor]): Encoder input for cross-attention.
             encoder_mask (Optional[torch.Tensor]): Encoder attention mask for cross-embedding attention.
             input_pos (Optional[torch.Tensor]): Input tensor position IDs.
 
@@ -495,32 +493,26 @@
                 f"than max_seq_len ({self.max_seq_len})"
             )
 
-        if self.caches_are_enabled():
+        if self.decoder_caches_are_enabled():
             if mask is None:
                 raise ValueError(
                     "KV-caches for self-attention layers are setup for inference mode, causal masks must be provided!"
                     " Use the `mask` arg to provide a causal mask."
                 )
 
-<<<<<<< HEAD
         # if self.encoder_caches_are_enabled():
         #     if encoder_mask is None:
         #         raise ValueError(
         #             "KV-caches for cross-attention/fusion layers are setup for inference mode, causal masks must be provided!"
         #             " Use the `encoder_mask` arg to provide a causal mask."
         #         )
-=======
-            if encoder_input is not None and encoder_mask is None:
-                raise ValueError(
-                    "KV-caches for cross-attention/fusion layers are setup for inference mode and you seem to be using"
-                    " encoder_input, causal masks must be provided! Use the `encoder_mask` arg to provide a causal mask."
-                )
->>>>>>> b4fea322
-
-            if input_pos is None:
-                raise ValueError(
-                    "KV-caches are setup for inference mode, input positions must be provided!"
-                )
+
+        if (
+            self.encoder_caches_are_enabled() or self.decoder_caches_are_enabled()
+        ) and input_pos is None:
+            raise ValueError(
+                "KV-caches are setup for inference mode, input positions must be provided!"
+            )
 
     def forward(
         self,
@@ -590,11 +582,7 @@
         bsz, seq_len = tokens.shape
 
         self._validate_inputs(
-            seq_len,
-            mask=mask,
-            encoder_input=encoder_input,
-            encoder_mask=encoder_mask,
-            input_pos=input_pos,
+            seq_len, mask=mask, encoder_mask=encoder_mask, input_pos=input_pos
         )
 
         # shape: [b, s, d]
