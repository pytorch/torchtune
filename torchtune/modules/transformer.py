# Copyright (c) Meta Platforms, Inc. and affiliates.
# All rights reserved.
#
# This source code is licensed under the BSD-style license found in the
# LICENSE file in the root directory of this source tree.
import copy
from typing import Dict, List, Optional, Union

import torch
import torch.nn.functional as F
<<<<<<< HEAD
from torch import nn, Tensor
=======
from torch import nn

>>>>>>> f1fbe1ac
from torchtune.modules import MultiHeadAttention

from torchtune.utils.attention_bias import _MaskType


class TransformerSelfAttentionLayer(nn.Module):
    """Transformer layer derived from the Llama2 model. Normalization is applied before the attention **and** FF layer.

    Args:
        attn (MultiHeadAttention): Attention module.
        mlp (nn.Module): Feed-forward module.
        sa_norm (Optional[nn.Module]): Normalization to be applied before self-attention.
        mlp_norm (Optional[nn.Module]): Normalization to be applied before the feed-forward layer.
        sa_scale (Optional[nn.Module]): Module to scale self-attention output.
        mlp_scale (Optional[nn.Module]): Module to scale the feed-forward output.
    """

    def __init__(
        self,
        attn: MultiHeadAttention,
        mlp: nn.Module,
        *,
        sa_norm: Optional[nn.Module] = None,
        mlp_norm: Optional[nn.Module] = None,
        sa_scale: Optional[nn.Module] = None,
        mlp_scale: Optional[nn.Module] = None,
    ) -> None:
        super().__init__()
        self.attn = attn
        self.mlp = mlp
        self.sa_norm = sa_norm or nn.Identity()
        self.mlp_norm = mlp_norm or nn.Identity()
        self.sa_scale = sa_scale or nn.Identity()
        self.mlp_scale = mlp_scale or nn.Identity()

    def setup_cache(self, batch_size: int, dtype: torch.dtype) -> None:
        """Setup key value caches for attention calculation.

        Args:
            batch_size (int): batch size for the caches.
            dtype (torch.dtype): dtype for the caches.
        """
        self.attn.setup_cache(batch_size, dtype)

    @property
    def cache_enabled(self) -> bool:
        """Check if the key value caches are setup."""
        return self.attn.kv_cache is not None

    def reset_cache(self):
        """Reset the key value caches."""
        self.attn.reset_cache()

    def forward(
        self,
        x: torch.Tensor,
        *,
<<<<<<< HEAD
        mask: Optional[_MaskType] = None,
        input_pos: Optional[Tensor] = None,
=======
        mask: Optional[torch.Tensor] = None,
        input_pos: Optional[torch.Tensor] = None,
>>>>>>> f1fbe1ac
        **kwargs: Dict,
    ) -> torch.Tensor:
        """
        Args:
            x (torch.Tensor): input tensor with shape
                [batch_size x seq_length x embed_dim]
<<<<<<< HEAD
            mask (Optional[_MaskType]): Optional boolean tensor which contains the attention mask
=======
            mask (Optional[torch.Tensor]): Optional boolean tensor which contains the attention mask
>>>>>>> f1fbe1ac
                with shape [batch_size x seq_length x seq_length]. This is applied after
                the query-key multiplication and before the softmax. A value of True in row i
                and column j means token i attends to token j. A value of False means token i
                does not attend to token j. If no mask is specified, a causal mask
<<<<<<< HEAD
                is used by default. If a BlockMask is passed for document masking in a packed
                sequence, we use :func:`~torch.nn.attention.flex_attention.flex_attention` when
                computing attention. Default is None.
            input_pos (Optional[Tensor]): Optional tensor which contains the position ids
=======
                is used by default. Default is None.
            input_pos (Optional[torch.Tensor]): Optional tensor which contains the position ids
>>>>>>> f1fbe1ac
                of each token. During training, this is used to indicate the positions
                of each token relative to its sample when packed, shape [b x s].
                During inference, this indicates the position of the current token.
                If none, assume the index of the token is its position id. Default is None.
            **kwargs (Dict): transformer layer inputs not relevant to self attention.

        Returns:
            torch.Tensor: output tensor with same shape as input
                [batch_size x seq_length x embed_dim]

        TODO:
            - Make position of norm configurable
        """
        # Input tensor and attention output have the same shape
        # [b, s, d]
        # Norm applied before self-attention
        attn_out = self.attn(
            self.sa_norm(x),
            mask=mask,
            input_pos=input_pos,
        )

        # Residual connection; shape: [batch_size, seq_length, embed_dim]
        h = self.sa_scale(attn_out) + x

        # Norm applied before the feedforward layer
        mlp_out = self.mlp(self.mlp_norm(h))

        # Residual connection; shape: [batch_size, seq_length, embed_dim]
        out = h + self.mlp_scale(mlp_out)
        return out


class TransformerCrossAttentionLayer(nn.Module):
    """Cross attention Transformer layer following the same conventions as the TransformerSelfAttentionLayer.
       Normalization is applied before the attention **and** FF layer.

    Args:
        attn (MultiHeadAttention): Attention module.
        mlp (nn.Module): Feed-forward module.
        ca_norm (Optional[nn.Module]): Normalization to be applied before cross-attention.
        mlp_norm (Optional[nn.Module]): Normalization to be applied before the feed-forward layer.
        ca_scale (Optional[nn.Module]): Module to scale cross-attention output.
        mlp_scale (Optional[nn.Module]): Module to scale the feed-forward output.

    Raises:
        AssertionError: if attn.pos_embeddings is set.
    """

    def __init__(
        self,
        attn: MultiHeadAttention,
        mlp: nn.Module,
        *,
        ca_norm: Optional[nn.Module] = None,
        mlp_norm: Optional[nn.Module] = None,
        ca_scale: Optional[nn.Module] = None,
        mlp_scale: Optional[nn.Module] = None,
    ) -> None:
        super().__init__()
        if attn.pos_embeddings is not None:
            raise AssertionError(
                "Doesn't support positional embeddings for cross attention, \
                because q and k are different sequences."
            )
        self.attn = attn
        self.mlp = mlp
        self.ca_norm = ca_norm or nn.Identity()
        self.mlp_norm = mlp_norm or nn.Identity()
        self.ca_scale = ca_scale or nn.Identity()
        self.mlp_scale = mlp_scale or nn.Identity()

    def setup_cache(self, batch_size: int, dtype: torch.dtype) -> None:
        """Setup key value caches for attention calculation.

        Args:
            batch_size (int): batch size for the caches.
            dtype (torch.dtype): dtype for the caches.
        """
        self.attn.setup_cache(batch_size, dtype)

    @property
    def cache_enabled(self) -> bool:
        """Check if the key value caches are setup."""
        return self.attn.kv_cache is not None

    def reset_cache(self):
        """Reset the key value caches."""
        self.attn.reset_cache()

    def _skip_mask(self, mask: Optional[torch.Tensor]) -> Optional[torch.Tensor]:
        """Some tokens in x may not attend to any encoder inputs
        due to the cross attention mask (encoder_mask). This results in
        a full row of the attention matrix being masked out.

        In the example below, the word "the" is masked from every embedding.
        The False value means a token can't attend to an embedding.

        .. code-block:: text

            |emb||emb||emb|
        |The| F    F    F
        |red| T    F    T
        |car| F    T    T

        This results in no inputs into the softmax layer which causes a NaN.
        The skip mask is used to mask the outputs of attention and
        mlp resulting in the token being skipped.

        The above example would result in a skip mask of: [[True], [False], [False]]
        which specifies which tokens to fully mask out.

        """
        # no skip_mask if no masking
        if mask is None:
            return None
        # negate mask and convert to boolean mask
        if mask.dtype == torch.bool:
            mask = ~mask
        else:
            mask = torch.isneginf(mask)
        # True where all elements in a row are True
        mask = torch.all(mask, dim=-1, keepdim=True)
        return mask

    def forward(
        self,
        x: torch.Tensor,
        *,
        encoder_input: Optional[torch.Tensor] = None,
        encoder_mask: Optional[torch.Tensor] = None,
        **kwargs: Dict,
    ) -> torch.Tensor:
        """
        Args:
            x (torch.Tensor): input tensor with shape
                [batch_size x seq_length x embed_dim]
            encoder_input (Optional[torch.Tensor]): Optional input embeds from the encoder. Shape
                [batch_size x token_sequence x embed_dim]
            encoder_mask (Optional[torch.Tensor]):  Boolean tensor defining a relational matrix between
                tokens and encoder embeddings. A True value at position i,j means token i can attend
                to embedding j in the decoder. Mask has shape [batch_size x token_sequence x embed_sequence].
                Default is None.
            **kwargs (Dict): transformer layer inputs not relevant to self attention.

        Returns:
            torch.Tensor: output tensor with same shape as input
                [batch_size x seq_length x embed_dim]
        """
        # During decoding, it's possible encoder_input is None because the embeds
        # are already stored in the kv cache.
        empty_cache = not self.cache_enabled or self.attn.kv_cache.size == 0
        # Skip cross attention when no secondary input as it's primary purpose
        # is to attend between x and encoder_input.
        if encoder_input is None and empty_cache:
            return x

        # A mask of tokens (x) with no encoder_input
        skip_mask = self._skip_mask(encoder_mask)

        # Input tensor and attention output have the same shape
        # [b, s, d]
        # Norm applied before self-attention
        # TODO: Add support for sample packing and bring back input_pos
        attn_out = self.attn(self.ca_norm(x), encoder_input, mask=encoder_mask)
        if skip_mask is not None:
            attn_out.masked_fill_(skip_mask, 0)

        # Residual connection; shape: [batch_size, seq_length, embed_dim]
        h = self.ca_scale(attn_out) + x

        # Norm applied before the feedforward layer
        mlp_out = self.mlp(self.mlp_norm(h))
        if skip_mask is not None:
            mlp_out.masked_fill_(skip_mask, 0)

        # Residual connection; shape: [batch_size, seq_length, embed_dim]
        out = h + self.mlp_scale(mlp_out)
        return out


def _get_clones(module: nn.Module, n: int) -> nn.ModuleList:
    """
    Return a list of ``n`` identical layers.

    Args:
        module (nn.Module): module to be cloned
        n (int): number of clones

    Returns:
        nn.ModuleList: list of ``n`` identical layers
    """
    # FIXME: copy.deepcopy() is not defined on nn.module
    return nn.ModuleList([copy.deepcopy(module) for i in range(n)])


class TransformerDecoder(nn.Module):
    """
    Transformer Decoder derived from the Llama2 architecture.

    Args:
        tok_embeddings (nn.Embedding): PyTorch embedding layer, to be used to move
            tokens to an embedding space.
        layers (Union[nn.Module, List[nn.Module]]): Transformer Decoder layer or a list of layers.
        num_layers (Optional[int]): Number of Transformer Decoder layers, only define when
            layer is not a list.
        max_seq_len (int): maximum sequence length the model will be run with, as used
            by :func:`~torchtune.modules.KVCache`
        num_heads (int): number of query heads. For MHA this is also the
            number of heads for key and value. This is used to setup the
            :func:`~torchtune.modules.KVCache`
        head_dim (int): embedding dimension for each head in self-attention. This is used
            to setup the :func:`~torchtune.modules.KVCache`
        norm (nn.Module): Callable that applies normalization to the output of the decoder,
            before final MLP.
        output (nn.Linear): Callable that applies a linear transformation to the output of
            the decoder.
        output_hidden_states (Optional[List[int]]): List of layers (indices) to include in the output

    Raises:
        AssertionError: num_layers is set and layer is a list
        AssertionError: num_layers is not set and layer is an nn.Module

    Note:
        Arg values are checked for correctness (eg: ``attn_dropout`` belongs to [0,1])
        in the module where they are used. This helps reduces the number of raise
        statements in code and improves readability.
    """

    def __init__(
        self,
        tok_embeddings: nn.Embedding,
        layers: Union[nn.Module, List[nn.Module]],
        num_layers: Optional[int],
        max_seq_len: int,
        num_heads: int,
        head_dim: int,
        norm: nn.Module,
        output: nn.Linear,
        output_hidden_states: Optional[List[int]] = None,
    ) -> None:
        super().__init__()
        if num_layers is None:
            if isinstance(layers, nn.Module):
                raise AssertionError(
                    "If num_layers is undefined, it is assumed that a list of layers is provided."
                )
            layers = nn.ModuleList(layers)
        else:
            if not isinstance(layers, nn.Module):
                raise AssertionError("num_layers is defined, layers must be a module")
            layers = _get_clones(layers, num_layers)

        self.tok_embeddings = tok_embeddings
        self.layers = layers
        self.norm = norm
        self.output = output
        self.output_hidden_states = output_hidden_states or []
        self.max_seq_len = max_seq_len
        self.num_heads = num_heads
        self.head_dim = head_dim
        self.causal_mask = None
        self.num_output_chunks = 0

    def set_num_output_chunks(self, num_output_chunks: int) -> None:
        """Used to save memory in combination with :class:`~torchtune.modules.loss.CEWithChunkedOutputLoss`.
        This should be called before the first forward pass, in the recipe."""
        self.num_output_chunks = num_output_chunks

    def setup_caches(self, batch_size: int, dtype: torch.dtype) -> None:
        """Setup key value caches for attention calculation.

        Args:
            batch_size (int): batch size for the caches.
            dtype (torch.dtype): dtype for the caches.
        """
        for layer in self.layers:
            layer.setup_cache(batch_size, dtype)

        # causal_mask is used during inference to ensure we're attending
        # to the right tokens
        self.causal_mask = torch.tril(
            torch.ones(self.max_seq_len, self.max_seq_len, dtype=torch.bool)
        )

    def caches_are_enabled(self) -> bool:
        """Check if the key value caches are setup."""
        return self.layers[0].cache_enabled

    def reset_caches(self):
        """Reset the key value caches."""
        if not self.caches_are_enabled():
            raise RuntimeError(
                "Key value caches are not setup. Call ``setup_caches()`` first."
            )

        for layer in self.layers:
            layer.reset_cache()

    def forward(
        self,
        tokens: torch.Tensor,
        *,
<<<<<<< HEAD
        mask: Optional[_MaskType] = None,
        encoder_input: Optional[Tensor] = None,
        encoder_mask: Optional[Tensor] = None,
        input_pos: Optional[Tensor] = None,
    ) -> Union[Tensor, List[Tensor]]:
        """
        Args:
            tokens (Tensor): input tensor with shape [b x s]
            mask (Optional[_MaskType]): Optional boolean tensor which contains the attention mask
                with shape [b x s x s]. This is applied after
                the query-key multiplication and before the softmax. A value of True in row i
                and column j means token i attends to token j. A value of False means token i
                does not attend to token j. If no mask is specified, a causal mask
                is used by default. If a BlockMask is passed for document masking in a packed
                sequence, we use :func:`~torch.nn.attention.flex_attention.flex_attention` when
                computing attention. Default is None.
            encoder_input (Optional[Tensor]): Optional input embeds from the encoder. Shape [b x s_e x d_e]
            encoder_mask (Optional[Tensor]):  Boolean tensor defining a relational matrix between
=======
        mask: Optional[torch.Tensor] = None,
        encoder_input: Optional[torch.Tensor] = None,
        encoder_mask: Optional[torch.Tensor] = None,
        input_pos: Optional[torch.Tensor] = None,
    ) -> Union[torch.Tensor, List[torch.Tensor]]:
        """
        Args:
            tokens (torch.Tensor): input tensor with shape [b x s]
            mask (Optional[torch.Tensor]): Optional boolean tensor which contains the attention mask
                with shape [b x s x s]. This is applied after the query-key multiplication and
                before the softmax. A value of True in row i and column j means token i attends
                to token j. A value of False means token i does not attend to token j. If no
                mask is specified, a causal mask is used by default. Default is None.
            encoder_input (Optional[torch.Tensor]): Optional input embeds from the encoder. Shape [b x s_e x d_e]
            encoder_mask (Optional[torch.Tensor]):  Boolean tensor defining a relational matrix between
>>>>>>> f1fbe1ac
                tokens and encoder embeddings. A True value at position i,j means token i can attend
                to embedding j in the decoder. Mask has shape [b x s x s_e]. Default is None.
            input_pos (Optional[torch.Tensor]): Optional tensor which contains the position ids
                of each token. During training, this is used to indicate the positions
                of each token relative to its sample when packed, shape [b x s].
                During inference, this indicates the position of the current token.
                If none, assume the index of the token is its position id. Default is None.

        Note: At the very first step of inference, when the model is provided with a prompt,
        ``input_pos`` would contain the positions of all of the tokens in the prompt
        (eg: ``torch.arange(prompt_length)``). This is because we will need to compute the
        KV values for each position.

        Returns:
            Union[torch.Tensor, List[torch.Tensor]]: output tensor with shape [b x s x v] or a list of layer
                output tensors defined by ``output_hidden_states`` with the
                final output tensor appended to the list.

        Raises:
            ValueError: if causal_mask is set but input_pos is None
            ValueError: if seq_len of x is bigger than max_seq_len

        Notation used for tensor shapes:
            - b: batch size
            - s: token sequence length
            - s_e: encoder sequence length
            - v: vocab size
            - d: token embed dim
            - d_e: encoder embed dim
            - m_s: max seq len
        """
        # input tensor of shape [b, s]
        bsz, seq_len = tokens.shape

        if seq_len > self.max_seq_len:
            raise ValueError(
                f"seq_len ({seq_len}) of input tensor should be smaller "
                f"than max_seq_len ({self.max_seq_len})"
            )

        # shape: [b, s, d]
        h = self.tok_embeddings(tokens)

        if self.causal_mask is not None:
            if input_pos is None:
                raise ValueError(
                    "Caches are setup, but the position of input token is missing"
                )
            if mask is not None:
                raise ValueError(
                    "An attention mask was set. Cannot use a non-causal mask for inference"
                )
            # shape: [1, input_pos_len, m_s]
            # in most cases input_pos_len should be 1
            mask = self.causal_mask[None, input_pos]

        hidden = []
        for i, layer in enumerate(self.layers):
            if i in self.output_hidden_states:
                hidden.append(h)
            # shape: [b, s, d]
            h = layer(
                h,
                mask=mask,
                encoder_input=encoder_input,
                encoder_mask=encoder_mask,
                input_pos=input_pos,
            )

        # shape: [b, s, d]
        h = self.norm(h)

        if self.num_output_chunks > 0:
            # shape: [b, seq_len/num_chunks, out_dim] - out_dim is usually the vocab size
            # Used with CEWithChunkedOutputLoss. Need to set num_output_chunks in the recipe,
            # before calling forward. Upcasting it done inside of the loss function.
            output = [
                self.output(chunk) for chunk in h.chunk(self.num_output_chunks, dim=1)
            ]
        else:
            # shape: [b, seq_len, out_dim]
            output = self.output(h).float()

        # Output list if hidden states are requested, otherwise just the output
        # TODO: always output a list to have a consistent output type
        output = output if not hidden else [*hidden, output]
        return output


class TiedEmbeddingTransformerDecoder(nn.Module):
    """
    Transformer Decoder with tied embedding weight. A key difference between
    this class and :class:`~torchtune.modules.TransformerDecoder`
    is that the output projection is replaced with token embeddings weights.

    Args:
        tok_embeddings (nn.Embedding): PyTorch embedding layer, to be used to move
            tokens to an embedding space.
        layers (Union[nn.Module, List[nn.Module]]): Transformer Decoder layer or a list of layers.
        num_layers (Optional[int]): Number of Transformer Decoder layers, only define when
            layer is not a list.
        max_seq_len (int): maximum sequence length the model will be run with, as used
            by :func:`~torchtune.modules.KVCache`
        num_heads (int): number of query heads. For MHA this is also the
            number of heads for key and value. This is used to setup the
            :func:`~torchtune.modules.KVCache`
        head_dim (int): embedding dimension for each head in self-attention. This is used
            to setup the :func:`~torchtune.modules.KVCache`
        norm (nn.Module): Callable that applies normalization to the output of the decoder,
            before final MLP.
        output_hidden_states (Optional[List[int]]): List of layers (indices) to include in the output

    Raises:
        AssertionError: num_layers is set and layer is a list
        AssertionError: num_layers is not set and layer is an nn.Module

    Note:
        Arg values are checked for correctness (eg: ``attn_dropout`` belongs to [0,1])
        in the module where they are used. This helps reduces the number of raise
        statements in code and improves readability.
    """

    def __init__(
        self,
        tok_embeddings: nn.Embedding,
        layers: Union[nn.Module, List[nn.Module]],
        num_layers: Optional[int],
        max_seq_len: int,
        num_heads: int,
        head_dim: int,
        norm: nn.Module,
        output_hidden_states: Optional[List[int]] = None,
    ) -> None:
        super().__init__()
        if num_layers is None:
            if isinstance(layers, nn.Module):
                raise AssertionError(
                    "If num_layers is undefined, it is assumed that a list of layers is provided."
                )
            layers = nn.ModuleList(layers)
        else:
            if not isinstance(layers, nn.Module):
                raise AssertionError("num_layers is defined, layers must be a module")
            layers = _get_clones(layers, num_layers)

        self.tok_embeddings = tok_embeddings
        self.layers = layers
        self.norm = norm
        self.output_hidden_states = output_hidden_states or []
        self.max_seq_len = max_seq_len
        self.num_heads = num_heads
        self.head_dim = head_dim
        self.causal_mask = None
        self.num_output_chunks = 0

    def set_num_output_chunks(self, num_output_chunks: int) -> None:
        """Used to save memory in combination with :class:`~torchtune.modules.loss.CEWithChunkedOutputLoss`.
        This should be called before the first forward pass, in the recipe."""
        self.num_output_chunks = num_output_chunks

    def setup_caches(self, batch_size: int, dtype: torch.dtype) -> None:
        """Setup key value caches for attention calculation.

        Args:
            batch_size (int): batch size for the caches.
            dtype (torch.dtype): dtype for the caches.
        """
        for layer in self.layers:
            layer.setup_cache(batch_size, dtype)

        # causal_mask is used during inference to ensure we're attending
        # to the right tokens
        self.causal_mask = torch.tril(
            torch.ones(self.max_seq_len, self.max_seq_len, dtype=torch.bool)
        )

    def caches_are_enabled(self) -> bool:
        """Check if the key value caches are setup."""
        return self.layers[0].cache_enabled

    def reset_caches(self):
        """Reset the key value caches."""
        if not self.caches_are_enabled():
            raise RuntimeError(
                "Key value caches are not setup. Call ``setup_caches()`` first."
            )

        for layer in self.layers:
            layer.reset_cache()

    def forward(
        self,
        tokens: torch.Tensor,
        *,
<<<<<<< HEAD
        mask: Optional[_MaskType] = None,
        encoder_input: Optional[Tensor] = None,
        encoder_mask: Optional[Tensor] = None,
        input_pos: Optional[Tensor] = None,
    ) -> Tensor:
        """
        Args:
            tokens (Tensor): input tensor with shape [b x s]
            mask (Optional[_MaskType]): Optional boolean tensor which contains the attention mask
                with shape [b x s x s]. This is applied after
                the query-key multiplication and before the softmax. A value of True in row i
                and column j means token i attends to token j. A value of False means token i
                does not attend to token j. If no mask is specified, a causal mask
                is used by default. If a BlockMask is passed for document masking in a packed
                sequence, we use :func:`~torch.nn.attention.flex_attention.flex_attention` when
                computing attention. Default is None.
            encoder_input (Optional[Tensor]): Optional input embeds from the encoder. Shape [b x s_e x d_e]
            encoder_mask (Optional[Tensor]):  Boolean tensor defining a relational matrix between
=======
        mask: Optional[torch.Tensor] = None,
        encoder_input: Optional[torch.Tensor] = None,
        encoder_mask: Optional[torch.Tensor] = None,
        input_pos: Optional[torch.Tensor] = None,
    ) -> torch.Tensor:
        """
        Args:
            tokens (torch.Tensor): input tensor with shape [b x s]
            mask (Optional[torch.Tensor]): Optional boolean tensor which contains the attention mask
                with shape [b x s x s]. This is applied after the query-key multiplication and
                before the softmax. A value of True in row i and column j means token i attends
                to token j. A value of False means token i does not attend to token j. If no
                mask is specified, a causal mask is used by default. Default is None.
            encoder_input (Optional[torch.Tensor]): Optional input embeds from the encoder. Shape [b x s_e x d_e]
            encoder_mask (Optional[torch.Tensor]):  Boolean tensor defining a relational matrix between
>>>>>>> f1fbe1ac
                tokens and encoder embeddings. A True value at position i,j means token i can attend
                to embedding j in the decoder. Mask has shape [b x s x s_e]. Default is None.
            input_pos (Optional[torch.Tensor]): Optional tensor which contains the position ids
                of each token. During training, this is used to indicate the positions
                of each token relative to its sample when packed, shape [b x s].
                During inference, this indicates the position of the current token.
                If none, assume the index of the token is its position id. Default is None.

        Note: At the very first step of inference, when the model is provided with a prompt,
        ``input_pos`` would contain the positions of all of the tokens in the prompt
        (eg: ``torch.arange(prompt_length)``). This is because we will need to compute the
        KV values for each position.

        Returns:
            torch.Tensor: output tensor with shape [b x s x v] or a list of layer
                output tensors defined by ``output_hidden_states`` with the
                final output tensor appended to the list.

        Raises:
            ValueError: if causal_mask is set but input_pos is None

        Notation used for tensor shapes:
            - b: batch size
            - s: token sequence length
            - s_e: encoder sequence length
            - v: vocab size
            - d: token embed dim
            - d_e: encoder embed dim
            - m_s: max seq len
        """
        # input tensor of shape [b, s]
        bsz, seq_len = tokens.shape

        if seq_len > self.max_seq_len:
            raise ValueError(
                f"seq_len ({seq_len}) of input tensor should be smaller "
                f"than max_seq_len ({self.max_seq_len})"
            )

        # shape: [b, s, d]
        h = self.tok_embeddings(tokens)

        if self.causal_mask is not None:
            if input_pos is None:
                raise ValueError(
                    "Caches are setup, but the position of input token is missing"
                )
            if mask is not None:
                raise ValueError(
                    "An attention mask was set. Cannot use a non-causal mask for inference"
                )
            # shape: [1, input_pos_len, m_s]
            # in most cases input_pos_len should be 1
            mask = self.causal_mask[None, input_pos]

        hidden = []
        for i, layer in enumerate(self.layers):
            if i in self.output_hidden_states:
                hidden.append(h)
            # shape: [b, s, d]
            h = layer(
                h,
                mask=mask,
                encoder_input=encoder_input,
                encoder_mask=encoder_mask,
                input_pos=input_pos,
            )

        # shape: [b, s, d]
        h = self.norm(h)

        if self.num_output_chunks > 0:
            # shape: [b, seq_len/num_chunks, out_dim] - out_dim is usually the vocab size
            # Used with CEWithChunkedOutputLoss. Need to set num_output_chunks in the recipe,
            # before calling forward. Upcasting it done inside of the loss function.
            output = [
                F.linear(chunk, self.tok_embeddings.weight)
                for chunk in h.chunk(self.num_output_chunks, dim=1)
            ]
        else:
            # shape: [b, seq_len, out_dim]
            output = F.linear(h, self.tok_embeddings.weight).float()

        # Output list if hidden states are requested, otherwise just the output
        # TODO: always output a list to have a consistent output type
        output = output if not hidden else [*hidden, output]
        return output<|MERGE_RESOLUTION|>--- conflicted
+++ resolved
@@ -8,12 +8,8 @@
 
 import torch
 import torch.nn.functional as F
-<<<<<<< HEAD
-from torch import nn, Tensor
-=======
 from torch import nn
 
->>>>>>> f1fbe1ac
 from torchtune.modules import MultiHeadAttention
 
 from torchtune.utils.attention_bias import _MaskType
@@ -71,37 +67,23 @@
         self,
         x: torch.Tensor,
         *,
-<<<<<<< HEAD
         mask: Optional[_MaskType] = None,
-        input_pos: Optional[Tensor] = None,
-=======
-        mask: Optional[torch.Tensor] = None,
         input_pos: Optional[torch.Tensor] = None,
->>>>>>> f1fbe1ac
         **kwargs: Dict,
     ) -> torch.Tensor:
         """
         Args:
             x (torch.Tensor): input tensor with shape
                 [batch_size x seq_length x embed_dim]
-<<<<<<< HEAD
             mask (Optional[_MaskType]): Optional boolean tensor which contains the attention mask
-=======
-            mask (Optional[torch.Tensor]): Optional boolean tensor which contains the attention mask
->>>>>>> f1fbe1ac
                 with shape [batch_size x seq_length x seq_length]. This is applied after
                 the query-key multiplication and before the softmax. A value of True in row i
                 and column j means token i attends to token j. A value of False means token i
                 does not attend to token j. If no mask is specified, a causal mask
-<<<<<<< HEAD
                 is used by default. If a BlockMask is passed for document masking in a packed
                 sequence, we use :func:`~torch.nn.attention.flex_attention.flex_attention` when
                 computing attention. Default is None.
-            input_pos (Optional[Tensor]): Optional tensor which contains the position ids
-=======
-                is used by default. Default is None.
             input_pos (Optional[torch.Tensor]): Optional tensor which contains the position ids
->>>>>>> f1fbe1ac
                 of each token. During training, this is used to indicate the positions
                 of each token relative to its sample when packed, shape [b x s].
                 During inference, this indicates the position of the current token.
@@ -405,15 +387,14 @@
         self,
         tokens: torch.Tensor,
         *,
-<<<<<<< HEAD
         mask: Optional[_MaskType] = None,
-        encoder_input: Optional[Tensor] = None,
-        encoder_mask: Optional[Tensor] = None,
-        input_pos: Optional[Tensor] = None,
-    ) -> Union[Tensor, List[Tensor]]:
+        encoder_input: Optional[torch.Tensor] = None,
+        encoder_mask: Optional[torch.Tensor] = None,
+        input_pos: Optional[torch.Tensor] = None,
+    ) -> Union[torch.Tensor, List[torch.Tensor]]:
         """
         Args:
-            tokens (Tensor): input tensor with shape [b x s]
+            tokens (torch.Tensor): input tensor with shape [b x s]
             mask (Optional[_MaskType]): Optional boolean tensor which contains the attention mask
                 with shape [b x s x s]. This is applied after
                 the query-key multiplication and before the softmax. A value of True in row i
@@ -422,25 +403,8 @@
                 is used by default. If a BlockMask is passed for document masking in a packed
                 sequence, we use :func:`~torch.nn.attention.flex_attention.flex_attention` when
                 computing attention. Default is None.
-            encoder_input (Optional[Tensor]): Optional input embeds from the encoder. Shape [b x s_e x d_e]
-            encoder_mask (Optional[Tensor]):  Boolean tensor defining a relational matrix between
-=======
-        mask: Optional[torch.Tensor] = None,
-        encoder_input: Optional[torch.Tensor] = None,
-        encoder_mask: Optional[torch.Tensor] = None,
-        input_pos: Optional[torch.Tensor] = None,
-    ) -> Union[torch.Tensor, List[torch.Tensor]]:
-        """
-        Args:
-            tokens (torch.Tensor): input tensor with shape [b x s]
-            mask (Optional[torch.Tensor]): Optional boolean tensor which contains the attention mask
-                with shape [b x s x s]. This is applied after the query-key multiplication and
-                before the softmax. A value of True in row i and column j means token i attends
-                to token j. A value of False means token i does not attend to token j. If no
-                mask is specified, a causal mask is used by default. Default is None.
             encoder_input (Optional[torch.Tensor]): Optional input embeds from the encoder. Shape [b x s_e x d_e]
             encoder_mask (Optional[torch.Tensor]):  Boolean tensor defining a relational matrix between
->>>>>>> f1fbe1ac
                 tokens and encoder embeddings. A True value at position i,j means token i can attend
                 to embedding j in the decoder. Mask has shape [b x s x s_e]. Default is None.
             input_pos (Optional[torch.Tensor]): Optional tensor which contains the position ids
@@ -635,15 +599,14 @@
         self,
         tokens: torch.Tensor,
         *,
-<<<<<<< HEAD
         mask: Optional[_MaskType] = None,
-        encoder_input: Optional[Tensor] = None,
-        encoder_mask: Optional[Tensor] = None,
-        input_pos: Optional[Tensor] = None,
-    ) -> Tensor:
+        encoder_input: Optional[torch.Tensor] = None,
+        encoder_mask: Optional[torch.Tensor] = None,
+        input_pos: Optional[torch.Tensor] = None,
+    ) -> torch.Tensor:
         """
         Args:
-            tokens (Tensor): input tensor with shape [b x s]
+            tokens (torch.Tensor): input tensor with shape [b x s]
             mask (Optional[_MaskType]): Optional boolean tensor which contains the attention mask
                 with shape [b x s x s]. This is applied after
                 the query-key multiplication and before the softmax. A value of True in row i
@@ -652,25 +615,8 @@
                 is used by default. If a BlockMask is passed for document masking in a packed
                 sequence, we use :func:`~torch.nn.attention.flex_attention.flex_attention` when
                 computing attention. Default is None.
-            encoder_input (Optional[Tensor]): Optional input embeds from the encoder. Shape [b x s_e x d_e]
-            encoder_mask (Optional[Tensor]):  Boolean tensor defining a relational matrix between
-=======
-        mask: Optional[torch.Tensor] = None,
-        encoder_input: Optional[torch.Tensor] = None,
-        encoder_mask: Optional[torch.Tensor] = None,
-        input_pos: Optional[torch.Tensor] = None,
-    ) -> torch.Tensor:
-        """
-        Args:
-            tokens (torch.Tensor): input tensor with shape [b x s]
-            mask (Optional[torch.Tensor]): Optional boolean tensor which contains the attention mask
-                with shape [b x s x s]. This is applied after the query-key multiplication and
-                before the softmax. A value of True in row i and column j means token i attends
-                to token j. A value of False means token i does not attend to token j. If no
-                mask is specified, a causal mask is used by default. Default is None.
             encoder_input (Optional[torch.Tensor]): Optional input embeds from the encoder. Shape [b x s_e x d_e]
             encoder_mask (Optional[torch.Tensor]):  Boolean tensor defining a relational matrix between
->>>>>>> f1fbe1ac
                 tokens and encoder embeddings. A True value at position i,j means token i can attend
                 to embedding j in the decoder. Mask has shape [b x s x s_e]. Default is None.
             input_pos (Optional[torch.Tensor]): Optional tensor which contains the position ids
