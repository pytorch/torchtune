# Copyright (c) Meta Platforms, Inc. and affiliates.
# All rights reserved.
#
# This source code is licensed under the BSD-style license found in the
# LICENSE file in the root directory of this source tree.
import copy
from typing import Optional

import torch
from torch import nn, Tensor

from torchtune.modules import CausalSelfAttention, KVCache


class TransformerDecoderLayer(nn.Module):
    """Transformer layer derived from the Llama2 model. Normalization is applied before the attention **and** FF layer.

    Args:
        attn (CausalSelfAttention): Attention module.
        mlp (nn.Module): Feed-forward module.
        sa_norm (nn.Module): Normalization to be applied before self-attention.
        mlp_norm (nn.Module): Normalization to be applied before the feed-forward layer.
    """

    def __init__(
        self,
        attn: CausalSelfAttention,
        mlp: nn.Module,
        sa_norm: nn.Module,
        mlp_norm: nn.Module,
    ) -> None:
        super().__init__()
        self.sa_norm = sa_norm
        self.attn = attn
        self.mlp_norm = mlp_norm
        self.mlp = mlp

    def forward(
        self,
        x: Tensor,
        *,
        mask: Optional[Tensor] = None,
        input_pos: Optional[Tensor] = None,
    ) -> Tensor:
        """
        Args:
            x (Tensor): input tensor with shape
                [batch_size x seq_length x embed_dim]
            mask (Optional[Tensor]): Optional boolean tensor which contains the attention mask
                with shape [batch_size x seq_length x seq_length]. This is applied after
                the query-key multiplication and before the softmax. A value of True in row i
                and column j means token i attends to token j. A value of False means token i
                does not attend to token j. If no mask is specified, a causal mask
                is used by default. Default is None.
            input_pos (Optional[Tensor]): Optional tensor which contains the position ids
                of each token. During training, this is used to indicate the positions
                of each token relative to its sample when packed, shape [b x s].
                During inference, this indicates the position of the current token.
                If none, assume the index of the token is its position id. Default is None.

        Returns:
            Tensor: output tensor with same shape as input
                [batch_size x seq_length x embed_dim]

        Notation used for tensor shapes:
            - b: batch size
            - s: sequence length
            - d: embed dim

        TODO:
            - Make position of norm configurable
        """
        # Input tensor and attention output have the same shape
        # [b, s, d]
        # Norm applied before self-attention
        attn_out = self.attn(self.sa_norm(x), mask=mask, input_pos=input_pos)

        # Residual connection; shape: [b, s, d]
        h = attn_out + x

        # Norm applied before the feedforward layer
        mlp_out = self.mlp(self.mlp_norm(h))

        # Residual connection; shape: [b, s, d]
        out = h + mlp_out
        return out


def _get_clones(module: nn.Module, n: int) -> nn.ModuleList:
    """
    Return a list of ``n`` identical layers.

    Args:
        module (nn.Module): module to be cloned
        n (int): number of clones

    Returns:
        nn.ModuleList: list of ``n`` identical layers
    """
    # FIXME: copy.deepcopy() is not defined on nn.module
    return nn.ModuleList([copy.deepcopy(module) for i in range(n)])


class TransformerDecoder(nn.Module):
    """
    Transformer Decoder derived from the Llama2 architecture.

    Args:
        tok_embeddings (nn.Embedding): PyTorch embedding layer, to be used to move
            tokens to an embedding space.
        layer (TransformerDecoderLayer): Transformer Decoder layer.
        num_layers (int): Number of Transformer Decoder layers.
        max_seq_len (int): maximum sequence length the model will be run with, as used
            by :func:`~torchtune.modules.KVCache`
        num_heads (int): number of query heads. For MHA this is also the
            number of heads for key and value. This is used to setup the
            :func:`~torchtune.modules.KVCache`
        head_dim (int): embedding dimension for each head in self-attention. This is used
            to setup the :func:`~torchtune.modules.KVCache`
        norm (nn.Module): Callable that applies normalization to the output of the decoder,
            before final MLP.
        output (nn.Linear): Callable that applies a linear transformation to the output of
            the decoder.

    Note:
        Arg values are checked for correctness (eg: ``attn_dropout`` belongs to [0,1])
        in the module where they are used. This helps reduces the number of raise
        statements in code and improves readability.
    """

    def __init__(
        self,
        tok_embeddings: nn.Embedding,
        layer: TransformerDecoderLayer,
        num_layers: int,
        max_seq_len: int,
        num_heads: int,
        head_dim: int,
        norm: nn.Module,
        output: nn.Linear,
    ) -> None:
        super().__init__()

        self.tok_embeddings = tok_embeddings
        self.layers = _get_clones(layer, num_layers)
        self.norm = norm
        self.output = output
        self.max_seq_len = max_seq_len
        self.num_heads = num_heads
        self.head_dim = head_dim
        self.causal_mask = None

    def setup_caches(self, batch_size: int, dtype: torch.dtype) -> None:
        """Setup key value caches for attention calculation.

        Args:
            batch_size (int): batch size for the caches.
            dtype (torch.dtype): dtype for the caches.
        """
        for layer in self.layers:
            layer.attn.kv_cache = KVCache(
                batch_size=batch_size,
                max_seq_len=self.max_seq_len,
                num_heads=self.num_heads,
                head_dim=self.head_dim,
                dtype=dtype,
            )

        # causal_mask is used during inference to ensure we're attending
        # to the right tokens
        self.causal_mask = torch.tril(
            torch.ones(self.max_seq_len, self.max_seq_len, dtype=torch.bool)
        )

<<<<<<< HEAD
    def forward(
        self,
        tokens: Tensor,
        *,
        mask: Optional[Tensor] = None,
        input_pos: Optional[Tensor] = None,
    ) -> Tensor:
=======
    def reset_caches(self):
        """Reset the key value caches."""
        if self.layers[0].attn.kv_cache is None:
            raise RuntimeError(
                "Key value caches are not setup. Call ``setup_caches()`` first."
            )

        for layer in self.layers:
            layer.attn.kv_cache.reset()

    def forward(self, tokens: Tensor, input_pos: Optional[Tensor] = None) -> Tensor:
>>>>>>> dc2b9911
        """
        Args:
            tokens (Tensor): input tensor with shape [b x s]
            mask (Optional[Tensor]): Optional boolean tensor which contains the attention mask
                with shape [b x s x s]. This is applied after the query-key multiplication and
                before the softmax. A value of True in row i and column j means token i attends
                to token j. A value of False means token i does not attend to token j. If no
                mask is specified, a causal mask is used by default. Default is None.
            input_pos (Optional[Tensor]): Optional tensor which contains the position ids
                of each token. During training, this is used to indicate the positions
                of each token relative to its sample when packed, shape [b x s].
                During inference, this indicates the position of the current token.
                If none, assume the index of the token is its position id. Default is None.

        Note: At the very first step of inference, when the model is provided with a prompt,
        ``input_pos`` would contain the positions of all of the tokens in the prompt
        (eg: ``torch.arange(prompt_length)``). This is because we will need to compute the
        KV values for each position.

        Returns:
            Tensor: output tensor with shape [b x s x v]

        Raises:
            ValueError: if causal_mask is set but input_pos is None

        Notation used for tensor shapes:
            - b: batch size
            - s: sequence length
            - v: vocab size
            - d: embed dim
            - m_s: max seq len
        """
        # input tensor of shape [b, s]
        bsz, seq_len = tokens.shape

        # shape: [b, s, d]
        h = self.tok_embeddings(tokens)

        if self.causal_mask is not None:
            if input_pos is None:
                raise ValueError(
                    "Caches are setup, but the position of input token is missing"
                )
            if mask is not None:
                raise ValueError(
                    "An attention mask was set. Cannot use a non-causal mask for inference"
                )
            # shape: [1, input_pos_len, m_s]
            # in most cases input_pos_len should be 1
            mask = self.causal_mask[None, input_pos]

        for layer in self.layers:
            # shape: [b, s, d]
            h = layer(h, mask=mask, input_pos=input_pos)

        # shape: [b, s, d]
        h = self.norm(h)

        # shape: [b, s, out_dim] - out_dim is usually the vocab size
        output = self.output(h).float()
        return output<|MERGE_RESOLUTION|>--- conflicted
+++ resolved
@@ -172,15 +172,6 @@
             torch.ones(self.max_seq_len, self.max_seq_len, dtype=torch.bool)
         )
 
-<<<<<<< HEAD
-    def forward(
-        self,
-        tokens: Tensor,
-        *,
-        mask: Optional[Tensor] = None,
-        input_pos: Optional[Tensor] = None,
-    ) -> Tensor:
-=======
     def reset_caches(self):
         """Reset the key value caches."""
         if self.layers[0].attn.kv_cache is None:
@@ -191,8 +182,13 @@
         for layer in self.layers:
             layer.attn.kv_cache.reset()
 
-    def forward(self, tokens: Tensor, input_pos: Optional[Tensor] = None) -> Tensor:
->>>>>>> dc2b9911
+    def forward(
+        self,
+        tokens: Tensor,
+        *,
+        mask: Optional[Tensor] = None,
+        input_pos: Optional[Tensor] = None,
+    ) -> Tensor:
         """
         Args:
             tokens (Tensor): input tensor with shape [b x s]
