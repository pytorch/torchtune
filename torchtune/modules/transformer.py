--- conflicted
+++ resolved
@@ -70,14 +70,9 @@
         self,
         x: torch.Tensor,
         *,
-<<<<<<< HEAD
-        mask: Optional[Tensor] = None,
-        input_pos: Optional[Tensor] = None,
-        cache_pos: Optional[Tensor] = None,
-=======
         mask: Optional[_MaskType] = None,
         input_pos: Optional[torch.Tensor] = None,
->>>>>>> ee343e61
+        cache_pos: Optional[torch.Tensor] = None,
         **kwargs: Dict,
     ) -> torch.Tensor:
         """
@@ -99,7 +94,7 @@
                 of each token relative to its sample when packed, shape [b x s].
                 During inference, this indicates the position of the current token.
                 If none, assume the index of the token is its position id. Default is None.
-            cache_pos (Optional[Tensor]): Optional tensor which contains the cache positions
+            cache_pos (Optional[torch.Tensor]): Optional tensor which contains the cache positions
                 of each token, used during inference. This is useful when ``input_ids`` are
                 right-shifted to account for padding tokens. Default is None, in which case
                 ``input_pos`` is used (if specified).
@@ -115,14 +110,8 @@
         # Input tensor and attention output have the same shape
         # [b, s, d]
         # Norm applied before self-attention
-<<<<<<< HEAD
-        attn_out = self.attn(
-            self.sa_norm(x), mask=mask, input_pos=input_pos, cache_pos=cache_pos
-        )
-=======
         h = self.sa_norm(x)
-        attn_out = self.attn(h, h, mask=mask, input_pos=input_pos)
->>>>>>> ee343e61
+        attn_out = self.attn(h, h, mask=mask, input_pos=input_pos, cache_pos=cache_pos)
 
         # Residual connection; shape: [batch_size, seq_length, embed_dim]
         h = self.sa_scale(attn_out) + x
@@ -365,9 +354,6 @@
         self.max_seq_len = max_seq_len
         self.num_heads = num_heads
         self.head_dim = head_dim
-<<<<<<< HEAD
-        self._cache_max_seq_len = None
-=======
         self.causal_mask = None
         self.pos = None
         self.num_output_chunks = 0
@@ -376,28 +362,18 @@
         """Used to save memory in combination with :class:`~torchtune.modules.loss.CEWithChunkedOutputLoss`.
         This should be called before the first forward pass, in the recipe."""
         self.num_output_chunks = num_output_chunks
->>>>>>> ee343e61
-
-    def setup_caches(
-        self, batch_size: int, dtype: torch.dtype, max_seq_len: Optional[int] = None
-    ) -> None:
+
+    def setup_caches(self, batch_size: int, dtype: torch.dtype) -> None:
         """Setup key value caches for attention calculation.
 
         Args:
             batch_size (int): batch size for the caches.
             dtype (torch.dtype): dtype for the caches.
-            max_seq_len (Optional[int]): maximum sequence length for the caches. Default None,
-                in which case ``model.max_seq_len`` is used.
-        """
-        self.cache_max_seq_len = (
-            self.max_seq_len if max_seq_len is None else max_seq_len
-        )
-<<<<<<< HEAD
+        """
         for layer in self.layers:
-            layer.setup_cache(batch_size, dtype, max_seq_len=self.cache_max_seq_len)
-=======
+            layer.setup_cache(batch_size, dtype)
+
         self.pos = 0
->>>>>>> ee343e61
 
     def caches_are_enabled(self) -> bool:
         """Check if the key value caches are setup."""
@@ -441,20 +417,12 @@
         self,
         tokens: torch.Tensor,
         *,
-<<<<<<< HEAD
-        mask: Optional[Tensor] = None,
-        encoder_input: Optional[Tensor] = None,
-        encoder_mask: Optional[Tensor] = None,
-        input_pos: Optional[Tensor] = None,
-        cache_pos: Optional[Tensor] = None,
-    ) -> Union[Tensor, List[Tensor]]:
-=======
         mask: Optional[_MaskType] = None,
         encoder_input: Optional[torch.Tensor] = None,
         encoder_mask: Optional[torch.Tensor] = None,
         input_pos: Optional[torch.Tensor] = None,
+        cache_pos: Optional[torch.Tensor] = None,
     ) -> Union[torch.Tensor, List[torch.Tensor]]:
->>>>>>> ee343e61
         """
         Args:
             tokens (torch.Tensor): input tensor with shape [b x s]
@@ -477,7 +445,7 @@
                 of each token relative to its sample when packed, shape [b x s].
                 During inference, this indicates the position of the current token.
                 If none, assume the index of the token is its position id. Default is None.
-            cache_pos (Optional[Tensor]): Optional tensor which contains the cache positions
+            cache_pos (Optional[torch.Tensor]): Optional tensor which contains the cache positions
                 of each token, used during inference. This is useful when ``input_ids`` are
                 right-shifted to account for padding tokens. Default is None, in which case
                 ``input_pos`` is used (if specified).
@@ -493,12 +461,8 @@
                 final output tensor appended to the list.
 
         Raises:
-<<<<<<< HEAD
             ValueError: if caches are setup, but a mask is not provided
-=======
->>>>>>> ee343e61
             ValueError: if seq_len of x is bigger than max_seq_len
-            ValueError: if a mask is provided and the model is in inference mode
 
         Note:
             At the very first step of inference, when the model is provided with a prompt,
@@ -538,11 +502,6 @@
         # shape: [b, s, d]
         h = self.tok_embeddings(tokens)
 
-<<<<<<< HEAD
-        if self.caches_are_enabled():
-            if mask is None:
-                raise ValueError("Caches are setup but a mask was not provided!")
-=======
         if self.causal_mask is not None:
             if mask is not None:
                 raise ValueError(
@@ -555,7 +514,6 @@
             # shape: [1, input_pos_len, m_s]
             # in most cases input_pos_len should be 1
             mask = self.causal_mask[None, input_pos]
->>>>>>> ee343e61
 
         hidden = []
         for i, layer in enumerate(self.layers):
@@ -786,11 +744,6 @@
         # shape: [b, s, d]
         h = self.tok_embeddings(tokens)
 
-<<<<<<< HEAD
-        if self.caches_are_enabled():
-            if mask is None:
-                raise ValueError("Caches are setup but a mask was not provided!")
-=======
         if self.causal_mask is not None:
             if mask is not None:
                 raise ValueError(
@@ -803,7 +756,6 @@
             # shape: [1, input_pos_len, m_s]
             # in most cases input_pos_len should be 1
             mask = self.causal_mask[None, input_pos]
->>>>>>> ee343e61
 
         hidden = []
         for i, layer in enumerate(self.layers):
