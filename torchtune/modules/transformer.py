--- conflicted
+++ resolved
@@ -657,304 +657,4 @@
             # shape: [b, seq_len, out_dim]
             output = self.output(h).float()
 
-<<<<<<< HEAD
-        return output
-
-
-@deprecated(
-    msg="Please use torchtune.modules.TransformerDecoder instead. \
-If you need an example, see torchtune.models.qwen2._component_builders.py \
-on how to use torch.modules.TiedLinear for the output projection."
-)
-class TiedEmbeddingTransformerDecoder(nn.Module):
-    """
-    Transformer Decoder with tied embedding weight. A key difference between
-    this class and :class:`~torchtune.modules.TransformerDecoder`
-    is that the output projection is replaced with token embeddings weights.
-
-    Args:
-        tok_embeddings (nn.Embedding): PyTorch embedding layer, to be used to move
-            tokens to an embedding space.
-        layers (Union[nn.Module, List[nn.Module]]): Transformer Decoder layer or a list of layers.
-        max_seq_len (int): maximum sequence length the model will be run with, as used
-            by :func:`~torchtune.modules.KVCache`
-        num_heads (int): number of query heads. For MHA this is also the
-            number of heads for key and value. This is used to setup the
-            :func:`~torchtune.modules.KVCache`
-        head_dim (int): embedding dimension for each head in self-attention. This is used
-            to setup the :func:`~torchtune.modules.KVCache`
-        norm (nn.Module): Callable that applies normalization to the output of the decoder,
-            before final MLP.
-        num_layers (Optional[int]): Number of Transformer Decoder layers, only define when
-            layers is not a list.
-        output_hidden_states (Optional[List[int]]): List of layers (indices) to include in the output
-
-    Raises:
-        AssertionError: num_layers is set and layer is a list
-        AssertionError: num_layers is not set and layer is an nn.Module
-
-    Note:
-        Arg values are checked for correctness (eg: ``attn_dropout`` belongs to [0,1])
-        in the module where they are used. This helps reduces the number of raise
-        statements in code and improves readability.
-    """
-
-    def __init__(
-        self,
-        *,
-        tok_embeddings: nn.Embedding,
-        layers: Union[nn.Module, List[nn.Module]],
-        max_seq_len: int,
-        num_heads: int,
-        head_dim: int,
-        norm: nn.Module,
-        num_layers: Optional[int] = None,
-        output_hidden_states: Optional[List[int]] = None,
-    ) -> None:
-        super().__init__()
-        if num_layers is None:
-            if isinstance(layers, nn.Module):
-                raise AssertionError(
-                    "If num_layers is undefined, it is assumed that a list of layers is provided."
-                )
-            layers = nn.ModuleList(layers)
-        else:
-            if not isinstance(layers, nn.Module):
-                raise AssertionError("num_layers is defined, layers must be a module")
-            layers = _get_clones(layers, num_layers)
-
-        self.tok_embeddings = tok_embeddings
-        self.layers = layers
-        self.norm = norm
-        self.output_hidden_states = output_hidden_states or []
-        self.max_seq_len = max_seq_len
-        self.num_heads = num_heads
-        self.head_dim = head_dim
-        self.causal_mask = None
-        self.num_output_chunks = 0
-
-        # attributes for KV caches during inference
-        self.encoder_max_cache_seq_len = None
-        self.decoder_max_cache_seq_len = None
-
-    @torch.compiler.disable
-    def chunked_output(self, last_hidden_state: torch.Tensor) -> List[torch.Tensor]:
-        """
-        Apply output projection in chunks. This should be applied in conjunction with
-        :class:`~torchtune.modules.loss.CEWithChunkedOutputLoss` as upcasting to fp32 is done there.
-        To use this method, you should first call
-        :func:`~torchtune.modules.TiedEmbeddingTransformerDecoder.set_num_output_chunks`.
-        Args:
-            last_hidden_state (torch.Tensor): last hidden state of the decoder, having shape
-                [b, seq_len, embed_dim].
-        Returns:
-            List[torch.Tensor]: List of num_chunks output tensors, each with shape
-                [b, seq_len/num_chunks, out_dim], where out_dim is usually the vocab size.
-        """
-        return [
-            F.linear(chunk, self.tok_embeddings.weight)
-            for chunk in last_hidden_state.chunk(self.num_output_chunks, dim=1)
-        ]
-
-    def set_num_output_chunks(self, num_output_chunks: int) -> None:
-        """Used to save memory in combination with :class:`~torchtune.modules.loss.CEWithChunkedOutputLoss`.
-        This should be called before the first forward pass, in the recipe."""
-        self.num_output_chunks = num_output_chunks
-
-    def setup_caches(
-        self,
-        batch_size: int,
-        dtype: torch.dtype,
-        *,
-        encoder_max_seq_len: Optional[int] = None,
-        decoder_max_seq_len: Optional[int] = None,
-    ):
-        """
-        Sets up key-value attention caches for inference. For each layer in ``self.layers``:
-        - :class:`~torchtune.modules.TransformerSelfAttentionLayer` will use ``decoder_max_seq_len``.
-        - :class:`~torchtune.modules.TransformerCrossAttentionLayer` will use ``encoder_max_seq_len``.
-        - :class:`~torchtune.modules.fusion.FusionLayer` will use both ``decoder_max_seq_len`` and ``encoder_max_seq_len``.
-
-        Args:
-            batch_size (int): batch size for the caches.
-            dtype (torch.dtype): dtype for the caches.
-            encoder_max_seq_len (Optional[int]): maximum encoder cache sequence length.
-            decoder_max_seq_len (Optional[int]): maximum decoder cache sequence length.
-        """
-        has_encoder_layers = any(
-            isinstance(l, TransformerCrossAttentionLayer) for l in self.modules()
-        )
-        has_decoder_layers = any(
-            isinstance(l, TransformerSelfAttentionLayer) for l in self.layers
-        )
-        if has_encoder_layers:
-            if encoder_max_seq_len is not None:
-                self.encoder_max_cache_seq_len = encoder_max_seq_len
-            else:
-                self.encoder_max_cache_seq_len = self.max_seq_len
-
-        if has_decoder_layers:
-            if decoder_max_seq_len is not None:
-                self.decoder_max_cache_seq_len = decoder_max_seq_len
-            else:
-                self.decoder_max_cache_seq_len = self.decoder_max_cache_seq_len
-
-        for layer in self.layers:
-            layer.setup_caches(
-                batch_size,
-                dtype,
-                self.encoder_max_cache_seq_len,
-                self.decoder_max_cache_seq_len,
-            )
-
-    @property
-    def encoder_caches_are_enabled(self) -> bool:
-        """Checks if there are any :class:`~torchtune.modules.TransformerCrossAttentionLayer`,
-        or :class:`~torchtune.modules.fusion.FusionLayer` layers which have cache enabled.
-        """
-        return self.encoder_max_cache_seq_len is not None
-
-    @property
-    def decoder_caches_are_enabled(self) -> bool:
-        """Check if the key value caches are setup."""
-        return self.decoder_max_cache_seq_len is not None
-
-    def reset_caches(self):
-        """Reset the key value caches."""
-        if not (self.encoder_caches_are_enabled or self.decoder_caches_are_enabled):
-            raise RuntimeError(
-                "Key value caches are not setup. Call ``setup_caches()`` first."
-            )
-
-        for layer in self.layers:
-            layer.reset_cache()
-
-    def forward(
-        self,
-        tokens: torch.Tensor,
-        *,
-        mask: Optional[_MaskType] = None,
-        encoder_input: Optional[torch.Tensor] = None,
-        encoder_mask: Optional[torch.Tensor] = None,
-        input_pos: Optional[torch.Tensor] = None,
-    ) -> Union[torch.Tensor, List[torch.Tensor]]:
-        """
-        Args:
-            tokens (torch.Tensor): input tensor with shape [b x s]
-            mask (Optional[_MaskType]): Used to mask the scores after the query-key multiplication
-                and before the softmax. Either a boolean tensor with shape [b x s x s] or a
-                :class:`~torch.nn.attention.flex_attention.BlockMask`. If a boolean tensor, a value
-                of True in row i and column j means token i attends to token j. A value of False means
-                token i does not attend to token j. If no mask is specified, a causal mask
-                is used by default. If a :class:`~torch.nn.attention.flex_attention.BlockMask` is passed
-                for document masking in a packed sequence via `create_block_mask
-                <https://pytorch.org/blog/flexattention/#mask-mods>`_, we use
-                :func:`~torch.nn.attention.flex_attention.flex_attention` when computing attention.
-                Default is None.
-            encoder_input (Optional[torch.Tensor]): Optional input embeds from the encoder. Shape [b x s_e x d_e]
-            encoder_mask (Optional[torch.Tensor]):  Boolean tensor defining a relational matrix between
-                tokens and encoder embeddings. A True value at position i,j means token i can attend
-                to embedding j in the decoder. Mask has shape [b x s x s_e]. Default is None.
-            input_pos (Optional[torch.Tensor]): Optional tensor which contains the position ids
-                of each token. During training, this is used to indicate the positions
-                of each token relative to its sample when packed, shape [b x s].
-                During inference, this indicates the position of the current token.
-                If none, assume the index of the token is its position id. Default is None.
-
-        Note: At the very first step of inference, when the model is provided with a prompt,
-        ``input_pos`` would contain the positions of all of the tokens in the prompt
-        (eg: ``torch.arange(prompt_length)``). This is because we will need to compute the
-        KV values for each position.
-
-        Returns:
-            Union[torch.Tensor, List[torch.Tensor]]: output tensor with shape [b x s x v] or a list of layer
-                output tensors defined by ``output_hidden_states`` with the
-                final output tensor appended to the list.
-
-        Raises:
-            ValueError: if seq_len of x is bigger than max_seq_len
-            ValueError: if a mask is provided and the model is in inference mode
-
-        Notation used for tensor shapes:
-            - b: batch size
-            - s: token sequence length
-            - s_e: encoder sequence length
-            - v: vocab size
-            - d: token embed dim
-            - d_e: encoder embed dim
-            - m_s: max seq len
-        """
-        # input tensor of shape [b, s]
-        bsz, seq_len = tokens.shape
-
-        if seq_len > self.max_seq_len:
-            raise ValueError(
-                f"seq_len ({seq_len}) of input tensor should be smaller "
-                f"than max_seq_len ({self.max_seq_len})"
-            )
-
-        # shape: [b, s, d]
-        h = self.tok_embeddings(tokens)
-
-        if self.decoder_caches_are_enabled:
-            if mask is None:
-                raise ValueError(
-                    "KV-caches for self-attention layers are setup for inference mode, masks must be provided!"
-                    " Use the `mask` arg to provide a mask."
-                )
-        if self.encoder_caches_are_enabled:
-            if encoder_mask is None:
-                raise ValueError(
-                    "KV-caches for cross-attention/fusion layers are setup for inference mode, encoder masks must be provided!"
-                    " Use the `encoder_mask` arg to provide an encoder mask."
-                )
-
-        if (
-            self.encoder_caches_are_enabled
-            or self.decoder_caches_are_enabled
-            and input_pos is None
-        ):
-            raise ValueError(
-                "KV-caches are setup for inference mode, input positions must be provided!"
-            )
-
-        hidden = []
-        for i, layer in enumerate(self.layers):
-            if i in self.output_hidden_states:
-                hidden.append(h)
-            # shape: [b, s, d]
-            h = layer(
-                h,
-                mask=mask,
-                encoder_input=encoder_input,
-                encoder_mask=encoder_mask,
-                input_pos=input_pos,
-            )
-
-        # shape: [b, seq_len, out_dim]
-        output = self.unembed(h)
-
-        # Output list if hidden states are requested, otherwise just the output
-        # TODO: always output a list to have a consistent output type
-        output = output if not hidden else [*hidden, output]
-        return output
-
-    def unembed(self, h):
-        # shape: [b, s, d]
-        h = self.norm(h)
-
-        # shape: [b, s, d]
-        h = self.norm(h)
-
-        if self.num_output_chunks > 0:
-            output = self.chunked_output(h)
-        else:
-            # shape: [b, seq_len, out_dim]
-            output = F.linear(h, self.tok_embeddings.weight).float()
-
-=======
-        # Output list if hidden states are requested, otherwise just the output
-        # TODO: always output a list to have a consistent output type
-        output = output if not hidden else [*hidden, output]
->>>>>>> f3d8d3c7
         return output