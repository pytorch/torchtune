--- conflicted
+++ resolved
@@ -100,16 +100,8 @@
         # Input tensor and attention output have the same shape
         # [b, s, d]
         # Norm applied before self-attention
-<<<<<<< HEAD
-        attn_out = self.attn(
-            self.sa_norm(x),
-            mask=mask,
-            input_pos=input_pos,
-        )
-=======
         h = self.sa_norm(x)
         attn_out = self.attn(h, h, mask=mask, input_pos=input_pos)
->>>>>>> 277fbf88
 
         # Residual connection; shape: [batch_size, seq_length, embed_dim]
         h = self.sa_scale(attn_out) + x
