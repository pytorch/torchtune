# Copyright (c) Meta Platforms, Inc. and affiliates.
# All rights reserved.
#
# This source code is licensed under the BSD-style license found in the
# LICENSE file in the root directory of this source tree.

from typing import Optional

import torch

import torch.nn as nn
from torch import Tensor
from torchao.dtypes.nf4tensor import linear_nf4, to_nf4


class FrozenNF4Linear(nn.Linear):
    """
    A linear layer similar to ``torch.nn.Linear`` but uses a quantized
    NF4Tensor as its weight. This class also freezes its ``weight`` parameter
    and is meant to be used as the base Linear layer for modeling
    use cases such as QLoRA where base model parameters are frozen.
    NOTE: biases are currently not supported.
    NOTE: This class always creates the underlying full precision weight as bf16 dtypte. Note that
    this will override the default PyTorch dtype that is set via `torch.set_default_dtype`.

    Args:
        in_dim (int): input dimension
        out_dim (int): output dimension
        device (Optional[torch.device]): device to use for the underlying weight. If ``None``, uses the default
            device given by `torch.get_default_device()`.
        **kwargs: any additional arguments to pass to the underlying Linear layer.

    Raises:
        RuntimeError: if ``bias`` is set to ``True``
        RuntimeError: if ``dtype`` is not set to ``torch.bfloat16``
    """

    def __init__(
        self, in_dim: int, out_dim: int, device: Optional[torch.device] = None, **kwargs
    ):
        if "bias" in kwargs and kwargs.pop("bias"):
            raise RuntimeError("FrozenNF4Linear does not currently support biases!")

        if "dtype" in kwargs:
            kwargs_dtype = kwargs.pop("dtype")
            if kwargs_dtype != torch.bfloat16:
                raise RuntimeError(
                    "FrozenNF4Linear is only supported with bf16 parameter currently."
                )
        super().__init__(
            in_dim, out_dim, device=device, dtype=torch.bfloat16, bias=False, **kwargs
        )
        self.weight.requires_grad_(False)
<<<<<<< HEAD

=======
>>>>>>> e5708036
        self.nf4_weight = to_nf4(self.weight.data)
        # re-register self.weight as the nf4 weight, so that the nf4 weight
        # shows up as expected in .parameters, state_dict, etc.
        self.weight = torch.nn.Parameter(self.nf4_weight, requires_grad=False)

        # TODO: likely need to handle state_dict save & load via hooks to properly manage
        # types.

    def forward(self, input: Tensor) -> Tensor:
        """
        Runs linear operation with input tensor as given by `input`. Computation happens in bf16
        precision, though only the nf4 weight is saved for backward for gradient computation to ensure
        additional memory is not used.
        Args:
            input (Tensor): input tensor

        Returns:
            Tensor: output tensor
        """
        return linear_nf4(input=input, weight=self.weight)<|MERGE_RESOLUTION|>--- conflicted
+++ resolved
@@ -51,10 +51,6 @@
             in_dim, out_dim, device=device, dtype=torch.bfloat16, bias=False, **kwargs
         )
         self.weight.requires_grad_(False)
-<<<<<<< HEAD
-
-=======
->>>>>>> e5708036
         self.nf4_weight = to_nf4(self.weight.data)
         # re-register self.weight as the nf4 weight, so that the nf4 weight
         # shows up as expected in .parameters, state_dict, etc.
