# Copyright (c) Meta Platforms, Inc. and affiliates.
# All rights reserved.
#
# This source code is licensed under the BSD-style license found in the
# LICENSE file in the root directory of this source tree.

import torch
from torch import nn


class RMSNorm(nn.Module):
    """
    Root Mean Square Normalization in fp32.

    See: https://pytorch.org/docs/stable/generated/torch.nn.RMSNorm.html

    Args:
        dim (int): embedding size
        eps (float): small value to avoid division by zero. Default: 1e-6
    """

    def __init__(self, dim: int, eps: float = 1e-6) -> None:
        super().__init__()
        self.normalized_shape = (dim,)
        self.eps = eps
        self.scale = nn.Parameter(torch.ones(dim))

    def forward(self, x: torch.Tensor) -> torch.Tensor:
        """
        Args:
            x (torch.Tensor): input tensor to normalize

        Returns:
            torch.Tensor: The normalized and scaled tensor having the same shape as ``x``.
        """
        # computation is in fp32
        x_fp32 = x.float()
        x_normed = (
            x_fp32 * torch.rsqrt(x_fp32.pow(2).mean(-1, keepdim=True) + self.eps)
        ).type_as(x)
        return x_normed * self.scale


class L2Norm(nn.Module):
    """
<<<<<<< HEAD
    See: https://pytorch.org/docs/stable/generated/torch.nn.RMSNorm.html
=======
    This is just RMSNorm sans the trainable scale parameter.

>>>>>>> e6328e9d
    Args:
        dim (int): embedding size
        eps (float): small value to avoid division by zero. Default: 1e-6
    """

    def __init__(self, dim: int, eps: float = 1e-6) -> None:
        super().__init__()
        self.normalized_shape = (dim,)
        self.eps = eps

    def forward(self, x: torch.Tensor) -> torch.Tensor:
        """
        Args:
            x (torch.Tensor): input tensor to normalize
        Returns:
            torch.Tensor: The normalized and scaled tensor having the same shape as ``x``.
        """
        # computation is in fp32
        x_fp32 = x.float()
        x_normed = (
            x_fp32 * torch.rsqrt(x_fp32.pow(2).mean(-1, keepdim=True) + self.eps)
        ).type_as(x)
        return x_normed<|MERGE_RESOLUTION|>--- conflicted
+++ resolved
@@ -43,12 +43,8 @@
 
 class L2Norm(nn.Module):
     """
-<<<<<<< HEAD
-    See: https://pytorch.org/docs/stable/generated/torch.nn.RMSNorm.html
-=======
     This is just RMSNorm sans the trainable scale parameter.
 
->>>>>>> e6328e9d
     Args:
         dim (int): embedding size
         eps (float): small value to avoid division by zero. Default: 1e-6
