--- conflicted
+++ resolved
@@ -76,14 +76,6 @@
         nn.init.zeros_(self.lora_b.weight)
         nn.init.kaiming_uniform_(self.lora_a.weight, a=math.sqrt(5))
 
-<<<<<<< HEAD
-    @classmethod
-    def _adapter_params(cls) -> List[str]:
-        """
-        Return lora_a and lora_b as adapter params.
-        """
-        return ["lora_a", "lora_b"]
-=======
     def adapter_params(self) -> List[str]:
         """
         Return lora_a.weight and lora_b.weight as adapter params.
@@ -93,7 +85,6 @@
         if self.use_bias_in_lora_matrices:
             adapter_params.extend(["lora_a.bias", "lora_b.bias"])
         return adapter_params
->>>>>>> e5c6366e
 
     def forward(self, x: Tensor) -> Tensor:
         """
