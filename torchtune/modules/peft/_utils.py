--- conflicted
+++ resolved
@@ -109,8 +109,6 @@
     return lora_module_keys
 
 
-<<<<<<< HEAD
-=======
 def get_adapter_state_dict(
     state_dict: Dict[str, Any], device: Optional[str] = "cpu"
 ) -> Dict[str, Any]:
@@ -132,92 +130,6 @@
     return {k: v.to(device) for k, v in state_dict.items() if adapter_key_filter(k)}
 
 
-def validate_state_dict_for_lora(
-    lora_attn_modules: List[LORA_ATTN_MODULES],
-    apply_lora_to_mlp: bool,
-    apply_lora_to_output: bool,
-    full_model_state_dict_keys: List[str],
-    lora_state_dict_keys: Optional[List[str]] = None,
-    base_model_state_dict_keys: Optional[List[str]] = None,
-) -> None:
-    """
-    Validate that the state dict keys for a LoRA model are as expected.
-
-    (1) If lora_state_dict_keys are passed, this function will confirm that they match exactly the
-        LoRA param names from the full model (as determined by lora_modules).
-    (2) If base_model_state_dict_keys are passed, this function will confirm that they are exactly the
-        complement of the LoRA param names from the full model.
-    (3) If both lora_state_dict_keys and base_model_state_dict_keys are passed, this function will
-        confirm that the full model's params are exactly their disjoint union.
-
-    Args:
-        lora_attn_modules (List[LORA_ATTN_MODULES]): list of which linear layers
-            LoRA should be applied to in each self-attention block. Options are
-            ``{"q_proj", "k_proj", "v_proj", "output_proj"}``.
-        apply_lora_to_mlp (bool): whether LoRA is applied to each MLP linear.
-        apply_lora_to_output (bool): whether LoRA is applied to the final output projection.
-        full_model_state_dict_keys (List[str]): List of keys in the full model state dict.
-        lora_state_dict_keys (Optional[List[str]]): List of keys in the LoRA state dict.
-            If none, LoRA state dict keys will not be validated.
-        base_model_state_dict_keys (Optional[List[str]]): List of keys in the base model state dict.
-            If none, base model keys will not be validated.
-
-    Returns:
-        None
-
-    Raises:
-        AssertionError: If base model state dict is missing any non-LoRA params from the full model.
-        AssertionError: If LoRA state dict is missing any LoRA params from the full model.
-        AssertionError: If base model state dict has any LoRA params.
-        AssertionError: If LoRA state dict has any non-LoRA params.
-        AssertionError: If base model and LoRA state dicts have overlapping keys.
-        AssertionError: If full model state dict is missing keys from either base model or LoRA state dict.
-
-    """
-    lora_modules = get_lora_module_names(
-        lora_attn_modules, apply_lora_to_mlp, apply_lora_to_output
-    )
-    is_lora_param = lambda x: any(
-        [
-            ".".join([k, "lora"]) in x or ".".join([k, "magnitude"]) in x
-            for k in lora_modules
-        ]
-    )
-    for k in full_model_state_dict_keys:
-        if not is_lora_param(k):
-            if base_model_state_dict_keys is not None:
-                if k not in base_model_state_dict_keys:
-                    raise AssertionError(
-                        f"Missing non-LoRA key {k} from base model state dict"
-                    )
-            if lora_state_dict_keys is not None:
-                if k in lora_state_dict_keys:
-                    raise AssertionError(f"Non-LoRA key {k} found in LoRA state dict")
-        else:
-            if base_model_state_dict_keys is not None:
-                if k in base_model_state_dict_keys:
-                    raise AssertionError(f"LoRA key {k} found in base model state dict")
-            if lora_state_dict_keys is not None:
-                if k not in lora_state_dict_keys:
-                    raise AssertionError(f"Missing LoRA key {k} From LoRA state dict")
-
-    # Full model is disjoint union of base model and LoRA weights
-    if lora_state_dict_keys is not None and base_model_state_dict_keys is not None:
-        combined_state_dict_keys = set(lora_state_dict_keys).union(
-            base_model_state_dict_keys
-        )
-        shared_state_dict_keys = set(lora_state_dict_keys).intersection(
-            base_model_state_dict_keys
-        )
-        assert (
-            shared_state_dict_keys == set()
-        ), "Base model and LoRA state dict have overlapping keys"
-        assert combined_state_dict_keys == set(
-            full_model_state_dict_keys
-        ), "Extra keys not present in full model"
-
-
->>>>>>> ac14e964
 def _get_lora_modules(state_dict: Dict[str, Any]) -> Set[str]:
     """
     Get the keys from a state dict that correspond to LoRALinear modules.
