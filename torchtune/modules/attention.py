--- conflicted
+++ resolved
@@ -137,23 +137,16 @@
         self.k_norm = k_norm
         self.pos_embeddings = pos_embeddings
 
-<<<<<<< HEAD
-    def setup_cache(
-        self, batch_size: int, dtype: torch.dtype, max_seq_len: Optional[int] = None
-    ) -> None:
-=======
         # Use flex attention if supported and we are sample packing
         self._attention_call = _sdpa_or_flex_attention()
 
     def setup_cache(self, batch_size: int, dtype: torch.dtype) -> None:
->>>>>>> ee343e61
         """Setup key value caches for attention calculation. If called
         after kv_cache is already setup, this will be skipped.
 
         Args:
             batch_size (int): batch size for the caches.
             dtype (torch.dtype): dtype for the caches.
-            max_seq_len (Optional[int]): maximum sequence length to initialize caches with.
         """
         # Don't overwrite user defined kv_cache from init
         if self.kv_cache is not None:
@@ -163,7 +156,7 @@
         else:
             self.kv_cache = KVCache(
                 batch_size=batch_size,
-                max_seq_len=self.max_seq_len if max_seq_len is None else max_seq_len,
+                max_seq_len=self.max_seq_len,
                 num_heads=self.num_heads,
                 head_dim=self.head_dim,
                 dtype=dtype,
@@ -182,16 +175,10 @@
         x: torch.Tensor,
         y: Optional[torch.Tensor] = None,
         *,
-<<<<<<< HEAD
-        mask: Optional[Tensor] = None,
-        input_pos: Optional[Tensor] = None,
-        cache_pos: Optional[Tensor] = None,
-    ) -> Tensor:
-=======
         mask: Optional[_MaskType] = None,
         input_pos: Optional[torch.Tensor] = None,
+        cache_pos: Optional[torch.Tensor] = None,
     ) -> torch.Tensor:
->>>>>>> ee343e61
         """
         Args:
             x (torch.Tensor): input tensor with shape [b x s_x x d] for the query
@@ -212,10 +199,13 @@
                 of each token relative to its sample when packed, shape [b x s].
                 During inference, this indicates the position of the current token.
                 If none, assume the index of the token is its position id. Default is None.
-            cache_pos (Optional[Tensor]): Optional tensor which contains the cache positions
+            cache_pos (Optional[torch.Tensor]): Optional tensor which contains the cache positions
                 of each token, used during inference. This is useful when ``input_ids`` are
                 right-shifted to account for padding tokens. Default is None, in which case
                 ``input_pos`` is used (if specified).
+
+        Raises:
+            ValueError: If no `y` input and `kv_cache` is not enabled.
 
         Raises:
             ValueError: If no `y` input and `kv_cache` is not enabled.
@@ -238,13 +228,8 @@
         # x has shape [b, s_x, d]
         # y has shape [b, s_y, d]
         b, s_x, _ = x.shape
-<<<<<<< HEAD
-        y = y if y is not None else x
-        s_y = y.shape[1]
-=======
         s_y = y.shape[1] if y is not None else 0
 
->>>>>>> ee343e61
         if self.kv_cache and input_pos is None:
             cache_size = self.kv_cache.size
             input_pos = torch.arange(cache_size, cache_size + s_y, device=x.device)
@@ -268,18 +253,6 @@
         if self.q_norm is not None:
             q = self.q_norm(q)
 
-<<<<<<< HEAD
-        # shape: [b, 1, s, s]
-        if mask is not None:
-            mask = mask[:, None, :, :]
-
-        # Update key-value cache
-        if self.kv_cache is not None and torch.is_inference_mode_enabled():
-            k, v = self.kv_cache.update(cache_pos, k, v)
-
-        # Flash attention from https://pytorch.org/blog/accelerating-large-language-models/
-        output = nn.functional.scaled_dot_product_attention(
-=======
         if y is None:
             if self.kv_cache is None:
                 raise ValueError(
@@ -326,10 +299,9 @@
 
             # Update key-value cache
             if self.kv_cache is not None:
-                k, v = self.kv_cache.update(input_pos, k, v)
+                k, v = self.kv_cache.update(cache_pos, k, v)
 
         output = self._attention_call(
->>>>>>> ee343e61
             q,
             k,
             v,
