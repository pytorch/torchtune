# Copyright (c) Meta Platforms, Inc. and affiliates.
# All rights reserved.
#
# This source code is licensed under the BSD-style license found in the
# LICENSE file in the root directory of this source tree.

import logging
from typing import Optional

import torch
from torch import nn
from torchtune.modules.kv_cache import KVCache
from torchtune.utils._version import torch_version_ge
from torchtune.utils.attention_bias import _MaskType
from torchtune.utils.logging import get_logger, log_once

_log: logging.Logger = get_logger()


if torch_version_ge("2.5.0"):
    from torch.nn.attention.flex_attention import BlockMask, flex_attention

    flex_attention_compiled = torch.compile(flex_attention, dynamic=False)

    def _attention_call(
        q: torch.Tensor,
        k: torch.Tensor,
        v: torch.Tensor,
        mask: Optional[_MaskType],
        dropout_p: float,
        is_causal: bool,
    ) -> torch.Tensor:

        # Flex attention uses the BlockMask
        # (https://github.com/pytorch/pytorch/blob/main/torch/nn/attention/flex_attention.py#L168)
        # instead of a traditional boolean tensor mask. If this is passed in,
        # we assume the user wants to use flex attention instead of traditional SDPA.
        # This will use flash attention under the hood with support for custom masks.
        # Currently, it is used when sample packing is enabled (see torchtune.datasets.PackedDataset)
        if isinstance(mask, BlockMask):
            log_once(
                _log,
                "Using flex attention for attention computation since a BlockMask was passed in.",
                level=logging.DEBUG,
            )
            return flex_attention_compiled(
                q,
                k,
                v,
                block_mask=mask,
            )
        # If mask is a standard boolean tensor or None, then use SDPA
        else:
            # shape: [b, 1, s, s]
            if mask is not None:
                mask = mask[:, None, :, :]

            # Flash attention from https://pytorch.org/blog/accelerating-large-language-models/
            return nn.functional.scaled_dot_product_attention(
                q,
                k,
                v,
                attn_mask=mask,
                dropout_p=dropout_p,
                is_causal=is_causal,
            )

else:

    def _attention_call(
        q: torch.Tensor,
        k: torch.Tensor,
        v: torch.Tensor,
        mask: Optional[_MaskType],
        dropout_p: float,
        is_causal: bool,
    ) -> torch.Tensor:
        # shape: [b, 1, s, s]
        if mask is not None:
            mask = mask[:, None, :, :]

        # Flash attention from https://pytorch.org/blog/accelerating-large-language-models/
        return nn.functional.scaled_dot_product_attention(
            q,
            k,
            v,
            attn_mask=mask,
            dropout_p=dropout_p,
            is_causal=is_causal,
        )


logger = logging.getLogger(__name__)


class MultiHeadAttention(nn.Module):
    """Multi-headed attention layer with support for grouped query
    attention (GQA) introduced in https://arxiv.org/abs/2305.13245v1.

    GQA is a version of multiheaded attention (MHA) which uses fewer
    key/value heads than query heads by grouping n query heads for each
    key and value head. Multi-Query Attention is an extreme
    version where we have a single key and value head shared by all
    query heads.

    Following is an example of MHA, GQA and MQA with num_heads = 4

    (credit for the documentation:
    https://github.com/Lightning-AI/lit-gpt/blob/main/lit_gpt/config.py).


    ::

        ┌───┐┌───┐┌───┐┌───┐     ┌───┐    ┌───┐             ┌───┐
        │ v ││ v ││ v ││ v │     │ v │    │ v │             │ v │
        └───┘└───┘└───┘└───┘     └───┘    └───┘             └───┘
        │    │    │    │         │        │                 │
        ┌───┐┌───┐┌───┐┌───┐     ┌───┐    ┌───┐             ┌───┐
        │ k ││ k ││ k ││ k │     │ k │    │ k │             │ k │
        └───┘└───┘└───┘└───┘     └───┘    └───┘             └───┘
        │    │    │    │      ┌──┴──┐  ┌──┴──┐      ┌────┬──┴─┬────┐
        ┌───┐┌───┐┌───┐┌───┐  ┌───┐┌───┐┌───┐┌───┐  ┌───┐┌───┐┌───┐┌───┐
        │ q ││ q ││ q ││ q │  │ q ││ q ││ q ││ q │  │ q ││ q ││ q ││ q │
        └───┘└───┘└───┘└───┘  └───┘└───┘└───┘└───┘  └───┘└───┘└───┘└───┘
        ◀──────────────────▶  ◀──────────────────▶  ◀──────────────────▶
                MHA                    GQA                   MQA
        n_kv_heads =4          n_kv_heads=2           n_kv_heads=1

    Args:
        embed_dim (int): embedding dimension for the model
        num_heads (int): number of query heads. For MHA this is also the
            number of heads for key and value
        num_kv_heads (int): number of key and value heads. User should ensure
            `num_heads` % `num_kv_heads` == 0. For standard MHA set `num_kv_heads` == `num_heads`,
            for GQA `num_kv_heads` < `num_heads`, and for MQA set `num_kv_heads` == 1.
        head_dim (int): dimension of each head, calculated by ``embed_dim`` // ``num_heads``.
        q_proj (nn.Module): projection layer for query.
        k_proj (nn.Module): projection layer for key.
        v_proj (nn.Module): projection layer for value.
        output_proj (nn.Module): projection layer for output.
        pos_embeddings (Optional[nn.Module]): positional embeddings layer, e.g. RotaryPositionalEmbeddings.
        q_norm (Optional[nn.Module]): normalization layer for query, e.g. RMSNorm. For decoding, this is applied
            before updating from kv_cache. This means it will only support token wide normalization and not
            batch or sequence wide normalization.
        k_norm (Optional[nn.Module]): normalization layer for key, must be set if q_norm is.
        kv_cache (Optional[KVCache]): KVCache object used to cache key and value
        max_seq_len (int): maximum sequence length supported by the model.
            This is needed to compute the RoPE Cache. Default: 4096.
        is_causal (bool): sets the default mask to causal when no mask is provided
        attn_dropout (float): dropout value passed onto the
            scaled_dot_product_attention function. This argument is ignored if the
            self.training is False. Default value is 0.0.

    Raises:
        ValueError: If `num_heads` % `num_kv_heads` != 0
        ValueError: If `embed_dim` % `num_heads` != 0
        ValueError: If `attn_dropout` < 0 or > 1
        ValueError: if q_norm is defined without k_norm or vice versa
    """

    def __init__(
        self,
        *,
        embed_dim: int,
        num_heads: int,
        num_kv_heads: int,
        head_dim: int,
        q_proj: nn.Module,
        k_proj: nn.Module,
        v_proj: nn.Module,
        output_proj: nn.Module,
        pos_embeddings: Optional[nn.Module] = None,
        q_norm: Optional[nn.Module] = None,
        k_norm: Optional[nn.Module] = None,
        kv_cache: Optional[KVCache] = None,
        max_seq_len: int = 4096,
        is_causal: bool = True,
        attn_dropout: float = 0.0,
    ) -> None:
        super().__init__()
        if num_heads % num_kv_heads != 0:
            raise ValueError(
                f"num_heads ({num_heads}) must be divisible by "
                f"num_kv_heads ({num_kv_heads})"
            )

        if embed_dim % num_heads != 0:
            raise ValueError(
                f"embed_dim ({embed_dim}) must be divisible by "
                f"num_heads ({num_heads})"
            )

        if attn_dropout < 0 or attn_dropout > 1:
            raise ValueError(f"attn_dropout ({embed_dim}) must be between 0.0 and 1.0")

        if bool(q_norm) ^ bool(k_norm):
            raise ValueError("q and k norm must be set together")

        # Set attributes
        self.num_heads = num_heads
        self.num_kv_heads = num_kv_heads
        self.embed_dim = embed_dim
        self.attn_dropout = attn_dropout
        self.head_dim = head_dim
        self.max_seq_len = max_seq_len
        self.is_causal = is_causal

        # Set layers
        self.kv_cache = kv_cache
        self.q_proj = q_proj
        self.k_proj = k_proj
        self.v_proj = v_proj
        self.output_proj = output_proj
        self.q_norm = q_norm
        self.k_norm = k_norm
        self.pos_embeddings = pos_embeddings

    def setup_cache(self, batch_size: int, dtype: torch.dtype) -> None:
        """Setup key value caches for attention calculation. If called
        after kv_cache is already setup, this will be skipped.

        Args:
            batch_size (int): batch size for the caches.
            dtype (torch.dtype): dtype for the caches.
        """
        # Don't overwrite user defined kv_cache from init
        if self.kv_cache is not None:
            logger.warning(
                "Key value caches are already setup. You cannot call ``setup_caches()`` twice. Skipping."
            )
        else:
            self.kv_cache = KVCache(
                batch_size=batch_size,
                max_seq_len=self.max_seq_len,
                num_heads=self.num_heads,
                head_dim=self.head_dim,
                dtype=dtype,
            )

    def reset_cache(self):
        """Reset the key value caches."""
        if self.kv_cache is None:
            raise RuntimeError(
                "Key value caches are not setup. Call ``setup_caches()`` first."
            )
        self.kv_cache.reset()

    def forward(
        self,
        x: torch.Tensor,
        y: Optional[torch.Tensor] = None,
        *,
        mask: Optional[_MaskType] = None,
        input_pos: Optional[torch.Tensor] = None,
    ) -> torch.Tensor:
        """
        Args:
<<<<<<< HEAD
            x (torch.Tensor): input tensor with shape [b x s_x x d]
            y (Optional[torch.Tensor]): second input tensor for cross attention with shape [b x s_y x d]
            mask (Optional[_MaskType]): Optional boolean tensor which contains the attention mask
=======
            x (torch.Tensor): input tensor with shape [b x s_x x d] for the query
            y (Optional[torch.Tensor]): second input tensor with shape [b x s_y x d], is the input
                for k and v. For self attention, x=y. Optional only with kv_cache enabled.
            mask (Optional[torch.Tensor]): Optional boolean tensor which contains the attention mask
>>>>>>> 277fbf88
                with shape [batch_size x seq_length x seq_length]. This is applied after
                the query-key multiplication and before the softmax. A value of True in row i
                and column j means token i attends to token j. A value of False means token i
                does not attend to token j. If no mask is specified, a causal mask
                is used by default. If a BlockMask is passed for document masking in a packed
                sequence, we use :func:`~torch.nn.attention.flex_attention.flex_attention` when
                computing attention. Default is None.
            input_pos (Optional[torch.Tensor]): Optional tensor which contains the position ids
                of each token. During training, this is used to indicate the positions
                of each token relative to its sample when packed, shape [b x s].
                During inference, this indicates the position of the current token.
                If none, assume the index of the token is its position id. Default is None.

        Raises:
            ValueError: If no `y` input and `kv_cache` is not enabled.

        Returns:
            torch.Tensor: output tensor with attention applied

        Notation used for tensor shapes:
            - b: batch size
            - s_x: sequence length for x
            - s_y: sequence length for y
            - n_h: num heads
            - n_kv: num kv heads
            - d: embed dim
            - h_d: head dim

        TODO:
            - Return the attention weights
        """
        # x has shape [b, s_x, d]
        # y has shape [b, s_y, d]
        b, s_x, _ = x.shape
        s_y = y.shape[1] if y is not None else 0

        if self.kv_cache and input_pos is None:
            cache_size = self.kv_cache.size
            input_pos = torch.arange(cache_size, cache_size + s_y, device=x.device)

        # q has shape [b, s_x, num_heads * head_dim]
        q = self.q_proj(x)

        # number of queries per key/value
        q_per_kv = self.num_heads // self.num_kv_heads
        q = q.view(b, s_x, self.num_kv_heads * q_per_kv, self.head_dim)

        # Apply positional embeddings
        if self.pos_embeddings is not None:
            q = self.pos_embeddings(q, input_pos=input_pos)

        # [b, n_h, s_x, h_d]
        q = q.transpose(1, 2)

        # Normalize q
        if self.q_norm is not None:
            q = self.q_norm(q)

        if y is None:
            if self.kv_cache is None:
                raise ValueError(
                    "Must provide y input or use kv_cache to enable streaming decoding"
                )
            k = self.kv_cache.k_cache
            v = self.kv_cache.v_cache
        else:
            # Update k and v shape, positional embeddings, and normalization

            # k has shape [b, s_y, num_kv_heads * head_dim]
            # v has shape [b, s_y, num_kv_heads * head_dim]
            k = self.k_proj(y)
            v = self.v_proj(y)

            # k: [b, s_y, n_kv, 1, h_d]
            # v: [b, s_y, n_kv, 1, h_d]
            k = k.view(b, s_y, self.num_kv_heads, 1, self.head_dim)
            v = v.view(b, s_y, self.num_kv_heads, 1, self.head_dim)

            # if needed, expand the key and value tensors to have the same shape
            # as the query tensor by copying values across the relevant dim
            if self.num_heads != self.num_kv_heads:
                k = k.expand(b, s_y, self.num_kv_heads, q_per_kv, self.head_dim)
                v = v.expand(b, s_y, self.num_kv_heads, q_per_kv, self.head_dim)

            # llama applies the RoPE embeddings on tensors with shape
            # [b, s, n_h, h_d]
            # Reshape the tensors before we apply RoPE
            k = k.reshape(b, s_y, -1, self.head_dim)
            v = v.reshape(b, s_y, -1, self.head_dim)

            # Apply positional embeddings
            if self.pos_embeddings is not None:
                k = self.pos_embeddings(k, input_pos=input_pos)

            # [b, n_h, s, h_d]
            k = k.transpose(1, 2)
            v = v.transpose(1, 2)

            # Normalize k
            if self.k_norm is not None:
                k = self.k_norm(k)

            # Update key-value cache
            if self.kv_cache is not None:
                k, v = self.kv_cache.update(input_pos, k, v)

        output = _attention_call(
            q,
            k,
            v,
            mask=mask,
            dropout_p=self.attn_dropout,
            is_causal=self.kv_cache is None and mask is None and self.is_causal,
        )

        # reshape the output to be the same shape as the input
        output = output.transpose(1, 2).contiguous().view(b, s_x, -1)
        return self.output_proj(output)<|MERGE_RESOLUTION|>--- conflicted
+++ resolved
@@ -255,16 +255,10 @@
     ) -> torch.Tensor:
         """
         Args:
-<<<<<<< HEAD
-            x (torch.Tensor): input tensor with shape [b x s_x x d]
-            y (Optional[torch.Tensor]): second input tensor for cross attention with shape [b x s_y x d]
-            mask (Optional[_MaskType]): Optional boolean tensor which contains the attention mask
-=======
             x (torch.Tensor): input tensor with shape [b x s_x x d] for the query
             y (Optional[torch.Tensor]): second input tensor with shape [b x s_y x d], is the input
                 for k and v. For self attention, x=y. Optional only with kv_cache enabled.
-            mask (Optional[torch.Tensor]): Optional boolean tensor which contains the attention mask
->>>>>>> 277fbf88
+            mask (Optional[_MaskType]): Optional boolean tensor which contains the attention mask
                 with shape [batch_size x seq_length x seq_length]. This is applied after
                 the query-key multiplication and before the softmax. A value of True in row i
                 and column j means token i attends to token j. A value of False means token i
