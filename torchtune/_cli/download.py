--- conflicted
+++ resolved
@@ -108,12 +108,8 @@
             "--ignore-patterns",
             type=str,
             required=False,
-<<<<<<< HEAD
+            default="*.safetensors",
             help="If provided, files matching any of the patterns are not downloaded. Example: '*.safetensors'",
-=======
-            default="*.safetensors",
-            help="If provided, files matching any of the patterns are not downloaded. Defaults to ignoring "
-            "safetensors files to avoid downloading duplicate weights. Only supported for Hugging Face Hub models.",
         )
         self._parser.add_argument(
             "--source",
@@ -135,7 +131,6 @@
             required=False,
             help="Kaggle API key. Needed for private models or gated models like Llama2. You can find your "
             "API key at https://kaggle.com/settings.",
->>>>>>> e9fd56a8
         )
 
     def _download_cmd(self, args: argparse.Namespace) -> None:
