--- conflicted
+++ resolved
@@ -154,9 +154,36 @@
         return {"messages": messages}
 
 
-<<<<<<< HEAD
 class ChosenRejectedToMessages(Transform):
-=======
+    def __init__(
+        self, train_on_input: bool = False, column_map: Optional[Dict[str, str]] = None
+    ):
+        self.train_on_input = train_on_input
+        self._column_map = column_map
+
+    def __call__(self, sample: Mapping[str, Any]) -> Mapping[str, Any]:
+        column_map = self._column_map or {}
+        key_prompt = column_map.get("prompt", "prompt")
+        key_chosen = column_map.get("chosen", "chosen")
+        key_rejected = column_map.get("rejected", "rejected")
+
+        chosen_messages = [
+            Message(
+                role="user", content=sample[key_prompt], masked=not self.train_on_input
+            ),
+            Message(role="assistant", content=sample[key_chosen]),
+        ]
+
+        rejected_messages = [
+            Message(
+                role="user", content=sample[key_prompt], masked=not self.train_on_input
+            ),
+            Message(role="assistant", content=sample[key_rejected]),
+        ]
+
+        return {"chosen": chosen_messages, "rejected": rejected_messages}
+        
+
 class ShareGPTToMessages(Transform):
     """
     Convert a chat sample adhering to the ShareGPT json structure to torchtune's :class:`~torchtune.data.Message`
@@ -191,36 +218,10 @@
             Default is None.
     """
 
->>>>>>> bd4e586c
     def __init__(
         self, train_on_input: bool = False, column_map: Optional[Dict[str, str]] = None
     ):
         self.train_on_input = train_on_input
-<<<<<<< HEAD
-        self._column_map = column_map
-
-    def __call__(self, sample: Mapping[str, Any]) -> Mapping[str, Any]:
-        column_map = self._column_map or {}
-        key_prompt = column_map.get("prompt", "prompt")
-        key_chosen = column_map.get("chosen", "chosen")
-        key_rejected = column_map.get("rejected", "rejected")
-
-        chosen_messages = [
-            Message(
-                role="user", content=sample[key_prompt], masked=not self.train_on_input
-            ),
-            Message(role="assistant", content=sample[key_chosen]),
-        ]
-
-        rejected_messages = [
-            Message(
-                role="user", content=sample[key_prompt], masked=not self.train_on_input
-            ),
-            Message(role="assistant", content=sample[key_rejected]),
-        ]
-
-        return {"chosen": chosen_messages, "rejected": rejected_messages}
-=======
         self.column_map = column_map
 
     def __call__(self, sample: Mapping[str, Any]) -> Mapping[str, Any]:
@@ -304,5 +305,4 @@
             )
             updated_messages.append(Message.from_dict(message))
 
-        return {"messages": updated_messages}
->>>>>>> bd4e586c
+        return {"messages": updated_messages}