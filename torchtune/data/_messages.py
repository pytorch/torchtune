--- conflicted
+++ resolved
@@ -713,70 +713,13 @@
                 Message(
                     role=message["role"],
                     content=content,
-<<<<<<< HEAD
-=======
-                    masked=masked,
                     eot=eot,
->>>>>>> d5d12fef
                 ),
             )
         mask_messages(updated_messages, self.masking_strategy)
         return {"messages": updated_messages}
 
 
-<<<<<<< HEAD
-=======
-def validate_messages(
-    messages: List[Message],
-) -> None:
-    """
-    Given a list of messages, ensure that messages form a valid
-    back-and-forth conversation. An error will be raised if:
-
-    - There is a system message that's not the first message
-    - There are two consecutive user messages
-    - An assistant message comes before the first user message
-    - The message is empty
-    - Messages are shorter than length of 2 (min. one user-assistant turn)
-
-
-    Args:
-        messages (List[Message]): the messages to validate.
-
-    Raises:
-        ValueError: If the messages are invalid.
-    """
-    if len(messages) < 2:
-        raise ValueError(
-            f"Messages must be at least length 2, but got {len(messages)} messages"
-        )
-
-    last_message = Message(role="assistant", content="")
-    for i, message in enumerate(messages):
-        if message.role == "assistant" and last_message.role not in [
-            "user",
-            "tool",
-            "ipython",
-        ]:
-            raise ValueError(
-                f"Assistant message before expected user, tool or ipython message at index {i} in messages"
-            )
-        if message.role == "user" and last_message.role == "user":
-            raise ValueError(
-                f"Two consecutive user messages at index {i} and {i - 1} in messages"
-            )
-        if message.role == "system" and i > 0:
-            raise ValueError(
-                f"System message at index {i} in messages, but system messages must come first"
-            )
-        if message.role in ["tool", "ipython"] and not last_message.ipython:
-            raise ValueError(
-                f"Tool or ipython message at index {i} must follow an ipython message"
-            )
-        last_message = message
-
-
->>>>>>> d5d12fef
 class AlpacaToMessages(Transform):
     """
     Message transform class for Alpaca-style datasets with "instruction", "input", and "output"
@@ -907,13 +850,17 @@
             f"Messages must be at least length 2, but got {len(messages)} messages"
         )
 
-    last_turn = "assistant"
+    last_message = Message(role="assistant", content="")
     for i, message in enumerate(messages):
-        if message.role == "assistant" and last_turn != "user":
+        if message.role == "assistant" and last_message.role not in [
+            "user",
+            "tool",
+            "ipython",
+        ]:
             raise ValueError(
-                f"Assistant message before expected user message at index {i} in messages"
-            )
-        if message.role == "user" and last_turn == "user":
+                f"Assistant message before expected user, tool or ipython message at index {i} in messages"
+            )
+        if message.role == "user" and last_message.role == "user":
             raise ValueError(
                 f"Two consecutive user messages at index {i} and {i - 1} in messages"
             )
@@ -921,7 +868,11 @@
             raise ValueError(
                 f"System message at index {i} in messages, but system messages must come first"
             )
-        last_turn = message.role
+        if message.role in ["tool", "ipython"] and not last_message.ipython:
+            raise ValueError(
+                f"Tool or ipython message at index {i} must follow an ipython message"
+            )
+        last_message = message
 
 
 def mask_messages(messages: List[Message], masking_strategy: MaskingStrategy) -> None:
