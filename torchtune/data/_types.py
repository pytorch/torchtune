--- conflicted
+++ resolved
@@ -59,11 +59,8 @@
         self.masked = masked
         self.ipython = ipython
         self.eot = eot
-<<<<<<< HEAD
-=======
 
         self._validate_message()
->>>>>>> 7da41899
 
     @classmethod
     def from_dict(cls, d: dict) -> "Message":
