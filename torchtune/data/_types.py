# Copyright (c) Meta Platforms, Inc. and affiliates.
# All rights reserved.
#
# This source code is licensed under the BSD-style license found in the
# LICENSE file in the root directory of this source tree.

from typing import Dict, List, Literal, Union

Role = Literal[
    "system",  # Origin is system prompt
    "user",  # Origin is user
    "assistant",  # Origin is the model output
    "ipython",  # Origin is return from a tool call
]


class Message:
    """
    This class represents individual messages in a fine-tuning dataset. It supports
    text-only content, text with interleaved images, and tool calls. The :class:`~torchtune.modules.tokenizers.ModelTokenizer`
    will tokenize the content of the message using ``tokenize_messages`` and attach
    the appropriate special tokens based on the flags set in this class.

    Attributes:
        role (Role): role of the message writer. Can be "system", "user", "assistant", or "ipython".
        content (Union[str, List[Dict[str, str]]]): content of the message. If it is text only content,
            you can pass in a string. If it is multimodal content, pass in a list of dictionaries formatted
            as follows::

<<<<<<< HEAD
            [
                {"type": "image"}
                {"type": "text", "content": "hello"},
                {"type": "image"}
                {"type": "text", "content": "world"},
            ]
=======
                [
                    {"type": "image"}
                    {"type": "text", "content": "hello"},
                    {"type": "image"}
                    {"type": "text", "content": "world"},
                ]
>>>>>>> 37636a87

        masked (bool): whether the message is masked in the sample. If True, do not use
            in loss calculation. Default: False
        ipython (bool): whether the message is a tool call. Default: False
        eot (bool): whether the message corresponds to the end of a turn. Should be true
            except in the case of multiple consecutive assistant messages (i.e., tool calls
            by assistant). Default: True
    """

    def __init__(
        self,
        role: Role,
        content: Union[str, List[Dict[str, str]]],
        masked: bool = False,
        ipython: bool = False,
        eot: bool = True,
    ):
        self.role = role
        self.content = (
            [{"type": "text", "content": content}]
            if isinstance(content, str)
            else content
        )
        self.masked = masked
        self.ipython = ipython
        self.eot = eot

        self._validate_message()

    @classmethod
    def from_dict(cls, d: dict) -> "Message":
        """
        Construct a Message from a dictionary.

        Args:
            d (dict): dictionary containing the fields of the Message.

        Returns:
            Message: constructed Message.
        """
        return cls(
            role=d["role"],
            content=d["content"],
            masked=d.get("masked", False),
            ipython=d.get("ipython", False),
            eot=d.get("eot", True),
        )

    @property
    def contains_media(self) -> bool:
        """
        Returns True if message contains non-text content.
        """
        return any(content["type"] != "text" for content in self.content)

    @property
    def text_content(self) -> str:
        """
        Returns text-only content of the message.
        """
        return "".join(
            content["content"] for content in self.content if content["type"] == "text"
        )

    def _validate_message(self) -> None:
        if self.ipython and self.contains_media:
            raise RuntimeError(
                f"Media tokens in tool calls are not supported. Both are set in message: {self.text_content}"
            )
        if self.ipython and self.role != "assistant":
            raise RuntimeError(
                f"Only assistant messages can be tool calls. Found role {self.role} in message: {self.text_content}"
            )<|MERGE_RESOLUTION|>--- conflicted
+++ resolved
@@ -27,21 +27,12 @@
             you can pass in a string. If it is multimodal content, pass in a list of dictionaries formatted
             as follows::
 
-<<<<<<< HEAD
-            [
-                {"type": "image"}
-                {"type": "text", "content": "hello"},
-                {"type": "image"}
-                {"type": "text", "content": "world"},
-            ]
-=======
                 [
                     {"type": "image"}
                     {"type": "text", "content": "hello"},
                     {"type": "image"}
                     {"type": "text", "content": "world"},
                 ]
->>>>>>> 37636a87
 
         masked (bool): whether the message is masked in the sample. If True, do not use
             in loss calculation. Default: False
