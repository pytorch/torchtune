# Copyright (c) Meta Platforms, Inc. and affiliates.
# All rights reserved.
#
# This source code is licensed under the BSD-style license found in the
# LICENSE file in the root directory of this source tree.

from torchtune.data._chat_formats import (
    ChatFormat,
    ChatMLFormat,
    Llama2ChatFormat,
    MistralChatFormat,
)
from torchtune.data._common import CROSS_ENTROPY_IGNORE_IDX
from torchtune.data._converters import get_openai_messages, get_sharegpt_messages
from torchtune.data._instruct_templates import InstructTemplate
from torchtune.data._messages import (
    ChosenRejectedToMessages,
    InputOutputToMessages,
    JSONToMessages,
    Message,
    Role,
    ShareGPTToMessages,
)
from torchtune.data._prompt_templates import (
    ChatMLTemplate,
    GrammarErrorCorrectionTemplate,
    PromptTemplate,
    PromptTemplateInterface,
    QuestionAnswerTemplate,
    SummarizeTemplate,
)
<<<<<<< HEAD
from torchtune.data._types import Message, Role
from torchtune.data._utils import split_text_by_image_tag, truncate, validate_messages
=======
from torchtune.data._utils import truncate, validate_messages
>>>>>>> 9e65fa9a

__all__ = [
    "ChatFormat",
    "CROSS_ENTROPY_IGNORE_IDX",
    "GrammarErrorCorrectionTemplate",
    "InstructTemplate",
    "SummarizeTemplate",
    "Llama2ChatFormat",
    "MistralChatFormat",
    "ChatMLFormat",
    "JSONToMessages",
    "ShareGPTToMessages",
    "truncate",
    "Message",
    "validate_messages",
    "Role",
<<<<<<< HEAD
    "split_text_by_image_tag",
=======
    "PromptTemplateInterface",
    "PromptTemplate",
    "InputOutputToMessages",
    "ChosenRejectedToMessages",
    "QuestionAnswerTemplate",
    "ChatMLTemplate",
    "get_openai_messages",
    "get_sharegpt_messages",
>>>>>>> 9e65fa9a
]<|MERGE_RESOLUTION|>--- conflicted
+++ resolved
@@ -29,12 +29,7 @@
     QuestionAnswerTemplate,
     SummarizeTemplate,
 )
-<<<<<<< HEAD
-from torchtune.data._types import Message, Role
 from torchtune.data._utils import split_text_by_image_tag, truncate, validate_messages
-=======
-from torchtune.data._utils import truncate, validate_messages
->>>>>>> 9e65fa9a
 
 __all__ = [
     "ChatFormat",
@@ -51,9 +46,7 @@
     "Message",
     "validate_messages",
     "Role",
-<<<<<<< HEAD
     "split_text_by_image_tag",
-=======
     "PromptTemplateInterface",
     "PromptTemplate",
     "InputOutputToMessages",
@@ -62,5 +55,4 @@
     "ChatMLTemplate",
     "get_openai_messages",
     "get_sharegpt_messages",
->>>>>>> 9e65fa9a
 ]