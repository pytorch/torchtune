--- conflicted
+++ resolved
@@ -17,25 +17,11 @@
     InstructTemplate,
     StackExchangedPairedTemplate,
 )
-<<<<<<< HEAD
-from torchtune.data._messages import (
-    InputOutputToMessages,
-    JSONToMessages,
-    Message,
-    Role,
-    ShareGPTToMessages,
-)
-from torchtune.data._prompt_templates import (
-    CustomPromptTemplate,
-    GrammarErrorCorrectionTemplate,
-    PromptTemplate,
-=======
 from torchtune.data._messages import InputOutputToMessages, Message, Role
 from torchtune.data._prompt_templates import (
     GrammarErrorCorrectionTemplate,
     PromptTemplate,
     PromptTemplateInterface,
->>>>>>> 9fd5d01f
     SummarizeTemplate,
 )
 from torchtune.data._utils import truncate, validate_messages
@@ -57,15 +43,7 @@
     "validate_messages",
     "StackExchangedPairedTemplate",
     "Role",
-<<<<<<< HEAD
-    "CustomPromptTemplate",
-    "PromptTemplate",
-    "InputOutputToMessages",
-    "get_openai_messages",
-    "get_sharegpt_messages",
-=======
     "PromptTemplateInterface",
     "PromptTemplate",
     "InputOutputToMessages",
->>>>>>> 9fd5d01f
 ]