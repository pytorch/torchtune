# Copyright (c) Meta Platforms, Inc. and affiliates.
# All rights reserved.
#
# This source code is licensed under the BSD-style license found in the
# LICENSE file in the root directory of this source tree.

from torchtune.data._chat_formats import (
    ChatFormat,
    ChatMLFormat,
    Llama2ChatFormat,
    MistralChatFormat,
)
from torchtune.data._common import CROSS_ENTROPY_IGNORE_IDX
from torchtune.data._converters import get_openai_messages, get_sharegpt_messages
from torchtune.data._instruct_templates import (
    AlpacaInstructTemplate,
    InstructTemplate,
    StackExchangedPairedTemplate,
)
<<<<<<< HEAD
from torchtune.data._messages import InputOutputToMessages, Message, Role
from torchtune.data._prompt_templates import (
    CustomPromptTemplate,
    GrammarErrorCorrectionTemplate,
    PromptTemplate,
=======
from torchtune.data._messages import (
    InputOutputToMessages,
    JSONToMessages,
    Message,
    Role,
    ShareGPTToMessages,
)
from torchtune.data._prompt_templates import (
    GrammarErrorCorrectionTemplate,
    PromptTemplate,
    PromptTemplateInterface,
>>>>>>> bd4e586c
    SummarizeTemplate,
)
from torchtune.data._utils import truncate, validate_messages

__all__ = [
    "AlpacaInstructTemplate",
    "ChatFormat",
    "CROSS_ENTROPY_IGNORE_IDX",
    "GrammarErrorCorrectionTemplate",
    "InstructTemplate",
    "SummarizeTemplate",
    "Llama2ChatFormat",
    "MistralChatFormat",
    "ChatMLFormat",
    "JSONToMessages",
    "ShareGPTToMessages",
    "truncate",
    "Message",
    "validate_messages",
    "StackExchangedPairedTemplate",
    "Role",
<<<<<<< HEAD
    "CustomPromptTemplate",
    "PromptTemplate",
    "InputOutputToMessages",
=======
    "PromptTemplateInterface",
    "PromptTemplate",
    "InputOutputToMessages",
    "get_openai_messages",
    "get_sharegpt_messages",
>>>>>>> bd4e586c
]<|MERGE_RESOLUTION|>--- conflicted
+++ resolved
@@ -17,13 +17,6 @@
     InstructTemplate,
     StackExchangedPairedTemplate,
 )
-<<<<<<< HEAD
-from torchtune.data._messages import InputOutputToMessages, Message, Role
-from torchtune.data._prompt_templates import (
-    CustomPromptTemplate,
-    GrammarErrorCorrectionTemplate,
-    PromptTemplate,
-=======
 from torchtune.data._messages import (
     InputOutputToMessages,
     JSONToMessages,
@@ -35,7 +28,6 @@
     GrammarErrorCorrectionTemplate,
     PromptTemplate,
     PromptTemplateInterface,
->>>>>>> bd4e586c
     SummarizeTemplate,
 )
 from torchtune.data._utils import truncate, validate_messages
@@ -57,15 +49,9 @@
     "validate_messages",
     "StackExchangedPairedTemplate",
     "Role",
-<<<<<<< HEAD
-    "CustomPromptTemplate",
-    "PromptTemplate",
-    "InputOutputToMessages",
-=======
     "PromptTemplateInterface",
     "PromptTemplate",
     "InputOutputToMessages",
     "get_openai_messages",
     "get_sharegpt_messages",
->>>>>>> bd4e586c
 ]