--- conflicted
+++ resolved
@@ -50,15 +50,9 @@
     "PromptTemplateInterface",
     "PromptTemplate",
     "InputOutputToMessages",
-<<<<<<< HEAD
-<<<<<<< HEAD
     "ChosenRejectedToMessages",
     "QuestionAnswerTemplate",
-=======
-=======
     "ChatMLTemplate",
->>>>>>> 0a407712
     "get_openai_messages",
     "get_sharegpt_messages",
->>>>>>> main
 ]