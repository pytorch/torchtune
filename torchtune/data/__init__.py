--- conflicted
+++ resolved
@@ -16,17 +16,13 @@
     InstructTemplate,
     StackExchangedPairedTemplate,
 )
-<<<<<<< HEAD
 from torchtune.data._messages import (
     JsonToMessages,
     Message,
     Role,
     ShareGPTToMessages,
-    ToInputOutputMessages,
+    InputOutputToMessages,
 )
-=======
-from torchtune.data._messages import InputOutputToMessages, Message, Role
->>>>>>> 4157dd7b
 from torchtune.data._prompt_templates import (
     CustomPromptTemplate,
     GrammarErrorCorrectionTemplate,
