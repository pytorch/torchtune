# Copyright (c) Meta Platforms, Inc. and affiliates.
# All rights reserved.
#
# This source code is licensed under the BSD-style license found in the
# LICENSE file in the root directory of this source tree.

from torchtune.data._prompt_templates import (
    PromptTemplate,
    ChatMLTemplate,
    Llama2ChatTemplate,
    MistralChatTemplate,
)
from torchtune.data._common import CROSS_ENTROPY_IGNORE_IDX
from torchtune.data._converters import get_openai_messages, get_sharegpt_messages
from torchtune.data._instruct_templates import (
    AlpacaInstructTemplate,
    GrammarErrorCorrectionTemplate,
    InstructTemplate,
    QuestionAnswerTemplate,
    SummarizeTemplate,
)
from torchtune.data._types import Message
from torchtune.data._utils import truncate, validate_messages

__all__ = [
    "AlpacaInstructTemplate",
    "PromptTemplate",
    "CROSS_ENTROPY_IGNORE_IDX",
    "GrammarErrorCorrectionTemplate",
    "InstructTemplate",
    "SummarizeTemplate",
<<<<<<< HEAD
    "Llama2ChatTemplate",
    "MistralChatTemplate",
    "ChatMLTemplate",
    "openai_to_llama2_messages",
    "sharegpt_to_llama2_messages",
=======
    "Llama2ChatFormat",
    "MistralChatFormat",
    "ChatMLFormat",
    "get_openai_messages",
    "get_sharegpt_messages",
>>>>>>> ef6e196d
    "truncate",
    "Message",
    "validate_messages",
    "QuestionAnswerTemplate",
]<|MERGE_RESOLUTION|>--- conflicted
+++ resolved
@@ -29,19 +29,11 @@
     "GrammarErrorCorrectionTemplate",
     "InstructTemplate",
     "SummarizeTemplate",
-<<<<<<< HEAD
     "Llama2ChatTemplate",
     "MistralChatTemplate",
     "ChatMLTemplate",
-    "openai_to_llama2_messages",
-    "sharegpt_to_llama2_messages",
-=======
-    "Llama2ChatFormat",
-    "MistralChatFormat",
-    "ChatMLFormat",
     "get_openai_messages",
     "get_sharegpt_messages",
->>>>>>> ef6e196d
     "truncate",
     "Message",
     "validate_messages",
