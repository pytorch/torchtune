--- conflicted
+++ resolved
@@ -60,10 +60,7 @@
     "padded_collate_dpo",
     "left_pad_sequence",
     "padded_collate",
-<<<<<<< HEAD
     "padded_collate_tiled_images_with_cross_attention",
-=======
     "padded_collate_packed",
     "load_image",
->>>>>>> 8451b0df
 ]