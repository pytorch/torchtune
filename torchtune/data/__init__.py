# Copyright (c) Meta Platforms, Inc. and affiliates.
# All rights reserved.
#
# This source code is licensed under the BSD-style license found in the
# LICENSE file in the root directory of this source tree.

from torchtune.data._chat_formats import (
    ChatFormat,
    ChatMLFormat,
    Llama2ChatFormat,
    MistralChatFormat,
)
from torchtune.data._common import CROSS_ENTROPY_IGNORE_IDX
from torchtune.data._converters import get_openai_messages, get_sharegpt_messages
from torchtune.data._instruct_templates import (
    AlpacaInstructTemplate,
    InstructTemplate,
    StackExchangedPairedTemplate,
)
from torchtune.data._messages import InputOutputToMessages, Message, Role
from torchtune.data._prompt_templates import (
<<<<<<< HEAD
    CustomPromptTemplate,
    GrammarErrorCorrectionTemplate,
    PromptTemplate,
=======
    GrammarErrorCorrectionTemplate,
    PromptTemplate,
    PromptTemplateInterface,
>>>>>>> 9fd5d01f
    SummarizeTemplate,
)
from torchtune.data._utils import truncate, validate_messages

__all__ = [
    "AlpacaInstructTemplate",
    "ChatFormat",
    "CROSS_ENTROPY_IGNORE_IDX",
    "GrammarErrorCorrectionTemplate",
    "InstructTemplate",
    "SummarizeTemplate",
    "Llama2ChatFormat",
    "MistralChatFormat",
    "ChatMLFormat",
    "get_openai_messages",
    "get_sharegpt_messages",
    "truncate",
    "Message",
    "validate_messages",
    "StackExchangedPairedTemplate",
    "Role",
<<<<<<< HEAD
    "CustomPromptTemplate",
=======
    "PromptTemplateInterface",
>>>>>>> 9fd5d01f
    "PromptTemplate",
    "InputOutputToMessages",
]<|MERGE_RESOLUTION|>--- conflicted
+++ resolved
@@ -19,15 +19,9 @@
 )
 from torchtune.data._messages import InputOutputToMessages, Message, Role
 from torchtune.data._prompt_templates import (
-<<<<<<< HEAD
-    CustomPromptTemplate,
-    GrammarErrorCorrectionTemplate,
-    PromptTemplate,
-=======
     GrammarErrorCorrectionTemplate,
     PromptTemplate,
     PromptTemplateInterface,
->>>>>>> 9fd5d01f
     SummarizeTemplate,
 )
 from torchtune.data._utils import truncate, validate_messages
@@ -49,11 +43,7 @@
     "validate_messages",
     "StackExchangedPairedTemplate",
     "Role",
-<<<<<<< HEAD
-    "CustomPromptTemplate",
-=======
     "PromptTemplateInterface",
->>>>>>> 9fd5d01f
     "PromptTemplate",
     "InputOutputToMessages",
 ]