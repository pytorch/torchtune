--- conflicted
+++ resolved
@@ -36,102 +36,4 @@
         Returns:
             The formatted prompt
         """
-<<<<<<< HEAD
-        pass
-
-
-@deprecated()
-class AlpacaInstructTemplate(InstructTemplate):
-    """
-    Prompt template for Alpaca-style datasets. Template prompt changes slightly depending
-    on if there's an instruction + input or just an instruction.
-
-    .. code-block:: text
-
-        Below is an instruction that describes a task, paired with an input that provides further context.
-        Write a response that appropriately completes the request.
-
-        ### Instruction:
-        <YOUR INSTRUCTION HERE>
-
-        ### Input:
-        <YOUR INPUT HERE>
-
-        ### Response:
-
-
-    Or without 'input'
-
-    .. code-block:: text
-
-        Below is an instruction that describes a task. Write a response that appropriately completes the request.
-
-        ### Instruction:
-        <YOUR INSTRUCITON HERE>
-
-        ### Response:
-
-
-    """
-
-    template = {
-        "prompt_input": (
-            "Below is an instruction that describes a task, paired with an input that provides further context. "
-            "Write a response that appropriately completes the request.\n\n"
-            "### Instruction:\n{instruction}\n\n### Input:\n{input}\n\n### Response:\n"
-        ),
-        "prompt_no_input": (
-            "Below is an instruction that describes a task. "
-            "Write a response that appropriately completes the request.\n\n"
-            "### Instruction:\n{instruction}\n\n### Response:\n"
-        ),
-    }
-
-    @classmethod
-    def format(
-        cls, sample: Mapping[str, Any], column_map: Optional[Dict[str, str]] = None
-    ) -> str:
-        """
-        Generate prompt from instruction and input.
-
-        Args:
-            sample (Mapping[str, Any]): a single data sample with instruction
-            column_map (Optional[Dict[str, str]]): a mapping from the expected placeholder names
-                in the template to the column names in the sample. If None, assume these are identical.
-
-        Examples:
-            >>> # Simple instruction
-            >>> AlpacaInstructTemplate.format(sample={"instruction": "Write a poem"})
-            Below is an instruction that describes a task, paired with an input that provides further context.
-            Write a response that appropriately completes the request.\\n\\n### Instruction:\\nWrite a poem\\n\\n### Response:\\n
-
-            >>> # Instruction with input
-            >>> AlpacaInstructTemplate.format(sample={"instruction": "Write a poem", "input": "The poem should be 5 lines long"})
-            Below is an instruction that describes a task, paired with an input that provides further context.
-            Write a response that appropriately completes the request.\\n\\n### Instruction:\\nWrite a poem\\n\\n### Input:\\n
-            The poem should be 5 lines long\\n\\n### Response:\\n
-
-            >>> # Instruction with column map where the 'instruction' key is actually named 'prompt' in the given sample
-            >>> AlpacaInstructTemplate.format(sample={"prompt": "Write me a poem"}, column_map={"instruction": "prompt"})
-            Below is an instruction that describes a task, paired with an input that provides further context.
-            Write a response that appropriately completes the request.\\n\\n### Instruction:\\nWrite a poem\\n\\n### Response:\\n
-
-        Returns:
-            The formatted prompt
-        """
-        column_map = column_map or {}
-        key_input = column_map.get("input", "input")
-        key_instruction = column_map.get("instruction", "instruction")
-
-        if key_input in sample and sample[key_input]:
-            prompt = cls.template["prompt_input"].format(
-                instruction=sample[key_instruction], input=sample[key_input]
-            )
-        else:
-            prompt = cls.template["prompt_no_input"].format(
-                instruction=sample[key_instruction]
-            )
-        return prompt
-=======
-        pass
->>>>>>> 4ae950b0
+        pass