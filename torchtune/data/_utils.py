# Copyright (c) Meta Platforms, Inc. and affiliates.
# All rights reserved.
#
# This source code is licensed under the BSD-style license found in the
# LICENSE file in the root directory of this source tree.

<<<<<<< HEAD
from typing import Any, Dict, List, Optional
=======
import warnings
from functools import lru_cache, wraps
from typing import Any, Callable, List, Optional, TypeVar

from torchtune.data._messages import Message
>>>>>>> 069bc4dc

T = TypeVar("T", bound=type)


def truncate(
    tokens: List[Any],
    max_seq_len: int,
    eos_id: Optional[Any] = None,
) -> List[Any]:
    """
    Truncate a list of tokens to a maximum length. If eos_id is provided, the last
    token will be replaced with eos_id.

    Args:
        tokens (List[Any]): list of tokens to truncate
        max_seq_len (int): maximum length of the list
        eos_id (Optional[Any]): token to replace the last token with. If None, the
            last token will not be replaced. Default is None.

    Returns:
        List[Any]: truncated list of tokens
    """
    tokens_truncated = tokens[:max_seq_len]
    if eos_id is not None and tokens_truncated[-1] != eos_id:
        tokens_truncated[-1] = eos_id
    return tokens_truncated


def split_text_by_image_tag(content: str, image_tag: str) -> List[Dict[str, str]]:
    """
    Given a raw text string, split by the specified ``image_tag``
    and form into list of dictionaries to be used in the ``Message`` content
    field.

    Args:
        content (str): raw message text
        image_tag (str): string to split the text by

    Returns:
        List[Dict[str, str]]: list of dictionaries to be used in the ``Message`` content field

<<<<<<< HEAD
    Example:
        >>> content = split_text_by_image_tag("<image>hello <image>world", "<image>")
        >>> print(content)
        [{"type": "image"}, {"type": "text", "content": "hello "}, {"type": "image"}, {"type": "text", "content": "world"}]
    """
    split_content = content.split(image_tag)
    final_content_list = []
    for i, substr in enumerate(split_content):
        if len(substr) > 0:
            final_content_list.append({"type": "text", "content": substr})
        if i < len(split_content) - 1:
            final_content_list.append({"type": "image"})

    return final_content_list
=======
    last_turn = "assistant"
    for i, message in enumerate(messages):
        if message.role == "assistant" and last_turn != "user":
            raise ValueError(
                f"Assistant message before expected user message at index {i} in messages"
            )
        if message.role == "user" and last_turn == "user":
            raise ValueError(
                f"Two consecutive user messages at index {i} and {i - 1} in messages"
            )
        if message.role == "system" and i > 0:
            raise ValueError(
                f"System message at index {i} in messages, but system messages must come first"
            )
        last_turn = message.role


def deprecated(msg: str = "") -> Callable[[T], T]:
    """
    Decorator to mark an object as deprecated and print additional message.

    Args:
        msg (str): additional information to print after warning.

    Returns:
        Callable[[T], T]: the decorated object.
    """

    @lru_cache(maxsize=1)
    def warn(obj):
        warnings.warn(
            f"{obj.__name__} is deprecated and will be removed in future versions. "
            + msg,
            category=FutureWarning,
            stacklevel=3,
        )

    def decorator(obj):
        @wraps(obj)
        def wrapper(*args, **kwargs):
            warn(obj)
            return obj(*args, **kwargs)

        return wrapper

    return decorator
>>>>>>> 069bc4dc
<|MERGE_RESOLUTION|>--- conflicted
+++ resolved
@@ -4,15 +4,11 @@
 # This source code is licensed under the BSD-style license found in the
 # LICENSE file in the root directory of this source tree.
 
-<<<<<<< HEAD
-from typing import Any, Dict, List, Optional
-=======
 import warnings
 from functools import lru_cache, wraps
-from typing import Any, Callable, List, Optional, TypeVar
+from typing import Any, Callable, Dict, List, Optional, TypeVar
 
 from torchtune.data._messages import Message
->>>>>>> 069bc4dc
 
 T = TypeVar("T", bound=type)
 
@@ -54,7 +50,6 @@
     Returns:
         List[Dict[str, str]]: list of dictionaries to be used in the ``Message`` content field
 
-<<<<<<< HEAD
     Example:
         >>> content = split_text_by_image_tag("<image>hello <image>world", "<image>")
         >>> print(content)
@@ -69,7 +64,33 @@
             final_content_list.append({"type": "image"})
 
     return final_content_list
-=======
+
+
+def validate_messages(
+    messages: List[Message],
+) -> None:
+    """
+    Given a list of messages, ensure that messages form a valid
+    back-and-forth conversation. An error will be raised if:
+
+    - There is a system message that's not the first message
+    - There are two consecutive user messages
+    - An assistant message comes before the first user message
+    - The message is empty
+    - Messages are shorter than length of 2 (min. one user-assistant turn)
+
+
+    Args:
+        messages (List[Message]): the messages to validate.
+
+    Raises:
+        ValueError: If the messages are invalid.
+    """
+    if len(messages) < 2:
+        raise ValueError(
+            f"Messages must be at least length 2, but got {len(messages)} messages"
+        )
+
     last_turn = "assistant"
     for i, message in enumerate(messages):
         if message.role == "assistant" and last_turn != "user":
@@ -115,5 +136,4 @@
 
         return wrapper
 
-    return decorator
->>>>>>> 069bc4dc
+    return decorator