--- conflicted
+++ resolved
@@ -62,15 +62,12 @@
         self.rollout_queue = queue
         self.worker_id = worker_id
         self._is_collector_zero = self.worker_id == 0
-<<<<<<< HEAD
         self.tp_size = self.cfg.rollout_tensor_parallel_dim
         self.batch_size = self.cfg.rollout_batch_size
-=======
         print(f"{self._is_collector_zero=}")
 
         self.tp_size = self.cfg.inference.tp_size
         self.batch_size = self.cfg.inference.batch_size
->>>>>>> a68d2672
         self._sequence_counter = 0  # Used to assign unique sequence IDs to each sample
 
         self.inference_server = LLM(
@@ -244,11 +241,8 @@
         i = 0
         while True:
             self.rollout(i)
-<<<<<<< HEAD
             if i % self.cfg.num_rollouts_before_weight_update == 0:
-=======
             if i % self.cfg.inference.steps_before_sync == 0:
->>>>>>> a68d2672
                 log.info(f"{self.worker_id} about to update weights")
                 self.update_policy_weights_()
             i += 1
