# Copyright (c) Meta Platforms, Inc. and affiliates.
# All rights reserved.
#
# This source code is licensed under the BSD-style license found in the
# LICENSE file in the root directory of this source tree.

<<<<<<< HEAD
from .datacollectors import SyncLLMCollector
from .metric_logger import MetricLoggerActor
from .parameter_servers import VLLMParameterServer
from .ref_actor import RefActor
from .trainers import PyTorchActorModel

__all__ = [
    "SyncLLMCollector",
    "MetricLoggerActor",
    "VLLMParameterServer",
    "RefActor",
    "PyTorchActorModel",
]
=======
from .datacollectors import SyncLLMCollector  # noqa: F401
from .metric_logger import MetricLoggerWorker  # noqa: F401
from .parameter_servers import VLLMParameterServer  # noqa: F401
from .postprocessing import PostProcessingWorker  # noqa: F401
from .trainers import TrainingWorker  # noqa: F401
from .weight_updaters import VLLMHFWeightUpdateReceiver  # noqa: F401
>>>>>>> a68d2672
<|MERGE_RESOLUTION|>--- conflicted
+++ resolved
@@ -4,25 +4,18 @@
 # This source code is licensed under the BSD-style license found in the
 # LICENSE file in the root directory of this source tree.
 
-<<<<<<< HEAD
 from .datacollectors import SyncLLMCollector
-from .metric_logger import MetricLoggerActor
+from .metric_logger import MetricLoggerWorker
 from .parameter_servers import VLLMParameterServer
-from .ref_actor import RefActor
-from .trainers import PyTorchActorModel
+from .postprocessing import PostProcessingWorker
+from .trainers import TrainingWorker
+from .weight_updaters import VLLMHFWeightUpdateReceiver
 
 __all__ = [
     "SyncLLMCollector",
-    "MetricLoggerActor",
+    "MetricLoggerWorker",
     "VLLMParameterServer",
-    "RefActor",
-    "PyTorchActorModel",
-]
-=======
-from .datacollectors import SyncLLMCollector  # noqa: F401
-from .metric_logger import MetricLoggerWorker  # noqa: F401
-from .parameter_servers import VLLMParameterServer  # noqa: F401
-from .postprocessing import PostProcessingWorker  # noqa: F401
-from .trainers import TrainingWorker  # noqa: F401
-from .weight_updaters import VLLMHFWeightUpdateReceiver  # noqa: F401
->>>>>>> a68d2672
+    "PostProcessingWorker",
+    "TrainingWorker",
+    "VLLMHFWeightUpdateReceiver",
+]