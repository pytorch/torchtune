--- conflicted
+++ resolved
@@ -5,29 +5,14 @@
 # LICENSE file in the root directory of this source tree.
 
 import re
-<<<<<<< HEAD
-from typing import List, Tuple
-from xml.etree import ElementTree as ET
-=======
 from typing import Dict
->>>>>>> 646eb1ae
-
-import math_verify
 
 import torch
-
-# from tensordict import TensorDict, TensorDictBase
-# from torchrl.data import Composite, TensorSpec, Unbounded
-# from torchrl.envs import Transform
 
 from torchtune.modules.transforms.tokenizers import ModelTokenizer
 
 
-<<<<<<< HEAD
-def extract_tags(text: str) -> Tuple[str, str]:
-=======
 def extract_tags(text: str) -> Dict:
->>>>>>> 646eb1ae
     """
     Parse XML-like tags from text. Returns a dictionary with keys 'think' and 'answer'.
     The values are lists of strings, with each string being the content of a tag.
@@ -38,72 +23,6 @@
     answer_match = re.search(answer_pattern, text, re.DOTALL)
     cot = think_match.group(1).strip() if think_match else ""
     potential_answer = answer_match.group(1).strip() if answer_match else ""
-<<<<<<< HEAD
-    return cot, potential_answer
-
-
-def at_least_one_space_between_think_tags(
-    cot: str, answer: str, potential_answer: str
-) -> Tuple[int, int]:
-    """Did the model at least try to think?"""
-    if len(cot) > 0:
-        return 1.0, 1.0  # (reward, success)
-    else:
-        return 0.0, 0.0
-
-
-def math_response_correct(
-    cot: str, answer: str, potential_answer: str
-) -> Tuple[int, int]:
-    """Did it get the right answer?"""
-    if potential_answer is None:
-        return 0.0, 0.0  # (reward, success)
-    gold = math_verify.parse(answer)
-    attempt = math_verify.parse(potential_answer)
-
-    if math_verify.verify(gold, attempt):
-        return 100.0, 1.0
-    if answer in potential_answer:
-        return 50.0, 0.0
-    if len(potential_answer) > 0:
-        return 1.0, 0.0
-    return 0.0, 0.0
-
-
-def batched_rewards(
-    tokenizer: ModelTokenizer,
-    completions: torch.Tensor,
-    answers: List[str],
-    device: torch.device,
-) -> Tuple[torch.Tensor, torch.Tensor, dict]:
-
-    reward_funcs = [
-        at_least_one_space_between_think_tags,
-        math_response_correct,
-    ]
-    num_reward_funcs = len(reward_funcs)
-    batch_size, grpo_size, _ = completions.shape
-
-    # TODO: should this be bfloat16?
-    rewards_tensor = torch.zeros(
-        batch_size, grpo_size, num_reward_funcs, dtype=torch.float32, device=device
-    )
-    successes_tensor = torch.zeros(
-        batch_size, grpo_size, num_reward_funcs, dtype=torch.float32, device=device
-    )
-    metadata = {"func_names": [f.__name__ for f in reward_funcs]}
-    for b in range(batch_size):
-        for g in range(grpo_size):
-            answer = answers[b][g]
-            text_completion = tokenizer.decode(completions[b, g].tolist())
-            cot, potential_answer = extract_tags(f"<think>{text_completion}")
-            for rw_idx, reward_func in enumerate(reward_funcs):
-                reward, success = reward_func(cot, answer, potential_answer)
-                rewards_tensor[b, g, rw_idx] += reward
-                successes_tensor[b, g, rw_idx] += success
-
-    return rewards_tensor, successes_tensor, metadata
-=======
     return {
         "think": [
             cot,
@@ -112,7 +31,6 @@
             potential_answer,
         ],
     }
->>>>>>> 646eb1ae
 
 
 def shaped_correctness_reward(answer: str, completion: str) -> tuple[float, float]:
