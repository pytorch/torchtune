--- conflicted
+++ resolved
@@ -298,13 +298,12 @@
                 file_path="llama3_2_vision/11B_lora.yaml",
             ),
             Config(
-<<<<<<< HEAD
                 name="llama3_2_vision/90B_lora",
                 file_path="llama3_2_vision/90B_lora.yaml",
-=======
+            ),
+            Config(
                 name="llama3_2_vision/11B_qlora",
                 file_path="llama3_2_vision/11B_qlora.yaml",
->>>>>>> 33b8143d
             ),
         ],
         supports_distributed=True,
