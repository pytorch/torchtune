# Copyright (c) Meta Platforms, Inc. and affiliates.
# All rights reserved.
#
# This source code is licensed under the BSD-style license found in the
# LICENSE file in the root directory of this source tree.

from dataclasses import dataclass
from typing import List


@dataclass
class Config:
    name: str
    file_path: str


@dataclass
class Recipe:
    name: str
    file_path: str
    configs: List[Config]
    supports_distributed: bool


_ALL_RECIPES = [
    Recipe(
        name="full_finetune_single_device",
        file_path="full_finetune_single_device.py",
        configs=[
            Config(
                name="llama2/7B_full_low_memory",
                file_path="llama2/7B_full_low_memory.yaml",
            ),
            Config(
                name="code_llama2/7B_full_low_memory",
                file_path="code_llama2/7B_full_low_memory.yaml",
            ),
            Config(
                name="llama3/8B_full_single_device",
                file_path="llama3/8B_full_single_device.yaml",
            ),
            Config(
                name="llama3_1/8B_full_single_device",
                file_path="llama3_1/8B_full_single_device.yaml",
            ),
            Config(
                name="llama3_2/1B_full_single_device",
                file_path="llama3_2/1B_full_single_device.yaml",
            ),
            Config(
                name="llama3_2/3B_full_single_device",
                file_path="llama3_2/3B_full_single_device.yaml",
            ),
            Config(
                name="mistral/7B_full_low_memory",
                file_path="mistral/7B_full_low_memory.yaml",
            ),
            Config(
                name="phi3/mini_full_low_memory",
                file_path="phi3/mini_full_low_memory.yaml",
            ),
            Config(
                name="qwen2/7B_full_single_device",
                file_path="qwen2/7B_full_single_device.yaml",
            ),
            Config(
                name="qwen2/0.5B_full_single_device",
                file_path="qwen2/0.5B_full_single_device.yaml",
            ),
            Config(
                name="qwen2/1.5B_full_single_device",
                file_path="qwen2/1.5B_full_single_device.yaml",
            ),
            Config(
                name="qwen2_5/0.5B_full_single_device",
                file_path="qwen2_5/0.5B_full_single_device.yaml",
            ),
            Config(
                name="qwen2_5/1.5B_full_single_device",
                file_path="qwen2_5/1.5B_full_single_device.yaml",
            ),
            Config(
                name="qwen2_5/3B_full_single_device",
                file_path="qwen2_5/3B_full_single_device.yaml",
            ),
            Config(
                name="qwen2_5/7B_full_single_device",
                file_path="qwen2_5/7B_full_single_device.yaml",
            ),
            Config(
                name="llama3_2_vision/11B_full_single_device",
                file_path="llama3_2_vision/11B_full_single_device.yaml",
            ),
        ],
        supports_distributed=False,
    ),
    Recipe(
        name="full_finetune_distributed",
        file_path="full_finetune_distributed.py",
        configs=[
            Config(name="llama2/7B_full", file_path="llama2/7B_full.yaml"),
            Config(name="llama2/13B_full", file_path="llama2/13B_full.yaml"),
            Config(name="llama3/8B_full", file_path="llama3/8B_full.yaml"),
            Config(name="llama3_1/8B_full", file_path="llama3_1/8B_full.yaml"),
            Config(name="llama3_2/1B_full", file_path="llama3_2/1B_full.yaml"),
            Config(name="llama3_2/3B_full", file_path="llama3_2/3B_full.yaml"),
            Config(name="llama3/70B_full", file_path="llama3/70B_full.yaml"),
            Config(name="llama3_1/70B_full", file_path="llama3_1/70B_full.yaml"),
            Config(name="llama3_3/70B_full", file_path="llama3_3/70B_full.yaml"),
            Config(name="mistral/7B_full", file_path="mistral/7B_full.yaml"),
            Config(name="gemma/2B_full", file_path="gemma/2B_full.yaml"),
            Config(name="gemma/7B_full", file_path="gemma/7B_full.yaml"),
            Config(name="gemma2/2B_full", file_path="gemma2/2B_full.yaml"),
            Config(name="gemma2/9B_full", file_path="gemma2/9B_full.yaml"),
            Config(name="gemma2/27B_full", file_path="gemma2/27B_full.yaml"),
            Config(name="phi3/mini_full", file_path="phi3/mini_full.yaml"),
            Config(name="qwen2/7B_full", file_path="qwen2/7B_full.yaml"),
            Config(name="qwen2/0.5B_full", file_path="qwen2/0.5B_full.yaml"),
            Config(name="qwen2/1.5B_full", file_path="qwen2/1.5B_full.yaml"),
            Config(name="qwen2_5/0.5B_full", file_path="qwen2_5/0.5B_full.yaml"),
            Config(name="qwen2_5/1.5B_full", file_path="qwen2_5/1.5B_full.yaml"),
            Config(name="qwen2_5/3B_full", file_path="qwen2_5/3B_full.yaml"),
            Config(name="qwen2_5/7B_full", file_path="qwen2_5/7B_full.yaml"),
            Config(
                name="llama3_2_vision/11B_full",
                file_path="llama3_2_vision/11B_full.yaml",
            ),
            Config(
                name="llama3_2_vision/90B_full",
                file_path="llama3_2_vision/90B_full.yaml",
            ),
        ],
        supports_distributed=True,
    ),
    Recipe(
        name="lora_finetune_single_device",
        file_path="lora_finetune_single_device.py",
        configs=[
            Config(
                name="llama2/7B_lora_single_device",
                file_path="llama2/7B_lora_single_device.yaml",
            ),
            Config(
                name="llama2/7B_qlora_single_device",
                file_path="llama2/7B_qlora_single_device.yaml",
            ),
            Config(
                name="code_llama2/7B_lora_single_device",
                file_path="code_llama2/7B_lora_single_device.yaml",
            ),
            Config(
                name="code_llama2/7B_qlora_single_device",
                file_path="code_llama2/7B_qlora_single_device.yaml",
            ),
            Config(
                name="llama3/8B_lora_single_device",
                file_path="llama3/8B_lora_single_device.yaml",
            ),
            Config(
                name="llama3_1/8B_lora_single_device",
                file_path="llama3_1/8B_lora_single_device.yaml",
            ),
            Config(
                name="llama3/8B_qlora_single_device",
                file_path="llama3/8B_qlora_single_device.yaml",
            ),
            Config(
                name="llama3_2/1B_lora_single_device",
                file_path="llama3_2/1B_lora_single_device.yaml",
            ),
            Config(
                name="llama3_2/3B_lora_single_device",
                file_path="llama3_2/3B_lora_single_device.yaml",
            ),
            Config(
                name="llama3/8B_dora_single_device",
                file_path="llama3/8B_dora_single_device.yaml",
            ),
            Config(
                name="llama3/8B_qdora_single_device",
                file_path="llama3/8B_qdora_single_device.yaml",
            ),
            Config(
                name="llama3_1/8B_qlora_single_device",
                file_path="llama3_1/8B_qlora_single_device.yaml",
            ),
            Config(
                name="llama3_2/1B_qlora_single_device",
                file_path="llama3_2/1B_qlora_single_device.yaml",
            ),
            Config(
                name="llama3_2/3B_qlora_single_device",
                file_path="llama3_2/3B_qlora_single_device.yaml",
            ),
            Config(
                name="llama2/13B_qlora_single_device",
                file_path="llama2/13B_qlora_single_device.yaml",
            ),
            Config(
                name="mistral/7B_lora_single_device",
                file_path="mistral/7B_lora_single_device.yaml",
            ),
            Config(
                name="mistral/7B_qlora_single_device",
                file_path="mistral/7B_qlora_single_device.yaml",
            ),
            Config(
                name="gemma/2B_lora_single_device",
                file_path="gemma/2B_lora_single_device.yaml",
            ),
            Config(
                name="gemma/2B_qlora_single_device",
                file_path="gemma/2B_qlora_single_device.yaml",
            ),
            Config(
                name="gemma/7B_lora_single_device",
                file_path="gemma/7B_lora_single_device.yaml",
            ),
            Config(
                name="gemma/7B_qlora_single_device",
                file_path="gemma/7B_qlora_single_device.yaml",
            ),
            Config(
                name="gemma2/2B_lora_single_device",
                file_path="gemma2/2B_lora_single_device.yaml",
            ),
            Config(
                name="gemma2/2B_qlora_single_device",
                file_path="gemma2/2B_qlora_single_device.yaml",
            ),
            Config(
                name="gemma2/9B_lora_single_device",
                file_path="gemma2/9B_lora_single_device.yaml",
            ),
            Config(
                name="gemma2/9B_qlora_single_device",
                file_path="gemma2/9B_qlora_single_device.yaml",
            ),
            Config(
                name="gemma2/27B_lora_single_device",
                file_path="gemma2/27B_lora_single_device.yaml",
            ),
            Config(
                name="gemma2/27B_qlora_single_device",
                file_path="gemma2/27B_qlora_single_device.yaml",
            ),
            Config(
                name="phi3/mini_lora_single_device",
                file_path="phi3/mini_lora_single_device.yaml",
            ),
            Config(
                name="phi3/mini_qlora_single_device",
                file_path="phi3/mini_qlora_single_device.yaml",
            ),
            Config(
                name="qwen2/7B_lora_single_device",
                file_path="qwen2/7B_lora_single_device.yaml",
            ),
            Config(
                name="qwen2/0.5B_lora_single_device",
                file_path="qwen2/0.5B_lora_single_device.yaml",
            ),
            Config(
                name="qwen2/1.5B_lora_single_device",
                file_path="qwen2/1.5B_lora_single_device.yaml",
            ),
            Config(
                name="qwen2_5/0.5B_lora_single_device",
                file_path="qwen2_5/0.5B_lora_single_device.yaml",
            ),
            Config(
                name="qwen2_5/1.5B_lora_single_device",
                file_path="qwen2_5/1.5B_lora_single_device.yaml",
            ),
            Config(
                name="qwen2_5/3B_lora_single_device",
                file_path="qwen2_5/3B_lora_single_device.yaml",
            ),
            Config(
                name="qwen2_5/7B_lora_single_device",
                file_path="qwen2_5/7B_lora_single_device.yaml",
            ),
            Config(
                name="qwen2_5/14B_lora_single_device",
                file_path="qwen2_5/14B_lora_single_device.yaml",
            ),
            Config(
                name="llama3_2_vision/11B_lora_single_device",
                file_path="llama3_2_vision/11B_lora_single_device.yaml",
            ),
            Config(
                name="llama3_2_vision/11B_qlora_single_device",
                file_path="llama3_2_vision/11B_qlora_single_device.yaml",
            ),
        ],
        supports_distributed=False,
    ),
    Recipe(
        name="lora_dpo_single_device",
        file_path="lora_dpo_single_device.py",
        configs=[
            Config(
                name="llama2/7B_lora_dpo_single_device",
                file_path="llama2/7B_lora_dpo_single_device.yaml",
            ),
            Config(
                name="llama3_1/8B_lora_dpo_single_device",
                file_path="llama3_1/8B_lora_dpo_single_device.yaml",
            ),
        ],
        supports_distributed=False,
    ),
    Recipe(
        name="lora_dpo_distributed",
        file_path="lora_dpo_distributed.py",
        configs=[
            Config(
                name="llama2/7B_lora_dpo",
                file_path="llama2/7B_lora_dpo.yaml",
            ),
            Config(
                name="llama3_1/8B_lora_dpo",
                file_path="llama3_1/8B_lora_dpo.yaml",
            ),
        ],
        supports_distributed=True,
    ),
    Recipe(
        name="ppo_full_finetune_single_device",
        file_path="ppo_full_finetune_single_device.py",
        configs=[
            Config(
                name="mistral/7B_full_ppo_low_memory",
                file_path="mistral/7B_full_ppo_low_memory.yaml",
            ),
        ],
        supports_distributed=False,
    ),
    Recipe(
        name="lora_finetune_distributed",
        file_path="lora_finetune_distributed.py",
        configs=[
            Config(name="llama2/7B_lora", file_path="llama2/7B_lora.yaml"),
            Config(name="llama2/13B_lora", file_path="llama2/13B_lora.yaml"),
            Config(name="llama2/70B_lora", file_path="llama2/70B_lora.yaml"),
            Config(
                name="llama2/7B_qlora",
                file_path="llama2/7B_qlora.yaml",
            ),
            Config(
                name="llama2/70B_qlora",
                file_path="llama2/70B_qlora.yaml",
            ),
            Config(name="llama3/8B_dora", file_path="llama3/8B_dora.yaml"),
            Config(name="llama3/70B_lora", file_path="llama3/70B_lora.yaml"),
            Config(name="llama3_1/70B_lora", file_path="llama3_1/70B_lora.yaml"),
            Config(name="llama3_3/70B_lora", file_path="llama3_3/70B_lora.yaml"),
            Config(name="llama3_3/70B_qlora", file_path="llama3_3/70B_qlora.yaml"),
            Config(name="llama3/8B_lora", file_path="llama3/8B_lora.yaml"),
            Config(name="llama3_1/8B_lora", file_path="llama3_1/8B_lora.yaml"),
            Config(name="llama3_2/1B_lora", file_path="llama3_2/1B_lora.yaml"),
            Config(name="llama3_2/3B_lora", file_path="llama3_2/3B_lora.yaml"),
            Config(
                name="llama3_1/405B_qlora",
                file_path="llama3_1/405B_qlora.yaml",
            ),
            Config(name="mistral/7B_lora", file_path="mistral/7B_lora.yaml"),
            Config(name="gemma/2B_lora", file_path="gemma/2B_lora.yaml"),
            Config(name="gemma/7B_lora", file_path="gemma/7B_lora.yaml"),
            Config(name="gemma2/2B_lora", file_path="gemma2/2B_lora.yaml"),
            Config(name="gemma2/9B_lora", file_path="gemma2/9B_lora.yaml"),
            Config(name="gemma2/27B_lora", file_path="gemma2/27B_lora.yaml"),
            Config(name="phi3/mini_lora", file_path="phi3/mini_lora.yaml"),
            Config(name="qwen2/7B_lora", file_path="qwen2/7B_lora.yaml"),
            Config(name="qwen2/0.5B_lora", file_path="qwen2/0.5B_lora.yaml"),
            Config(name="qwen2/1.5B_lora", file_path="qwen2/1.5B_lora.yaml"),
            Config(name="qwen2_5/0.5B_lora", file_path="qwen2_5/0.5B_lora.yaml"),
            Config(name="qwen2_5/1.5B_lora", file_path="qwen2_5/1.5B_lora.yaml"),
            Config(name="qwen2_5/3B_lora", file_path="qwen2_5/3B_lora.yaml"),
            Config(name="qwen2_5/7B_lora", file_path="qwen2_5/7B_lora.yaml"),
            Config(name="qwen2_5/32B_lora", file_path="qwen2_5/32B_lora.yaml"),
            Config(name="qwen2_5/72B_lora", file_path="qwen2_5/72B_lora.yaml"),
            Config(
                name="llama3_2_vision/11B_lora",
                file_path="llama3_2_vision/11B_lora.yaml",
            ),
            Config(
                name="llama3_2_vision/11B_qlora",
                file_path="llama3_2_vision/11B_qlora.yaml",
            ),
            Config(
                name="llama3_2_vision/90B_lora",
                file_path="llama3_2_vision/90B_lora.yaml",
            ),
            Config(
                name="llama3_2_vision/90B_qlora",
                file_path="llama3_2_vision/90B_qlora.yaml",
            ),
        ],
        supports_distributed=True,
    ),
    Recipe(
        name="lora_finetune_distributed_multi_dataset",
        file_path="lora_finetune_distributed_multi_dataset.py",
        configs=[
            Config(
                name="llama3_2_vision/11B_lora_multi_dataset",
                file_path="llama3_2_vision/11B_lora_multi_dataset.yaml",
            ),
        ],
        supports_distributed=True,
    ),
    Recipe(
        name="generate",
        file_path="generate.py",
        configs=[
            Config(name="generation", file_path="generation.yaml"),
        ],
        supports_distributed=False,
    ),
    Recipe(
        name="dev/generate_v2",
        file_path="dev/generate_v2.py",
        configs=[
            Config(
                name="llama2/generation_v2",
                file_path="llama2/generation_v2.yaml",
            ),
            Config(
                name="llama3_2_vision/11B_generation_v2",
                file_path="llama3_2_vision/11B_generation_v2.yaml",
            ),
        ],
        supports_distributed=False,
    ),
    Recipe(
        name="dev/early_exit_finetune_distributed",
        file_path="dev/early_exit_finetune_distributed.py",
        configs=[
            Config(
                name="llama2/7B_full_early_exit",
                file_path="dev/7B_full_early_exit.yaml",
            ),
        ],
        supports_distributed=True,
    ),
    Recipe(
        name="eleuther_eval",
        file_path="eleuther_eval.py",
        configs=[
            Config(name="eleuther_evaluation", file_path="eleuther_evaluation.yaml"),
            Config(
                name="llama3_2_vision/11B_evaluation",
                file_path="llama3_2_vision/11B_evaluation.yaml",
            ),
            Config(
                name="qwen2/evaluation",
                file_path="qwen2/evaluation.yaml",
            ),
            Config(
                name="gemma/evaluation",
                file_path="gemma/evaluation.yaml",
            ),
            Config(
                name="phi3/evaluation",
                file_path="phi3/evaluation.yaml",
            ),
            Config(
                name="mistral/evaluation",
                file_path="mistral/evaluation.yaml",
            ),
            Config(
<<<<<<< HEAD
                name="code_llama2/evaluation",
                file_path="code_llama2/evaluation.yaml",
=======
                name="llama3_2/evaluation",
                file_path="llama3_2/evaluation.yaml",
>>>>>>> aa8f365f
            ),
        ],
        supports_distributed=False,
    ),
    Recipe(
        name="quantize",
        file_path="quantize.py",
        configs=[
            Config(name="quantization", file_path="quantization.yaml"),
        ],
        supports_distributed=False,
    ),
    Recipe(
        name="qat_distributed",
        file_path="qat_distributed.py",
        configs=[
            Config(name="llama2/7B_qat_full", file_path="llama2/7B_qat_full.yaml"),
            Config(name="llama3/8B_qat_full", file_path="llama3/8B_qat_full.yaml"),
        ],
        supports_distributed=True,
    ),
    Recipe(
        name="qat_lora_finetune_distributed",
        file_path="qat_lora_finetune_distributed.py",
        configs=[
            Config(name="llama3/8B_qat_lora", file_path="llama3/8B_qat_lora.yaml"),
            Config(name="llama3_1/8B_qat_lora", file_path="llama3_1/8B_qat_lora.yaml"),
            Config(name="llama3_2/1B_qat_lora", file_path="llama3_2/1B_qat_lora.yaml"),
            Config(name="llama3_2/3B_qat_lora", file_path="llama3_2/3B_qat_lora.yaml"),
        ],
        supports_distributed=True,
    ),
    Recipe(
        name="knowledge_distillation_single_device",
        file_path="knowledge_distillation_single_device.py",
        configs=[
            Config(
                name="qwen2/1.5_to_0.5B_KD_lora_single_device",
                file_path="qwen2/1.5_to_0.5B_KD_lora_single_device.yaml",
            ),
            Config(
                name="llama3_2/8B_to_1B_KD_lora_single_device",
                file_path="llama3_2/8B_to_1B_KD_lora_single_device.yaml",
            ),
        ],
        supports_distributed=False,
    ),
    Recipe(
        name="knowledge_distillation_distributed",
        file_path="knowledge_distillation_distributed.py",
        configs=[
            Config(
                name="qwen2/1.5_to_0.5B_KD_lora_distributed",
                file_path="qwen2/1.5_to_0.5B_KD_lora_distributed.yaml",
            ),
            Config(
                name="llama3_2/8B_to_1B_KD_lora_distributed",
                file_path="llama3_2/8B_to_1B_KD_lora_distributed.yaml",
            ),
        ],
        supports_distributed=True,
    ),
]


def get_all_recipes():
    """List of recipes available from the CLI."""
    return _ALL_RECIPES<|MERGE_RESOLUTION|>--- conflicted
+++ resolved
@@ -470,13 +470,12 @@
                 file_path="mistral/evaluation.yaml",
             ),
             Config(
-<<<<<<< HEAD
+                name="llama3_2/evaluation",
+                file_path="llama3_2/evaluation.yaml",
+            ),
+            Config(
                 name="code_llama2/evaluation",
                 file_path="code_llama2/evaluation.yaml",
-=======
-                name="llama3_2/evaluation",
-                file_path="llama3_2/evaluation.yaml",
->>>>>>> aa8f365f
             ),
         ],
         supports_distributed=False,
