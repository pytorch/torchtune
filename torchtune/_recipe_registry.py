# Copyright (c) Meta Platforms, Inc. and affiliates.
# All rights reserved.
#
# This source code is licensed under the BSD-style license found in the
# LICENSE file in the root directory of this source tree.

from dataclasses import dataclass
from typing import List


@dataclass
class Config:
    name: str
    file_path: str


@dataclass
class Recipe:
    name: str
    file_path: str
    configs: List[Config]
    supports_distributed: bool


_ALL_RECIPES = [
    Recipe(
        name="full_finetune_single_device",
        file_path="full_finetune_single_device.py",
        configs=[
            Config(
                name="llama2/7B_full_low_memory",
                file_path="llama2/7B_full_low_memory.yaml",
            ),
            Config(
                name="code_llama2/7B_full_low_memory",
                file_path="code_llama2/7B_full_low_memory.yaml",
            ),
            Config(
                name="llama3/8B_full_single_device",
                file_path="llama3/8B_full_single_device.yaml",
            ),
            Config(
                name="llama3_1/8B_full_single_device",
                file_path="llama3_1/8B_full_single_device.yaml",
            ),
            Config(
                name="mistral/7B_full_low_memory",
                file_path="mistral/7B_full_low_memory.yaml",
            ),
            Config(
                name="phi3/mini_full_low_memory",
                file_path="phi3/mini_full_low_memory.yaml",
            ),
            Config(
                name="qwen2/7B_full_single_device",
                file_path="qwen2/7B_full_single_device.yaml",
            ),
            Config(
                name="qwen2/0.5B_full_single_device",
                file_path="qwen2/0.5B_full_single_device.yaml",
            ),
            Config(
                name="qwen2/1.5B_full_single_device",
                file_path="qwen2/1.5B_full_single_device.yaml",
            ),
        ],
        supports_distributed=False,
    ),
    Recipe(
        name="full_finetune_distributed",
        file_path="full_finetune_distributed.py",
        configs=[
            Config(name="llama2/7B_full", file_path="llama2/7B_full.yaml"),
            Config(name="llama2/13B_full", file_path="llama2/13B_full.yaml"),
            Config(name="llama3/8B_full", file_path="llama3/8B_full.yaml"),
            Config(name="llama3_1/8B_full", file_path="llama3_1/8B_full.yaml"),
            Config(name="llama3/70B_full", file_path="llama3/70B_full.yaml"),
            Config(name="llama3_1/70B_full", file_path="llama3_1/70B_full.yaml"),
            Config(name="mistral/7B_full", file_path="mistral/7B_full.yaml"),
            Config(name="gemma/2B_full", file_path="gemma/2B_full.yaml"),
            Config(name="gemma/7B_full", file_path="gemma/7B_full.yaml"),
            Config(name="phi3/mini_full", file_path="phi3/mini_full.yaml"),
            Config(name="qwen2/7B_full", file_path="qwen2/7B_full.yaml"),
            Config(name="qwen2/0.5B_full", file_path="qwen2/0.5B_full.yaml"),
            Config(name="qwen2/1.5B_full", file_path="qwen2/1.5B_full.yaml"),
        ],
        supports_distributed=True,
    ),
    Recipe(
        name="lora_finetune_single_device",
        file_path="lora_finetune_single_device.py",
        configs=[
            Config(
                name="llama2/7B_lora_single_device",
                file_path="llama2/7B_lora_single_device.yaml",
            ),
            Config(
                name="llama2/7B_qlora_single_device",
                file_path="llama2/7B_qlora_single_device.yaml",
            ),
            Config(
                name="code_llama2/7B_lora_single_device",
                file_path="code_llama2/7B_lora_single_device.yaml",
            ),
            Config(
                name="code_llama2/7B_qlora_single_device",
                file_path="code_llama2/7B_qlora_single_device.yaml",
            ),
            Config(
                name="llama3/8B_lora_single_device",
                file_path="llama3/8B_lora_single_device.yaml",
            ),
            Config(
                name="llama3_1/8B_lora_single_device",
                file_path="llama3_1/8B_lora_single_device.yaml",
            ),
            Config(
                name="llama3/8B_qlora_single_device",
                file_path="llama3/8B_qlora_single_device.yaml",
            ),
            Config(
                name="llama3/8B_dora_single_device",
                file_path="llama3/8B_dora_single_device.yaml",
            ),
            Config(
                name="llama3/8B_qdora_single_device",
                file_path="llama3/8B_qdora_single_device.yaml",
            ),
            Config(
                name="llama3_1/8B_qlora_single_device",
                file_path="llama3_1/8B_qlora_single_device.yaml",
            ),
            Config(
                name="llama2/13B_qlora_single_device",
                file_path="llama2/13B_qlora_single_device.yaml",
            ),
            Config(
                name="mistral/7B_lora_single_device",
                file_path="mistral/7B_lora_single_device.yaml",
            ),
            Config(
                name="mistral/7B_qlora_single_device",
                file_path="mistral/7B_qlora_single_device.yaml",
            ),
            Config(
                name="gemma/2B_lora_single_device",
                file_path="gemma/2B_lora_single_device.yaml",
            ),
            Config(
                name="gemma/2B_qlora_single_device",
                file_path="gemma/2B_qlora_single_device.yaml",
            ),
            Config(
                name="gemma/7B_lora_single_device",
                file_path="gemma/7B_lora_single_device.yaml",
            ),
            Config(
                name="gemma/7B_qlora_single_device",
                file_path="gemma/7B_qlora_single_device.yaml",
            ),
            Config(
                name="phi3/mini_lora_single_device",
                file_path="phi3/mini_lora_single_device.yaml",
            ),
            Config(
                name="phi3/mini_qlora_single_device",
                file_path="phi3/mini_qlora_single_device.yaml",
            ),
            Config(
                name="qwen2/7B_lora_single_device",
                file_path="qwen2/7B_lora_single_device.yaml",
            ),
            Config(
                name="qwen2/0.5B_lora_single_device",
                file_path="qwen2/0.5B_lora_single_device.yaml",
            ),
            Config(
                name="qwen2/1.5B_lora_single_device",
                file_path="qwen2/1.5B_lora_single_device.yaml",
            ),
        ],
        supports_distributed=False,
    ),
    Recipe(
        name="lora_dpo_single_device",
        file_path="lora_dpo_single_device.py",
        configs=[
            Config(
                name="llama2/7B_lora_dpo_single_device",
                file_path="llama2/7B_lora_dpo_single_device.yaml",
            ),
        ],
        supports_distributed=False,
    ),
    Recipe(
        name="lora_dpo_distributed",
        file_path="lora_dpo_distributed.py",
        configs=[
            Config(
                name="llama2/7B_lora_dpo",
                file_path="llama2/7B_lora_dpo.yaml",
            ),
        ],
        supports_distributed=True,
    ),
    Recipe(
        name="ppo_full_finetune_single_device",
        file_path="ppo_full_finetune_single_device.py",
        configs=[
            Config(
                name="mistral/7B_full_ppo_low_memory",
                file_path="mistral/7B_full_ppo_low_memory.yaml",
            ),
        ],
        supports_distributed=False,
    ),
    Recipe(
        name="lora_finetune_distributed",
        file_path="lora_finetune_distributed.py",
        configs=[
            Config(name="llama2/7B_lora", file_path="llama2/7B_lora.yaml"),
            Config(name="llama2/13B_lora", file_path="llama2/13B_lora.yaml"),
            Config(name="llama2/70B_lora", file_path="llama2/70B_lora.yaml"),
            Config(
                name="llama2/7B_qlora",
                file_path="llama2/7B_qlora.yaml",
            ),
            Config(
                name="llama2/70B_qlora",
                file_path="llama2/70B_qlora.yaml",
            ),
            Config(name="llama3/8B_dora", file_path="llama3/8B_dora.yaml"),
            Config(name="llama3/70B_lora", file_path="llama3/70B_lora.yaml"),
            Config(name="llama3_1/70B_lora", file_path="llama3_1/70B_lora.yaml"),
            Config(name="llama3/8B_lora", file_path="llama3/8B_lora.yaml"),
            Config(name="llama3_1/8B_lora", file_path="llama3_1/8B_lora.yaml"),
            Config(
                name="llama3_1/405B_qlora",
                file_path="llama3_1/405B_qlora.yaml",
            ),
            Config(name="mistral/7B_lora", file_path="mistral/7B_lora.yaml"),
            Config(name="gemma/2B_lora", file_path="gemma/2B_lora.yaml"),
            Config(name="gemma/7B_lora", file_path="gemma/7B_lora.yaml"),
            Config(name="phi3/mini_lora", file_path="phi3/mini_lora.yaml"),
            Config(name="qwen2/7B_lora", file_path="qwen2/7B_lora.yaml"),
            Config(name="qwen2/0.5B_lora", file_path="qwen2/0.5B_lora.yaml"),
            Config(name="qwen2/1.5B_lora", file_path="qwen2/1.5B_lora.yaml"),
        ],
        supports_distributed=True,
    ),
    Recipe(
        name="generate",
        file_path="generate.py",
        configs=[
            Config(name="generation", file_path="generation.yaml"),
        ],
        supports_distributed=False,
    ),
    Recipe(
        name="eleuther_eval",
        file_path="eleuther_eval.py",
        configs=[
            Config(name="eleuther_evaluation", file_path="eleuther_evaluation.yaml"),
        ],
        supports_distributed=False,
    ),
    Recipe(
        name="quantize",
        file_path="quantize.py",
        configs=[
            Config(name="quantization", file_path="quantization.yaml"),
        ],
        supports_distributed=False,
    ),
    Recipe(
        name="qat_distributed",
        file_path="qat_distributed.py",
        configs=[
            Config(name="llama2/7B_qat_full", file_path="llama2/7B_qat_full.yaml"),
            Config(name="llama3/8B_qat_full", file_path="llama3/8B_qat_full.yaml"),
        ],
        supports_distributed=True,
    ),
    Recipe(
<<<<<<< HEAD
        name="kd_single_device",
        file_path="kd_single_device.py",
        configs=[
            Config(
                name="qwen2/kd_single_device",
                file_path="qwen2/kd_single_device.yaml",
=======
        name="knowledge_distillation_single_device",
        file_path="knowledge_distillation_single_device.py",
        configs=[
            Config(
                name="qwen2/knowledge_distillation_single_device",
                file_path="qwen2/knowledge_distillation_single_device.yaml",
>>>>>>> 4234b78b
            ),
        ],
        supports_distributed=False,
    ),
<<<<<<< HEAD
    Recipe(
        name="kd_distributed",
        file_path="kd_distributed.py",
        configs=[
            Config(
                name="qwen2/kd_distributed",
                file_path="qwen2/kd_distributed.yaml",
            ),
        ],
        supports_distributed=True,
    ),
=======
>>>>>>> 4234b78b
]


def get_all_recipes():
    """List of recipes available from the CLI."""
    return _ALL_RECIPES<|MERGE_RESOLUTION|>--- conflicted
+++ resolved
@@ -282,26 +282,16 @@
         supports_distributed=True,
     ),
     Recipe(
-<<<<<<< HEAD
-        name="kd_single_device",
-        file_path="kd_single_device.py",
-        configs=[
-            Config(
-                name="qwen2/kd_single_device",
-                file_path="qwen2/kd_single_device.yaml",
-=======
         name="knowledge_distillation_single_device",
         file_path="knowledge_distillation_single_device.py",
         configs=[
             Config(
                 name="qwen2/knowledge_distillation_single_device",
                 file_path="qwen2/knowledge_distillation_single_device.yaml",
->>>>>>> 4234b78b
-            ),
-        ],
-        supports_distributed=False,
-    ),
-<<<<<<< HEAD
+            ),
+        ],
+        supports_distributed=False,
+    ),
     Recipe(
         name="kd_distributed",
         file_path="kd_distributed.py",
@@ -313,8 +303,6 @@
         ],
         supports_distributed=True,
     ),
-=======
->>>>>>> 4234b78b
 ]
 
 
