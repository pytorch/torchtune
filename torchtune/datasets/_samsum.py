# Copyright (c) Meta Platforms, Inc. and affiliates.
# All rights reserved.
#
# This source code is licensed under the BSD-style license found in the
# LICENSE file in the root directory of this source tree.


<<<<<<< HEAD
from typing import Dict, Optional

from torchtune.data import InputOutputToMessages
from torchtune.data._prompt_templates import PromptTemplate, SummarizeTemplate
from torchtune.datasets._finetune import FinetuneDataset
=======
from typing import Dict, Optional, Union

from torchtune.data import InputOutputToMessages
from torchtune.data._prompt_templates import PromptTemplate, SummarizeTemplate
from torchtune.datasets._finetune import SFTDataset
>>>>>>> 9fd5d01f
from torchtune.datasets._packed import PackedDataset
from torchtune.modules.transforms import Transform


def samsum_dataset(
    model_transform: Transform,
    *,
    source: str = "Samsung/samsum",
    column_map: Optional[Dict[str, str]] = None,
    prompt_template: Optional[PromptTemplate] = SummarizeTemplate(),
    train_on_input: bool = False,
    packed: bool = False,
    split: str = "train",
<<<<<<< HEAD
) -> FinetuneDataset:
=======
) -> Union[SFTDataset, PackedDataset]:
>>>>>>> 9fd5d01f
    """
    Support for summarization datasets and their variants from Hugging Face Datasets.
    An example is the `SAMsum dataset <https://huggingface.co/datasets/samsum>`_.

    The prompt template mirrors what is used in the llama_recipes `codebase
    <https://github.com/meta-llama/llama-recipes/blob/main/src/llama_recipes/datasets/samsum_dataset.py#L13>`_

    where ``dialogue`` and ``summary`` are fields from the dataset.

    Masking of the prompt during training is controlled by the ``train_on_input`` flag, which is
    set to ``False`` by default
    - If ``train_on_input`` is True, the prompt is used during training and
    contributes to the loss.
    - If ``train_on_input`` is False, the prompt is masked out (tokens replaced with -100)

    Args:
        model_transform (Transform): model specific transform to convert a list of messages
            output by the dataset to tokens. This will always be a :class:`~torchtune.modules.tokenizers.ModelTokenizer`.
        source (str): path to dataset repository on Hugging Face. For local datasets,
            define source as the data file type (e.g. "json", "csv", "text") and pass
<<<<<<< HEAD
            in the filepath in ``data_files``. See Hugging Face's ``load_dataset``
            (https://huggingface.co/docs/datasets/en/package_reference/loading_methods#datasets.load_dataset.path)
            for more details. Default is ``Samsung/samsum``.
=======
            in the filepath in ``data_files``. See `Hugging Face's
            <https://huggingface.co/docs/datasets/en/package_reference/loading_methods#datasets.load_dataset.path>`_
            ``load_dataset`` for more details. Default is ``Samsung/samsum``.
>>>>>>> 9fd5d01f
        column_map (Optional[Dict[str, str]]): a mapping from the expected columns in the prompt template
            to the new column names in the dataset. If None, assume these are identical.
        prompt_template (Optional[PromptTemplate]): optional template used to format the prompt. Default
            is :class:`~torchtune.data.GrammarErrorCorrectionTemplate`.
        train_on_input (bool): Whether the model is trained on the prompt or not. Default is False.
        packed (bool): Whether or not to pack the dataset to ``max_seq_len`` prior to training. Default is False.
        split (str): ``split`` argument for ``datasets.load_dataset``. You can use this argument to load a subset
            of a given split, e.g. ``split="train[:10%]"``. Default is "train".

    Returns:
        Union[SFTDataset, PackedDataset]: dataset configured with source data and template


    Example:
        >>> samsum_ds = samsum_dataset(tokenizer=tokenizer)
        >>> for batch in Dataloader(samsum_ds, batch_size=8):
        >>>     print(f"Batch size: {len(batch)}")
        >>> Batch size: 8
    """
    column_map = column_map or {"input": "dialogue", "output": "summary"}
    message_transform = InputOutputToMessages(
        train_on_input=train_on_input, column_map=column_map
    )
<<<<<<< HEAD
    ds = FinetuneDataset(
=======
    ds = SFTDataset(
>>>>>>> 9fd5d01f
        source=source,
        message_transform=message_transform,
        model_transform=model_transform,
        prompt_template=prompt_template,
        split=split,
    )
    return PackedDataset(ds) if packed else ds<|MERGE_RESOLUTION|>--- conflicted
+++ resolved
@@ -5,19 +5,11 @@
 # LICENSE file in the root directory of this source tree.
 
 
-<<<<<<< HEAD
-from typing import Dict, Optional
-
-from torchtune.data import InputOutputToMessages
-from torchtune.data._prompt_templates import PromptTemplate, SummarizeTemplate
-from torchtune.datasets._finetune import FinetuneDataset
-=======
 from typing import Dict, Optional, Union
 
 from torchtune.data import InputOutputToMessages
 from torchtune.data._prompt_templates import PromptTemplate, SummarizeTemplate
 from torchtune.datasets._finetune import SFTDataset
->>>>>>> 9fd5d01f
 from torchtune.datasets._packed import PackedDataset
 from torchtune.modules.transforms import Transform
 
@@ -31,11 +23,7 @@
     train_on_input: bool = False,
     packed: bool = False,
     split: str = "train",
-<<<<<<< HEAD
-) -> FinetuneDataset:
-=======
 ) -> Union[SFTDataset, PackedDataset]:
->>>>>>> 9fd5d01f
     """
     Support for summarization datasets and their variants from Hugging Face Datasets.
     An example is the `SAMsum dataset <https://huggingface.co/datasets/samsum>`_.
@@ -56,15 +44,9 @@
             output by the dataset to tokens. This will always be a :class:`~torchtune.modules.tokenizers.ModelTokenizer`.
         source (str): path to dataset repository on Hugging Face. For local datasets,
             define source as the data file type (e.g. "json", "csv", "text") and pass
-<<<<<<< HEAD
-            in the filepath in ``data_files``. See Hugging Face's ``load_dataset``
-            (https://huggingface.co/docs/datasets/en/package_reference/loading_methods#datasets.load_dataset.path)
-            for more details. Default is ``Samsung/samsum``.
-=======
             in the filepath in ``data_files``. See `Hugging Face's
             <https://huggingface.co/docs/datasets/en/package_reference/loading_methods#datasets.load_dataset.path>`_
             ``load_dataset`` for more details. Default is ``Samsung/samsum``.
->>>>>>> 9fd5d01f
         column_map (Optional[Dict[str, str]]): a mapping from the expected columns in the prompt template
             to the new column names in the dataset. If None, assume these are identical.
         prompt_template (Optional[PromptTemplate]): optional template used to format the prompt. Default
@@ -88,11 +70,7 @@
     message_transform = InputOutputToMessages(
         train_on_input=train_on_input, column_map=column_map
     )
-<<<<<<< HEAD
-    ds = FinetuneDataset(
-=======
     ds = SFTDataset(
->>>>>>> 9fd5d01f
         source=source,
         message_transform=message_transform,
         model_transform=model_transform,
