# Copyright (c) Meta Platforms, Inc. and affiliates.
# All rights reserved.
#
# This source code is licensed under the BSD-style license found in the
# LICENSE file in the root directory of this source tree.

from typing import Dict, List, Tuple
from copy import copy
from datasets import load_dataset
from torch.utils.data import Dataset

# Not ideal to import this type here but it's needed for the transform function
from torchtune.modules import Tokenizer


CROSS_ENTROPY_IGNORE_IDX = -100

_PROMPT_TEMPLATE = {
    "prompt_input": (
        "Below is an instruction that describes a task, paired with an input that provides further context. "
        "Write a response that appropriately completes the request.\n\n"
        "### Instruction:\n{instruction}\n\n### Input:\n{input}\n\n### Response:\n"
    ),
    "prompt_no_input": (
        "Below is an instruction that describes a task. "
        "Write a response that appropriately completes the request.\n\n"
        "### Instruction:\n{instruction}\n\n### Response:\n"
    ),
}


class AlpacaDataset(Dataset):
    """
    Support for the Alpaca dataset and its variants from HuggingFace Datasets.
    https://huggingface.co/datasets/tatsu-lab/alpaca

    Data input format: https://huggingface.co/datasets/tatsu-lab/alpaca#data-instances

    The input is created using the prompt template from the original alpaca codebase:
    https://github.com/tatsu-lab/stanford_alpaca/blob/761dc5bfbdeeffa89b8bff5d038781a4055f796a/train.py#L31

    where `instruction`, `input`, and `output` are fields from the dataset.

    Masking of the prompt during training is controlled by the `train_on_input` flag, which is
    set to `True` by default (ref: https://github.com/tloen/alpaca-lora/blob/main/finetune.py#L49)
    - If `train_on_input` is True, the prompt is used during training and
    contributes to the loss.
    - If `train_on_input` is False, the prompt is masked out (tokens replaced with -100)

    The version of the dataset used is controlled by the `use_clean` flag which set to False by default.
    - If `use_clean` is True, then https://huggingface.co/datasets/yahma/alpaca-cleaned is used
    - If `use_clean` is False, then https://huggingface.co/datasets/tatsu-lab/alpaca is used

    Args:
        tokenizer (Tokenizer): Tokenizer used to encode data. Tokenize must implement an `encode` and `decode` method.
        train_on_input (bool): Whether the model is trained on the prompt or not. Default is True.
        use_clean (bool): Whether to use the cleaned version of the dataset or not. Default is False.
        **kwargs: Additional keyword arguments to pass to the Alpaca Dataset.


    Example:
        >>> alpaca_ds = AlpacaDataset(tokenizer=tokenizer)
        >>> for batch in Dataloader(alpaca_ds, batch_size=8):
        >>>     print(f"Batch size: {len(batch)}")
        >>> Batch size: 8
    """

    def __init__(
        self,
        tokenizer: Tokenizer,
        train_on_input: bool = True,
        use_clean: bool = False,
        **kwargs
    ) -> None:
        dataset_path = "yahma/alpaca-cleaned" if use_clean else "tatsu-lab/alpaca"
        self._data = load_dataset(dataset_path, split="train")
        self._tokenizer = tokenizer
        self.train_on_input = train_on_input

    def __len__(self):
        return len(self._data)

    def __getitem__(self, index: int) -> Tuple[List[int], List[int]]:
        sample = self._data[index]

        return self._transform(
            instruction=sample["instruction"],
            input=sample["input"],
            output=sample["output"],
        )

    def _transform(
        self, instruction: str, input: str, output: str
    ) -> Tuple[List[int], List[int]]:
        """
        Split a sample on ``response`` tag to create input and labels.

        Args:
            instruction (str): Instruction text.
            input (str): Input text. Can be an empty string. Determines the prompt generation template
                used.
            output (str): Response text.

        Returns:
            Tuple of encoded inputs and labels.
        """
        prompt = self._generate_prompt(instruction, input)
        prompt_with_response = prompt + output

        # add bos always; LlamaTokenizer sets this to True by default and neither
        # alpaca-lora or the original authors change this
        encoded_prompt = self._tokenizer.encode(
            text=prompt, add_bos=True, add_eos=False
        )
        encoded_prompt_with_response = self._tokenizer.encode(
            text=prompt_with_response, add_bos=True, add_eos=True
        )
<<<<<<< HEAD
        response = self._tokenizer.encode(response, add_bos=False, add_eos=True)
        input = inst_inp_response_tag + response
        label = [
            _CROSS_ENTROPY_IGNORE_IDX for _ in range(len(inst_inp_response_tag))
        ] + response
        assert len(input) == len(label)
        return input, label

# TODO: this is just a hack to replicate lit-gpt logic for now
class AlpacaCleanedDataset(Dataset):
    """
    PyTorch Representation of the Alpaca Dataset
    https://huggingface.co/datasets/tatsu-lab/alpaca
    from Hugging Face.

    Data input format: https://huggingface.co/datasets/tatsu-lab/alpaca#data-instances


    Args:
        tokenizer (Tokenizer): Tokenizer used to encode data. Tokenize must implement an `encode` and `decode` method.
        **kwargs: Additional keyword arguments to pass to the Alpaca Dataset.


    Example:
        >>> alpaca_ds = AlpacaDataset(tokenizer=tokenizer)
        >>> for batch in Dataloader(alpaca_ds, batch_size=8):
        >>>     print(f"Batch size: {len(batch)}")
        >>> Batch size: 8
    """

    def __init__(self, tokenizer: Tokenizer, **kwargs) -> None:
        self._data = load_dataset("yahma/alpaca-cleaned", split="train")
        self._tokenizer = tokenizer

    def __len__(self):
        return len(self._data)

    def __getitem__(self, index: int) -> Tuple[List[int], List[int]]:
        return self._transform(self._data[index])

    def _transform(self, sample: Dict[str, str], mask_inputs: bool = False) -> Tuple[List[int], List[int]]:
        """
        Split a sample on ``response`` tag to create input and labels.

        Args:
            sample (str): Sample text.

        Returns:
            Tuple of encoded inputs and labels.
        """
        full_prompt = generate_prompt(sample)
        full_prompt_and_response = full_prompt + sample["output"]

        encoded_full_prompt = self._tokenizer.encode(full_prompt, add_bos=True, add_eos=False)
        # their use_bos is True so should have add_bos = True, eos default is False
        # todo: why don't we handle max len
        # encoded_full_prompt = tokenizer.encode(full_prompt, max_length=max_length)

        # they have both bos (cause of default) and eos (explicitly passed) as true here
        encoded_full_prompt_and_response = self._tokenizer.encode(full_prompt_and_response)
        # encoded_full_prompt_and_response = tokenizer.encode(full_prompt_and_response, eos=True, max_length=max_length)


        # The labels are the full prompt with response, but with the prompt masked out
        labels = copy(encoded_full_prompt_and_response)
        if mask_inputs:
            labels[: len(encoded_full_prompt)] = _CROSS_ENTROPY_IGNORE_IDX

        return encoded_full_prompt_and_response, labels




def generate_prompt(example: Dict[str, str]) -> str:
    """Generates a standardized message to prompt the model with an instruction, optional input and a
    'response' field."""

    if example["input"]:
        return (
            "Below is an instruction that describes a task, paired with an input that provides further context. "
            "Write a response that appropriately completes the request.\n\n"
            f"### Instruction:\n{example['instruction']}\n\n### Input:\n{example['input']}\n\n### Response:"
        )
    return (
        "Below is an instruction that describes a task. "
        "Write a response that appropriately completes the request.\n\n"
        f"### Instruction:\n{example['instruction']}\n\n### Response:"
    )
=======
        labels = encoded_prompt_with_response.copy()

        if not self.train_on_input:
            labels[: len(encoded_prompt)] = [CROSS_ENTROPY_IGNORE_IDX] * len(
                encoded_prompt
            )

        assert len(encoded_prompt_with_response) == len(labels)

        return encoded_prompt_with_response, labels

    def _generate_prompt(self, instruction: str, input: str) -> str:
        """
        Generate prompt from instruction and input.

        Args:
            instruction (str): Instruction text.
            input (str): Input text.

        Returns:
            Prompt text.
        """
        if input:
            prompt = _PROMPT_TEMPLATE["prompt_input"].format(
                instruction=instruction, input=input
            )
        else:
            prompt = _PROMPT_TEMPLATE["prompt_no_input"].format(instruction=instruction)
        return prompt
>>>>>>> d13c37ca
<|MERGE_RESOLUTION|>--- conflicted
+++ resolved
@@ -4,8 +4,8 @@
 # This source code is licensed under the BSD-style license found in the
 # LICENSE file in the root directory of this source tree.
 
-from typing import Dict, List, Tuple
-from copy import copy
+from typing import List, Tuple
+
 from datasets import load_dataset
 from torch.utils.data import Dataset
 
@@ -115,96 +115,6 @@
         encoded_prompt_with_response = self._tokenizer.encode(
             text=prompt_with_response, add_bos=True, add_eos=True
         )
-<<<<<<< HEAD
-        response = self._tokenizer.encode(response, add_bos=False, add_eos=True)
-        input = inst_inp_response_tag + response
-        label = [
-            _CROSS_ENTROPY_IGNORE_IDX for _ in range(len(inst_inp_response_tag))
-        ] + response
-        assert len(input) == len(label)
-        return input, label
-
-# TODO: this is just a hack to replicate lit-gpt logic for now
-class AlpacaCleanedDataset(Dataset):
-    """
-    PyTorch Representation of the Alpaca Dataset
-    https://huggingface.co/datasets/tatsu-lab/alpaca
-    from Hugging Face.
-
-    Data input format: https://huggingface.co/datasets/tatsu-lab/alpaca#data-instances
-
-
-    Args:
-        tokenizer (Tokenizer): Tokenizer used to encode data. Tokenize must implement an `encode` and `decode` method.
-        **kwargs: Additional keyword arguments to pass to the Alpaca Dataset.
-
-
-    Example:
-        >>> alpaca_ds = AlpacaDataset(tokenizer=tokenizer)
-        >>> for batch in Dataloader(alpaca_ds, batch_size=8):
-        >>>     print(f"Batch size: {len(batch)}")
-        >>> Batch size: 8
-    """
-
-    def __init__(self, tokenizer: Tokenizer, **kwargs) -> None:
-        self._data = load_dataset("yahma/alpaca-cleaned", split="train")
-        self._tokenizer = tokenizer
-
-    def __len__(self):
-        return len(self._data)
-
-    def __getitem__(self, index: int) -> Tuple[List[int], List[int]]:
-        return self._transform(self._data[index])
-
-    def _transform(self, sample: Dict[str, str], mask_inputs: bool = False) -> Tuple[List[int], List[int]]:
-        """
-        Split a sample on ``response`` tag to create input and labels.
-
-        Args:
-            sample (str): Sample text.
-
-        Returns:
-            Tuple of encoded inputs and labels.
-        """
-        full_prompt = generate_prompt(sample)
-        full_prompt_and_response = full_prompt + sample["output"]
-
-        encoded_full_prompt = self._tokenizer.encode(full_prompt, add_bos=True, add_eos=False)
-        # their use_bos is True so should have add_bos = True, eos default is False
-        # todo: why don't we handle max len
-        # encoded_full_prompt = tokenizer.encode(full_prompt, max_length=max_length)
-
-        # they have both bos (cause of default) and eos (explicitly passed) as true here
-        encoded_full_prompt_and_response = self._tokenizer.encode(full_prompt_and_response)
-        # encoded_full_prompt_and_response = tokenizer.encode(full_prompt_and_response, eos=True, max_length=max_length)
-
-
-        # The labels are the full prompt with response, but with the prompt masked out
-        labels = copy(encoded_full_prompt_and_response)
-        if mask_inputs:
-            labels[: len(encoded_full_prompt)] = _CROSS_ENTROPY_IGNORE_IDX
-
-        return encoded_full_prompt_and_response, labels
-
-
-
-
-def generate_prompt(example: Dict[str, str]) -> str:
-    """Generates a standardized message to prompt the model with an instruction, optional input and a
-    'response' field."""
-
-    if example["input"]:
-        return (
-            "Below is an instruction that describes a task, paired with an input that provides further context. "
-            "Write a response that appropriately completes the request.\n\n"
-            f"### Instruction:\n{example['instruction']}\n\n### Input:\n{example['input']}\n\n### Response:"
-        )
-    return (
-        "Below is an instruction that describes a task. "
-        "Write a response that appropriately completes the request.\n\n"
-        f"### Instruction:\n{example['instruction']}\n\n### Response:"
-    )
-=======
         labels = encoded_prompt_with_response.copy()
 
         if not self.train_on_input:
@@ -233,5 +143,4 @@
             )
         else:
             prompt = _PROMPT_TEMPLATE["prompt_no_input"].format(instruction=instruction)
-        return prompt
->>>>>>> d13c37ca
+        return prompt