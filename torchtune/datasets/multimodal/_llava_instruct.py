# Copyright (c) Meta Platforms, Inc. and affiliates.
# All rights reserved.
#
# This source code is licensed under the BSD-style license found in the
# LICENSE file in the root directory of this source tree.

from pathlib import Path
from typing import Any, Dict, Mapping, Optional, Union

<<<<<<< HEAD
from torchtune.data import Message, split_text_by_image_tag
=======
from torchtune.data import format_content_with_images, load_image, Message
from torchtune.datasets._packed import PackedDataset
>>>>>>> 221031a5
from torchtune.datasets._sft import SFTDataset
from torchtune.modules.transforms import Transform


class LlavaInstructToMessages(Transform):
    """
    Construct messages from a sample formatted similarly to
    `LLaVA-Instruct-150K <https://huggingface.co/datasets/liuhaotian/LLaVA-Instruct-150K>`_.

    Chat samples in the "conversations" column follow the ShareGPT format::

        {
            "image": "image0001.png",
            "conversations": [
                {
                    "from": "system" | "human" | "gpt",
                    "value": "<image> This is a sample image.",
                },
                ...
            ]
        }

    Image locations are indicated by "<image>" placeholder tags in the text content of each message.
    These are replaced by dictionaries indicating to the tokenizer where to place image tokens.
    Altogether, the above format is converted to torchtune's Message format::

        [
            {
                "role": "system" | "user" | "assistant",
                "content":
                    [
                        {"type": "image", "content": <PIL.Image.Image>},
                        {"type": "text", "content": "This is a sample image."},
                    ],
            },
            ...
        ]

    Args:
        train_on_input (bool): whether the prompt should remain unmasked. Default: False
        column_map (Optional[Dict[str, str]]): a mapping from the expected columns ("conversations", "image")
            to the new column names in the dataset. Keys should be "conversations" and "image" and values should
            be the new column names. If None, keep the default "conversations" and "image".
            Default is None.
        new_system_prompt (Optional[str]): if specified, prepend a system message. This can
            serve as instructions to guide the model response. Setting this will OVERRIDE any system
            messages already present in the dataset. Default is None.
        images_dir (Optional[Path]): path to the directory containing the images. User is expected to download the COCO dataset.

    Raises:
        ValueError: If ``column_map`` is provided and ``conversations`` not in ``column_map``.
    """

    def __init__(
        self,
        train_on_input: bool = False,
        column_map: Optional[Dict[str, str]] = None,
        new_system_prompt: Optional[str] = None,
        images_dir: Optional[Path] = None,
    ):
        self.train_on_input = train_on_input
        self.new_system_prompt = new_system_prompt
        if column_map:
            if "image" not in column_map:
                raise ValueError(
                    f"Expected a key of 'image' in column_map but found {column_map.keys()}."
                )
            if "conversations" not in column_map:
                raise ValueError(
                    f"Expected a key of 'conversations' in column_map but found {column_map.keys()}."
                )
            self._column_map = column_map
        else:
            self._column_map = {"conversations": "conversations", "image": "image"}
        self.images_dir = images_dir

    def __call__(self, sample: Mapping[str, Any]) -> Mapping[str, Any]:
        role_map = {"system": "system", "human": "user", "gpt": "assistant"}
        messages = []
        if self.new_system_prompt is not None:
            messages.append(
                Message(
                    role="system", content=self.new_system_prompt, masked=True, eot=True
                )
            )

        # Add in image stuffs / load from file
        for message in sample[self._column_map["conversations"]]:
            role = role_map[message["from"]]
            content = message["value"]
            if role == "system" and self.new_system_prompt is not None:
                continue
            if role == "user":
                image_path = sample[self._column_map["image"]]
                if self.images_dir is not None:
                    image_path = self.images_dir / image_path
                pil_image = load_image(image_path)
                content = format_content_with_images(
                    content,
                    image_tag="<image>",
                    images=[pil_image],
                )
            masked = (role != "assistant") and (not self.train_on_input)
            messages.append(Message(role=role, content=content, masked=masked))

        return {"messages": messages}


# TODO: point to Flamingo model transform as an example
def llava_instruct_dataset(
    model_transform: Transform,
    *,
    source: str = "liuhaotian/LLaVA-Instruct-150K",
    images_dir: str = "coco/",
    column_map: Optional[Dict[str, str]] = None,
    new_system_prompt: Optional[str] = None,
    train_on_input: bool = True,
    packed: bool = False,
    split: str = "train",
    data_files: str = "llava_instruct_150k.json",
    **load_dataset_kwargs: Dict[str, Any],
) -> Union[SFTDataset, PackedDataset]:
    """
    Support for family of image + text datasets similar to
    `LLaVA-Instruct-150K <https://huggingface.co/datasets/liuhaotian/LLaVA-Instruct-150K>`_
    from Hugging Face Datasets.

    To use this dataset, you must first download the COCO Train 2017 image dataset. You can do so
    by visiting https://cocodataset.org/#download or downloading it directly:

    .. code-block:: bash

        wget -c http://images.cocodataset.org/zips/train2017.zip
        unzip train2017.zip -d coco/

    The resulting directory should be passed into the model transform for loading
    and processing of the images.

    The model transform is expected to be a callable that applies pre-processing steps specific
    to a model. For multimodal datasets, this is expected to be at minimum a tokenizer and
    an image transform. The tokenizer will convert text sequences into token IDs after the dataset
    is converted to a list of :class:`~torchtune.data.Message`. The image transform will load the
    image and process it in accordance to the model's requirements.

    Here is a minimal example for illustrative purposes:

    .. code-block:: python

        from torchtune.models.llama3 import llama3_tokenizer
        from torchtune.models.clip import CLIPImageTransform
        from torchtune.modules.transforms import Transform

        class MyModelTransform(Transform):
            def __init__(
                self,
                tokenizer_path: str,
                max_seq_len: Optional[int] = None,
            ):
                self.tokenizer = llama3_tokenizer(tokenizer_path)
                self.image_transform = CLIPImageTransform()

            def __call__(self, sample: Mapping[str, Any]) -> Mapping[str, Any]:
                tokens, mask = self.tokenizer.tokenize_messages(sample["messages"])
                images = self.image_transform(sample["images"])
                return {
                    "tokens": tokens,
                    "mask": mask,
                    "images": images,
                }

    See :class:`~torchtune.datasets.SFTDataset` for more details about model transforms and
    message transforms.

    Args:
        model_transform (Transform): model-specific transform class that takes in a sample dict and applies custom
            transforms on the keys. It should consist of at minimum two components: text tokenization (called
            on the "messages" field) and image transform (called on the "images" field). The keys returned by
            the model transform should be aligned with the expected inputs into the model.
        source (str): path to dataset repository on Hugging Face. For local datasets,
            define source as the data file type (e.g. "json", "csv", "text") and pass
            in the filepath in ``data_files``. See `Hugging Face's
            <https://huggingface.co/docs/datasets/en/package_reference/loading_methods#datasets.load_dataset.path>`_
        images_dir (str): path to the directory containing the images as you are expected to download the COCO dataset
            before using. Default is "coco/".
        column_map (Optional[Dict[str, str]]): a mapping from the expected columns ("conversations")
            to the new column names in the dataset. If None, assume these are identical.
            Default is None.
        new_system_prompt (Optional[str]): if specified, prepend a system message. This can
            serve as instructions to guide the model response. Setting this will OVERRIDE any system
            messages already present in the dataset. Default is None.
        train_on_input (bool): Whether the model is trained on the prompt or not. Default is False.
        packed (bool): Whether or not to pack the dataset to ``max_seq_len`` prior to training. Default is False.
        split (str): ``split`` argument for ``datasets.load_dataset``. You can use this argument to load a subset
            of a given split, e.g. ``split="train[:10%]"``. Default is "train".
        data_files (str): path to the json file to load as dataset. See the `dataset repo
            <https://huggingface.co/datasets/liuhaotian/LLaVA-Instruct-150K/tree/main>`_ for options.
            Default is "llava_instruct_150k.json".
        **load_dataset_kwargs (Dict[str, Any]): additional keyword arguments to pass to ``load_dataset``. See Hugging
            Face's `API ref <https://huggingface.co/docs/datasets/en/package_reference/loading_methods#datasets.load_dataset>`_
            for more details.

    Returns:
        Union[SFTDataset, PackedDataset]: dataset configured with source data and transform

    Raises:
        ValueError: If ``packed`` is True, they are not supported for multimodal datasets yet.

    Example:
        >>> llava_instruct_ds = llava_instruct_dataset(model_transform=model_transform)
        >>> for batch in Dataloader(llava_instruct_ds, batch_size=8):
        >>>     print(f"Batch size: {len(batch)}")
        >>> Batch size: 8
    """

    message_transform = LlavaInstructToMessages(
        train_on_input=train_on_input,
        column_map=column_map,
        new_system_prompt=new_system_prompt,
        images_dir=Path(images_dir),
    )

    ds = SFTDataset(
        model_transform=model_transform,
        source=source,
        message_transform=message_transform,
        split=split,
        data_files=data_files,
        **load_dataset_kwargs,
    )
    if packed:
        raise ValueError("Multimodal datasets don't support packing yet.")
    return ds<|MERGE_RESOLUTION|>--- conflicted
+++ resolved
@@ -7,12 +7,7 @@
 from pathlib import Path
 from typing import Any, Dict, Mapping, Optional, Union
 
-<<<<<<< HEAD
-from torchtune.data import Message, split_text_by_image_tag
-=======
 from torchtune.data import format_content_with_images, load_image, Message
-from torchtune.datasets._packed import PackedDataset
->>>>>>> 221031a5
 from torchtune.datasets._sft import SFTDataset
 from torchtune.modules.transforms import Transform
 
