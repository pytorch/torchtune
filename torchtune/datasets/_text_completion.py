# Copyright (c) Meta Platforms, Inc. and affiliates.
# All rights reserved.
#
# This source code is licensed under the BSD-style license found in the
# LICENSE file in the root directory of this source tree.

<<<<<<< HEAD
from typing import Any, Dict, List, Mapping, Union
=======
from typing import Any, Callable, Dict, List, Mapping, Optional, Union
>>>>>>> 4650ce61

from datasets import load_dataset
from torch.utils.data import Dataset
from torchtune.data import truncate
from torchtune.datasets._packed import PackedDataset
from torchtune.modules.tokenizers import ModelTokenizer


class TextCompletionDataset(Dataset):
    """
    Freeform dataset for any unstructured text corpus. Quickly load any dataset
    from Hugging Face or local disk and tokenize it for your model.

    Args:
        tokenizer (ModelTokenizer): Tokenizer used by the model that implements the ``tokenize_messages`` method.
        source (str): path to dataset repository on Hugging Face. For local datasets,
            define source as the data file type (e.g. "json", "csv", "text") and pass
            in the filepath in ``data_files``. See Hugging Face's ``load_dataset``
            (https://huggingface.co/docs/datasets/en/package_reference/loading_methods#datasets.load_dataset.path)
            for more details.
        column (str): name of column in the sample that contains the text data. This is typically required
            for Hugging Face datasets or tabular data. For local datasets with a single column
            (e.g. unstructured txt files), use the default "text" which is used by Hugging Face datasets
            when loaded into memory. Default is "text".
        add_eos (bool): Whether to add an EOS token to the end of the sequence. Default is True.
        filter_fn (Optional[Callable]): callable used to filter the dataset prior to any pre-processing. See
            the Hugging Face `docs <https://huggingface.co/docs/datasets/v2.20.0/process#select-and-filter>`_ for more
            details.
        **load_dataset_kwargs (Dict[str, Any]): additional keyword arguments to pass to ``load_dataset``,
            such as ``data_files`` or ``split``.
    """

    def __init__(
        self,
        tokenizer: ModelTokenizer,
        source: str,
        column: str = "text",
        add_eos: bool = True,
        filter_fn: Optional[Callable] = None,
        **load_dataset_kwargs: Dict[str, Any],
    ) -> None:
        self._tokenizer = tokenizer
        self._data = load_dataset(source, **load_dataset_kwargs)
        self._column = column
        self.add_eos = add_eos

        if filter_fn is not None:
            self._data = self._data.filter(filter_fn)

    def __len__(self):
        return len(self._data)

    def __getitem__(self, index: int) -> Dict[str, List[int]]:
        sample = self._data[index]
        return self._prepare_sample(sample)

    def _prepare_sample(self, sample: Mapping[str, Any]) -> Dict[str, List[int]]:
        prompt = sample[self._column]

        tokens = self._tokenizer.encode(text=prompt, add_bos=True, add_eos=self.add_eos)

        # Truncate if needed, but don't coerce EOS id
        if self._tokenizer.max_seq_len is not None:
            tokens = truncate(tokens, self._tokenizer.max_seq_len - 1)

        # No need to offset labels by 1 - happens in the recipe
        labels = tokens.copy()

        return {"tokens": tokens, "labels": labels}


def text_completion_dataset(
    tokenizer: ModelTokenizer,
    source: str,
    column: str = "text",
    add_eos: bool = True,
    packed: bool = False,
    split_across_pack: bool = True,
<<<<<<< HEAD
    split: str = "train",
=======
    filter_fn: Optional[Callable] = None,
>>>>>>> 4650ce61
    **load_dataset_kwargs: Dict[str, Any],
) -> Union[TextCompletionDataset, PackedDataset]:
    """
    Build a configurable dataset from a freeform, unstructured text corpus similar
    to datasets used in pre-training. This method should be
    used to configure a custom text dataset from the yaml config instead of
    using :class:`~torchtune.datasets.TextCompletionDataset` directly, as it is made to be config friendly.

    Args:
        tokenizer (ModelTokenizer): Tokenizer used by the model that implements the ``tokenize_messages`` method.
        source (str): path to dataset repository on Hugging Face. For local datasets,
            define source as the data file type (e.g. "json", "csv", "text") and pass
            in the filepath in ``data_files``. See Hugging Face's ``load_dataset``
            (https://huggingface.co/docs/datasets/en/package_reference/loading_methods#datasets.load_dataset.path)
            for more details.
        column (str): name of column in the sample that contains the text data. This is typically required
            for Hugging Face datasets or tabular data. For local datasets with a single column
            (e.g. unstructured txt files), use the default "text" which is used by Hugging Face datasets
            when loaded into memory. Default is "text".
        add_eos (bool): Whether to add an EOS token to the end of the sequence. Default is True.
        packed (bool): Whether or not to pack the dataset to ``max_seq_len`` prior to training. Default is False.
        split_across_pack (bool): if the last sample in a pack does not fit in ``max_seq_len``,
            split the sample into the next pack, or move it entirely to the beginning of the next pack.
            For pre-training, typically this is set to True for general text completion. For
            fine-tuning, typically this is set to False to avoid truncating sentences in instruct
            tuning. This argument is ignored if ``packed=False``. Default is True.
<<<<<<< HEAD
        split (str): ``split`` argument for ``datasets.load_dataset``. You can use this argument to load a subset
            of a given split, e.g. ``split="train[:10%]"``. Default is "train".
=======
        filter_fn (Optional[Callable]): callable used to filter the dataset prior to any pre-processing. See
            the Hugging Face `docs <https://huggingface.co/docs/datasets/v2.20.0/process#select-and-filter>`_ for more
            details.
>>>>>>> 4650ce61
        **load_dataset_kwargs (Dict[str, Any]): additional keyword arguments to pass to ``load_dataset``.

    Examples:
        >>> from torchtune.datasets import text_completion_dataset
        >>> dataset = text_completion_dataset(
        ...   tokenizer=tokenizer,
        ...   source="allenai/c4",
        ...   column="text",
        ...   data_dir="realnewslike",
        ...   packed=False,
        ...   split="train",
        ... )

    This can also be accomplished via the yaml config::

        dataset:
            _component_: torchtune.datasets.text_completion_dataset
            source: allenai/c4
            column: text
            data_dir: realnewslike
            packed: False
            split: train

    Returns:
        Union[TextCompletionDataset, PackedDataset]: the configured :class:`~torchtune.datasets.TextCompletionDataset`
            or :class:`~torchtune.datasets.PackedDataset` if ``packed=True``

    Raises:
        ValueError: If ``packed=True`` and ``tokenizer.max_seq_len`` is not set.
    """
    ds = TextCompletionDataset(
        tokenizer=tokenizer,
        source=source,
        column=column,
        add_eos=add_eos,
<<<<<<< HEAD
        split=split,
=======
        filter_fn=filter_fn,
>>>>>>> 4650ce61
        **load_dataset_kwargs,
    )
    if packed:
        if tokenizer.max_seq_len is None:
            raise ValueError(
                "PackedDataset requires a max_seq_len to be set on the tokenizer."
            )
        return PackedDataset(
            ds, max_seq_len=tokenizer.max_seq_len, split_across_pack=split_across_pack
        )
    return ds<|MERGE_RESOLUTION|>--- conflicted
+++ resolved
@@ -4,11 +4,7 @@
 # This source code is licensed under the BSD-style license found in the
 # LICENSE file in the root directory of this source tree.
 
-<<<<<<< HEAD
-from typing import Any, Dict, List, Mapping, Union
-=======
 from typing import Any, Callable, Dict, List, Mapping, Optional, Union
->>>>>>> 4650ce61
 
 from datasets import load_dataset
 from torch.utils.data import Dataset
@@ -87,11 +83,8 @@
     add_eos: bool = True,
     packed: bool = False,
     split_across_pack: bool = True,
-<<<<<<< HEAD
     split: str = "train",
-=======
     filter_fn: Optional[Callable] = None,
->>>>>>> 4650ce61
     **load_dataset_kwargs: Dict[str, Any],
 ) -> Union[TextCompletionDataset, PackedDataset]:
     """
@@ -118,14 +111,11 @@
             For pre-training, typically this is set to True for general text completion. For
             fine-tuning, typically this is set to False to avoid truncating sentences in instruct
             tuning. This argument is ignored if ``packed=False``. Default is True.
-<<<<<<< HEAD
         split (str): ``split`` argument for ``datasets.load_dataset``. You can use this argument to load a subset
             of a given split, e.g. ``split="train[:10%]"``. Default is "train".
-=======
         filter_fn (Optional[Callable]): callable used to filter the dataset prior to any pre-processing. See
             the Hugging Face `docs <https://huggingface.co/docs/datasets/v2.20.0/process#select-and-filter>`_ for more
             details.
->>>>>>> 4650ce61
         **load_dataset_kwargs (Dict[str, Any]): additional keyword arguments to pass to ``load_dataset``.
 
     Examples:
@@ -161,11 +151,8 @@
         source=source,
         column=column,
         add_eos=add_eos,
-<<<<<<< HEAD
         split=split,
-=======
         filter_fn=filter_fn,
->>>>>>> 4650ce61
         **load_dataset_kwargs,
     )
     if packed:
