--- conflicted
+++ resolved
@@ -73,11 +73,8 @@
     source: str,
     column: Optional[str] = None,
     max_seq_len: Optional[int] = None,
-<<<<<<< HEAD
     add_eos: bool = True,
-=======
     packed: bool = False,
->>>>>>> 06a125ef
     **load_dataset_kwargs: Dict[str, Any],
 ) -> TextCompletionDataset:
     """
@@ -94,11 +91,8 @@
         max_seq_len (Optional[int]): Maximum number of tokens in the returned input and label token id lists.
             Default is None, disabling truncation. We recommend setting this to the highest you can fit in memory
             and is supported by the model. For example, llama2-7B supports up to 4096 for sequence length.
-<<<<<<< HEAD
         add_eos (bool): Whether to add an EOS token to the end of the sequence. Default is True.
-=======
         packed (bool): Whether or not to pack the dataset to ``max_seq_len`` prior to training. Default is False.
->>>>>>> 06a125ef
         **load_dataset_kwargs (Dict[str, Any]): additional keyword arguments to pass to ``load_dataset``.
 
     Examples:
