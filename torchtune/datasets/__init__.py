# Copyright (c) Meta Platforms, Inc. and affiliates.
# All rights reserved.
#
# This source code is licensed under the BSD-style license found in the
# LICENSE file in the root directory of this source tree.

from torchtune.datasets._alpaca import alpaca_cleaned_dataset, alpaca_dataset
from torchtune.datasets._chat import chat_dataset, ChatDataset
from torchtune.datasets._concat import ConcatDataset
from torchtune.datasets._grammar import grammar_dataset
from torchtune.datasets._instruct import instruct_dataset, InstructDataset
<<<<<<< HEAD
from torchtune.datasets._instruct_raft import (
    instruct_dataset_raft,
    InstructDatasetDeepLakeRAFT,
)
from torchtune.datasets._raft import raft_dataset
=======
from torchtune.datasets._packed import PackedDataset
>>>>>>> eb66b627
from torchtune.datasets._samsum import samsum_dataset
from torchtune.datasets._slimorca import slimorca_dataset
from torchtune.datasets._stack_exchanged_paired import stack_exchanged_paired_dataset
from torchtune.datasets._utils import DeepLakeDataloader, load_deep_lake_dataset

__all__ = [
    "alpaca_dataset",
    "alpaca_cleaned_dataset",
    "raft_dataset",
    "grammar_dataset",
    "samsum_dataset",
    "stack_exchanged_paired_dataset",
    "InstructDataset",
    "InstructDatasetDeepLakeRAFT",
    "slimorca_dataset",
    "ChatDataset",
    "instruct_dataset",
    "instruct_dataset_raft",
    "chat_dataset",
<<<<<<< HEAD
    "DeepLakeDataloader",
    "load_deep_lake_dataset",
=======
    "PackedDataset",
>>>>>>> eb66b627
    "ConcatDataset",
]<|MERGE_RESOLUTION|>--- conflicted
+++ resolved
@@ -9,15 +9,12 @@
 from torchtune.datasets._concat import ConcatDataset
 from torchtune.datasets._grammar import grammar_dataset
 from torchtune.datasets._instruct import instruct_dataset, InstructDataset
-<<<<<<< HEAD
 from torchtune.datasets._instruct_raft import (
     instruct_dataset_raft,
     InstructDatasetDeepLakeRAFT,
 )
+from torchtune.datasets._packed import PackedDataset
 from torchtune.datasets._raft import raft_dataset
-=======
-from torchtune.datasets._packed import PackedDataset
->>>>>>> eb66b627
 from torchtune.datasets._samsum import samsum_dataset
 from torchtune.datasets._slimorca import slimorca_dataset
 from torchtune.datasets._stack_exchanged_paired import stack_exchanged_paired_dataset
@@ -37,11 +34,8 @@
     "instruct_dataset",
     "instruct_dataset_raft",
     "chat_dataset",
-<<<<<<< HEAD
+    "PackedDataset",
     "DeepLakeDataloader",
     "load_deep_lake_dataset",
-=======
-    "PackedDataset",
->>>>>>> eb66b627
     "ConcatDataset",
 ]