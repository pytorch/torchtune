--- conflicted
+++ resolved
@@ -8,11 +8,7 @@
 from torchtune.datasets._chat import chat_dataset, ChatDataset
 from torchtune.datasets._cnn_dailymail import cnn_dailymail_articles_dataset
 from torchtune.datasets._concat import ConcatDataset
-<<<<<<< HEAD
-from torchtune.datasets._finetune import FinetuneDataset
-=======
 from torchtune.datasets._finetune import SFTDataset
->>>>>>> 9fd5d01f
 from torchtune.datasets._grammar import grammar_dataset
 from torchtune.datasets._instruct import instruct_dataset, InstructDataset
 from torchtune.datasets._packed import PackedDataset
@@ -44,9 +40,5 @@
     "ConcatDataset",
     "wikitext_dataset",
     "PreferenceDataset",
-<<<<<<< HEAD
-    "FinetuneDataset",
-=======
     "SFTDataset",
->>>>>>> 9fd5d01f
 ]