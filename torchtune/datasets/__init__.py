--- conflicted
+++ resolved
@@ -38,10 +38,7 @@
     "cnn_dailymail_articles_dataset",
     "PackedDataset",
     "ConcatDataset",
-<<<<<<< HEAD
     "custom_instruct_dataset",
-=======
     "wikitext_dataset",
     "PreferenceDataset",
->>>>>>> 174bb157
 ]