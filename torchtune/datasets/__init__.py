--- conflicted
+++ resolved
@@ -6,14 +6,10 @@
 
 from torch.utils.data import Dataset
 
-from .alpaca import AlpacaDataset, AlpacaCleanedDataset
+from .alpaca import AlpacaDataset
 from .slimorca import SlimOrcaDataset
 
-<<<<<<< HEAD
-_DATASET_DICT = {"alpaca": AlpacaDataset, "alpaca_cleaned": AlpacaCleanedDataset, "slimorca": SlimOrcaDataset}
-=======
 ALL_DATASETS = {"alpaca": AlpacaDataset, "slimorca": SlimOrcaDataset}
->>>>>>> d13c37ca
 
 
 def get_dataset(name: str, **kwargs) -> Dataset:
