--- conflicted
+++ resolved
@@ -7,7 +7,6 @@
 from torchtune.datasets._alpaca import (
     alpaca_cleaned_dataset,
     alpaca_dataset,
-    AlpacaToMessages,
 )
 from torchtune.datasets._chat import chat_dataset, ChatDataset
 from torchtune.datasets._cnn_dailymail import cnn_dailymail_articles_dataset
@@ -46,9 +45,5 @@
     "wikitext_dataset",
     "PreferenceDataset",
     "SFTDataset",
-<<<<<<< HEAD
-    "AlpacaToMessages",
-=======
     "hh_rlhf_helpful_dataset",
->>>>>>> 33fe45ea
 ]