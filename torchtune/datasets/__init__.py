# Copyright (c) Meta Platforms, Inc. and affiliates.
# All rights reserved.
#
# This source code is licensed under the BSD-style license found in the
# LICENSE file in the root directory of this source tree.

from torchtune.datasets._alpaca import alpaca_cleaned_dataset, alpaca_dataset
from torchtune.datasets._chat import chat_dataset, ChatDataset
from torchtune.datasets._cnn_dailymail import cnn_dailymail_articles_dataset
from torchtune.datasets._concat import ConcatDataset
from torchtune.datasets._grammar import grammar_dataset
from torchtune.datasets._instruct import instruct_dataset, InstructDataset
from torchtune.datasets._packed import PackedDataset
from torchtune.datasets._samsum import samsum_dataset
from torchtune.datasets._slimorca import slimorca_dataset
from torchtune.datasets._stack_exchanged_paired import stack_exchanged_paired_dataset
from torchtune.datasets._text_completion import (
    text_completion_dataset,
    TextCompletionDataset,
)
from torchtune.datasets._wikitext import wikitext_dataset

__all__ = [
    "alpaca_dataset",
    "alpaca_cleaned_dataset",
    "grammar_dataset",
    "samsum_dataset",
    "stack_exchanged_paired_dataset",
    "InstructDataset",
    "slimorca_dataset",
    "ChatDataset",
    "instruct_dataset",
    "chat_dataset",
<<<<<<< HEAD
    "text_completion_dataset",
    "TextCompletionDataset",
    "cnn_dailymail_articles_dataset",
=======
    "PackedDataset",
>>>>>>> 29ae975f
    "ConcatDataset",
    "wikitext_dataset",
]<|MERGE_RESOLUTION|>--- conflicted
+++ resolved
@@ -31,13 +31,10 @@
     "ChatDataset",
     "instruct_dataset",
     "chat_dataset",
-<<<<<<< HEAD
     "text_completion_dataset",
     "TextCompletionDataset",
     "cnn_dailymail_articles_dataset",
-=======
     "PackedDataset",
->>>>>>> 29ae975f
     "ConcatDataset",
     "wikitext_dataset",
 ]