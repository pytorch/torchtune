--- conflicted
+++ resolved
@@ -7,15 +7,7 @@
 
 from typing import Dict, Optional, Union, Tuple
 
-<<<<<<< HEAD
-from torchtune.data import InputOutputToMessages, Role
-from torchtune.data._prompt_templates import (
-    GrammarErrorCorrectionTemplate,
-    PromptTemplate,
-)
-=======
 from torchtune.data import InputOutputToMessages
->>>>>>> 4ae950b0
 from torchtune.datasets._packed import PackedDataset
 from torchtune.datasets._sft import SFTDataset
 from torchtune.modules.tokenizers import ModelTokenizer
@@ -26,10 +18,6 @@
     *,
     source: str = "liweili/c4_200m",
     column_map: Optional[Dict[str, str]] = None,
-<<<<<<< HEAD
-    prompt_template: Optional[Dict[Role, Tuple[str, str]]] = None,
-=======
->>>>>>> 4ae950b0
     train_on_input: bool = False,
     packed: bool = False,
     split: str = "train",
@@ -54,16 +42,9 @@
             in the filepath in ``data_files``, and set ``split="train"``. See `Hugging Face's
             <https://huggingface.co/docs/datasets/en/package_reference/loading_methods#datasets.load_dataset.path>`_
             ``load_dataset`` for more details. Default is ``liweili/c4_200m``.
-<<<<<<< HEAD
-        column_map (Optional[Dict[str, str]]): a mapping from the expected columns "input" and "output"
-            to the new column names in the dataset. If None, assume these are the default.
-        prompt_template (Optional[Dict[Role, Tuple[str, str]]]): optional template used to format the prompt. If None
-            is specified, :class:`~torchtune.data.GrammarErrorCorrectionTemplate` will be used.
-=======
         column_map (Optional[Dict[str, str]]): a mapping from the expected columns in the message transform
             :class:`~torchtune.data.InputOutputToMessages` to the new column names in the dataset. If None, use
             the default column names ``"input"`` and ``"output"``in ``liweili/c4_200m``.
->>>>>>> 4ae950b0
         train_on_input (bool): Whether the model is trained on the prompt or not. Default is False.
         packed (bool): Whether or not to pack the dataset to tokenizer's ``max_seq_len`` prior to training. Default is False.
         split (str): ``split`` argument for ``datasets.load_dataset``. You can use this argument to load a subset
@@ -81,10 +62,6 @@
         >>>     print(f"Batch size: {len(batch)}")
         >>> Batch size: 8
     """
-    if prompt_template is None:
-        template = GrammarErrorCorrectionTemplate()
-    else:
-        template = PromptTemplate(template=prompt_template)
 
     message_transform = InputOutputToMessages(
         train_on_input=train_on_input, column_map=column_map
@@ -92,12 +69,7 @@
     ds = SFTDataset(
         source=source,
         message_transform=message_transform,
-<<<<<<< HEAD
         model_transform=tokenizer,
-        prompt_template=template,
-=======
-        model_transform=model_transform,
->>>>>>> 4ae950b0
         split=split,
     )
     if packed:
