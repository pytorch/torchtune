--- conflicted
+++ resolved
@@ -6,11 +6,7 @@
 
 from typing import Dict, Optional, Union, Tuple
 
-<<<<<<< HEAD
-from torchtune.data import PromptTemplate, ShareGPTToMessages, Role
-=======
 from torchtune.data import ShareGPTToMessages
->>>>>>> 4ae950b0
 from torchtune.datasets._packed import PackedDataset
 
 from torchtune.datasets._sft import SFTDataset
@@ -22,10 +18,6 @@
     *,
     source: str = "Open-Orca/SlimOrca-Dedup",
     column_map: Optional[Dict[str, str]] = None,
-<<<<<<< HEAD
-    prompt_template: Optional[Dict[Role, Tuple[str, str]]] = None,
-=======
->>>>>>> 4ae950b0
     train_on_input: bool = False,
     packed: bool = False,
     split: str = "train",
@@ -47,16 +39,9 @@
             in the filepath in ``data_files``, and set ``split="train"``. See `Hugging Face's
             <https://huggingface.co/docs/datasets/en/package_reference/loading_methods#datasets.load_dataset.path>`_
             ``load_dataset`` for more details. Default is ``Open-Orca/SlimOrca-Dedup``.
-<<<<<<< HEAD
-        column_map (Optional[Dict[str, str]]): a mapping from the expected column "conversations"
-            to the new column name in the dataset. If None, assume the default "conversations".
-        prompt_template (Optional[Dict[Role, Tuple[str, str]]]): optional template used to format the prompt. 
-            Default is None.
-=======
         column_map (Optional[Dict[str, str]]): a mapping from the expected columns in the message transform
             :class:`~torchtune.data.ShareGPTToMessages` to the new column names in the dataset. If None, use
             the default column name ``"conversations"`` in ``Open-Orca/SlimOrca-Dedup``.
->>>>>>> 4ae950b0
         train_on_input (bool): Whether the model is trained on the prompt or not. Default is False.
         packed (bool): Whether or not to pack the dataset to tokenizer's ``max_seq_len`` prior to training. Default is False.
         split (str): ``split`` argument for ``datasets.load_dataset``. You can use this argument to load a subset
@@ -78,20 +63,13 @@
         >>> [1, 351, 82, 391, 221, 220, 193, 12, 471, ..., 2]
         >>> [-100, -100, -100, -100, -100, -100, -100, -100, 471, ..., 2]
     """
-    template = PromptTemplate(template=prompt_template) if prompt_template is not None else None
-
     message_transform = ShareGPTToMessages(
         train_on_input=train_on_input, column_map=column_map
     )
     ds = SFTDataset(
         source=source,
         message_transform=message_transform,
-<<<<<<< HEAD
         model_transform=tokenizer,
-        prompt_template=template,
-=======
-        model_transform=model_transform,
->>>>>>> 4ae950b0
         split=split,
     )
     if packed:
