# Copyright (c) Meta Platforms, Inc. and affiliates.
# All rights reserved.
#
# This source code is licensed under the BSD-style license found in the
# LICENSE file in the root directory of this source tree.

from typing import Any, Dict, Optional, Union

from torchtune.datasets._packed import PackedDataset

from torchtune.datasets._text_completion import (
    text_completion_dataset,
    TextCompletionDataset,
)

from torchtune.modules.tokenizers import ModelTokenizer


def wikitext_dataset(
    tokenizer: ModelTokenizer,
    source: str = "EleutherAI/wikitext_document_level",
    subset: str = "wikitext-103-v1",
    max_seq_len: Optional[int] = None,
<<<<<<< HEAD
    packed: bool = False,
=======
    split: str = "train",
>>>>>>> 78055fa7
    **load_dataset_kwargs: Dict[str, Any],
) -> Union[TextCompletionDataset, PackedDataset]:
    """
    Support for family of datasets similar to `wikitext <https://huggingface.co/datasets/wikitext>`_,
    an unstructured text corpus consisting of articles from Wikipedia.

    Args:
        tokenizer (ModelTokenizer): Tokenizer used by the model that implements the ``tokenize_messages`` method.
        source (str): path string of dataset, anything supported by Hugging Face's ``load_dataset``
            (https://huggingface.co/docs/datasets/en/package_reference/loading_methods#datasets.load_dataset.path)
        subset (str): name of subset of data to use, see the `wikitext page <https://huggingface.co/datasets/wikitext#data-fields>`_
            for available subsets.
        max_seq_len (Optional[int]): Maximum number of tokens in the returned input and label token id lists.
            Default is None, disabling truncation. We recommend setting this to the highest you can fit in memory
            and is supported by the model. For example, llama2-7B supports up to 4096 for sequence length.
        split (str): ``split`` argument for ``datasets.load_dataset``. You can use this argument to load a subset
            of a given split, e.g. ``split="train[:10%]"``. Default is "train".
        **load_dataset_kwargs (Dict[str, Any]): additional keyword arguments to pass to ``load_dataset``.

    Returns:
        TextCompletionDataset: the configured TextCompletionDataset
    """

    return text_completion_dataset(
        tokenizer=tokenizer,
        source=source,
        column="page",
        max_seq_len=max_seq_len,
        name=subset,
        split=split,
        **load_dataset_kwargs,
    )<|MERGE_RESOLUTION|>--- conflicted
+++ resolved
@@ -21,11 +21,8 @@
     source: str = "EleutherAI/wikitext_document_level",
     subset: str = "wikitext-103-v1",
     max_seq_len: Optional[int] = None,
-<<<<<<< HEAD
     packed: bool = False,
-=======
     split: str = "train",
->>>>>>> 78055fa7
     **load_dataset_kwargs: Dict[str, Any],
 ) -> Union[TextCompletionDataset, PackedDataset]:
     """
