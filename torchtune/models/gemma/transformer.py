# Copyright (c) Meta Platforms, Inc. and affiliates.
# All rights reserved.
#
# This source code is licensed under the BSD-style license found in the
# LICENSE file in the root directory of this source tree.

from typing import Optional

import torch
import torch.nn as nn
import torch.nn.functional as F
from torch import Tensor
from torchtune.modules import KVCache

from torchtune.modules.transformer import _get_clones, TransformerSelfAttentionLayer


class GemmaTransformerDecoder(nn.Module):
    """
    GemmaTransformer Decoder derived from Gemma architecture. A key difference between
    the Gemma transformer decoder and :class:`~torchtune.modules.TransformerDecoder`
    is that the output projection is replaced instead with a reverse projection
    using the transposed token embedding weights from output dim to input dim
    (see https://github.com/keras-team/keras-nlp/blob/master/keras_nlp/layers/modeling/reversible_embedding.py#L21).

    Args:
        tok_embeddings (nn.Embedding): PyTorch embedding layer, to be used to move
            tokens to an embedding space and as the output projection.
        layer (TransformerSelfAttentionLayer): Transformer Decoder layer.
        num_layers (int): Number of Transformer Decoder layers.
        max_seq_len (int): maximum sequence length the model will be run with, as used
            by :func:`~torchtune.modules.KVCache`
        num_heads (int): number of query heads. For MHA this is also the
            number of heads for key and value. This is used to setup the
            :func:`~torchtune.modules.KVCache`
        head_dim (int): embedding dimension for each head in self-attention. This is used
            to setup the :func:`~torchtune.modules.KVCache`
        norm (nn.Module): Callable that applies normalization to the output of the decoder,
            before final MLP.
        norm_embeddings (bool): Whether to normalize the embeddings before passing them
            through the decoder layers. Defaults to False.

    Note:
        Arg values are checked for correctness (eg: ``attn_dropout`` belongs to [0,1])
        in the module where they are used. This helps reduces the number of raise
        statements in code and improves readability.
    """

    def __init__(
        self,
        tok_embeddings: nn.Embedding,
        layer: TransformerSelfAttentionLayer,
        num_layers: int,
        max_seq_len: int,
        num_heads: int,
        head_dim: int,
        norm: nn.Module,
        norm_embeddings: bool = False,
    ) -> None:
        super().__init__()
        self.tok_embeddings = tok_embeddings
        self.layers = _get_clones(layer, num_layers)
        self.norm = norm
        self.max_seq_len = max_seq_len
        self.num_heads = num_heads
        self.head_dim = head_dim
        self.causal_mask = None
        self.norm_embeddings = norm_embeddings
<<<<<<< HEAD
        self.cache_max_seq_len = None
=======
        self.num_output_chunks = 0

    def caches_are_enabled(self) -> bool:
        """Check if the key value caches are setup."""
        return self.layers[0].cache_enabled

    def set_num_output_chunks(self, num_output_chunks: int) -> None:
        """Used to save memory in combination with :class:`~torchtune.modules.loss.CEWithChunkedOutputLoss`.
        This should be called before the first forward pass, in the recipe."""
        self.num_output_chunks = num_output_chunks
>>>>>>> d3df28b0

    def setup_caches(
        self, batch_size: int, dtype: torch.dtype, *, encoder_max_seq_len: int = None, decoder_max_seq_len: int = None
    ):
        self.cache_max_seq_len = decoder_max_seq_len if decoder_max_seq_len is not None else self.max_seq_len
        for layer in self.layers:
            layer.setup_cache(batch_size, dtype, encoder_max_seq_len=None, decoder_max_seq_len=self.cache_max_seq_len)
            
    def forward(
        self,
        tokens: Tensor,
        *,
        mask: Optional[Tensor] = None,
        input_pos: Optional[Tensor] = None,
    ) -> Tensor:
        """
        Args:
            tokens (Tensor): input tensor with shape [b x s]
            mask (Optional[Tensor]): Optional boolean tensor which contains the attention mask
                with shape [b x s x s]. This is applied after the query-key multiplication and
                before the softmax. A value of True in row i and column j means token i attends
                to token j. A value of False means token i does not attend to token j. If no
                mask is specified, a causal mask is used by default. Default is None.
            input_pos (Optional[Tensor]): Optional tensor which contains the position ids
                of each token. During training, this is used to indicate the positions
                of each token relative to its sample when packed, shape [b x s].
                During inference, this indicates the position of the current token.
                If none, assume the index of the token is its position id. Default is None.

        Note: At the very first step of inference, when the model is provided with a prompt,
        ``input_pos`` would contain the positions of all of the tokens in the prompt
        (eg: ``torch.arange(prompt_length)``). This is because we will need to compute the
        KV values for each position.

        Returns:
            Tensor: output tensor with shape [b x s x v]

        Raises:
            ValueError: if causal_mask is set but input_pos is None

        Notation used for tensor shapes:
            - b: batch size
            - s: sequence length
            - v: vocab size
            - d: embed dim
            - m_s: max seq len
        """
        # input tensor of shape [b, s]
        bsz, seq_len = tokens.shape

        # shape: [b, s, d]
        h = self.tok_embeddings(tokens)

        if self.causal_mask is not None:
            if input_pos is None:
                raise ValueError("Caches are setup, but the position of input token is missing")
            if mask is not None:
                raise ValueError("An attention mask was set. Cannot use a non-causal mask for inference")
            # shape: [1, input_pos_len, m_s]
            # in most cases input_pos_len should be 1
            mask = self.causal_mask[None, input_pos]

        if self.norm_embeddings:
            hidden_dim = h.size(-1)
            h = h * torch.tensor(hidden_dim**0.5, dtype=h.dtype)

        for layer in self.layers:
            # shape: [b, s, d]
            h = layer(h, mask=mask, input_pos=input_pos)

        # shape: [b, s, d]
        h = self.norm(h)

        if self.num_output_chunks > 0:
            # shape: [b, seq_len/num_chunks, out_dim] - out_dim is usually the vocab size
            # Used with CEWithChunkedOutputLoss. Need to set num_output_chunks in the recipe,
            # before calling forward. Upcasting it done inside of the loss function.
            output = [
                F.linear(chunk, self.tok_embeddings.weight)
                for chunk in h.chunk(self.num_output_chunks, dim=1)
            ]
        else:
            # shape: [b, seq_len, out_dim]
            output = F.linear(h, self.tok_embeddings.weight).float()
        return output<|MERGE_RESOLUTION|>--- conflicted
+++ resolved
@@ -66,20 +66,17 @@
         self.head_dim = head_dim
         self.causal_mask = None
         self.norm_embeddings = norm_embeddings
-<<<<<<< HEAD
         self.cache_max_seq_len = None
-=======
         self.num_output_chunks = 0
 
     def caches_are_enabled(self) -> bool:
         """Check if the key value caches are setup."""
         return self.layers[0].cache_enabled
-
+# 
     def set_num_output_chunks(self, num_output_chunks: int) -> None:
         """Used to save memory in combination with :class:`~torchtune.modules.loss.CEWithChunkedOutputLoss`.
         This should be called before the first forward pass, in the recipe."""
         self.num_output_chunks = num_output_chunks
->>>>>>> d3df28b0
 
     def setup_caches(
         self, batch_size: int, dtype: torch.dtype, *, encoder_max_seq_len: int = None, decoder_max_seq_len: int = None
