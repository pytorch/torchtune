# Copyright (c) Meta Platforms, Inc. and affiliates.
# All rights reserved.
#
# This source code is licensed under the BSD-style license found in the
# LICENSE file in the root directory of this source tree.

from ._component_builders import lora_qwen2, qwen2  # noqa
from ._convert_weights import qwen2_hf_to_tune, qwen2_tune_to_hf  # noqa
from ._model_builders import (
    lora_qwen2_0_5b,
    lora_qwen2_1_5b,
    lora_qwen2_7b,
    qwen2_0_5b,
    qwen2_1_5b,
    qwen2_3b,
    qwen2_7b,
    qwen2_tokenizer,
)
from ._positional_embeddings import Qwen2RotaryPositionalEmbeddings
from ._tokenizer import Qwen2Tokenizer

__all__ = [
<<<<<<< HEAD
=======
    "qwen2_7b",
    "qwen2_0_5b",
    "qwen2_1_5b",
    "qwen2_3b",
    "qwen2_tokenizer",
    "lora_qwen2_7b",
    "lora_qwen2_0_5b",
    "lora_qwen2_1_5b",
    "qwen2",
>>>>>>> fead99e7
    "lora_qwen2",
    "qwen2",
    "qwen2_hf_to_tune",
    "qwen2_tune_to_hf",
    "lora_qwen2_0_5b",
    "lora_qwen2_1_5b",
    "lora_qwen2_7b",
    "qwen2_0_5b",
    "qwen2_1_5b",
    "qwen2_7b",
    "qwen2_tokenizer",
    "Qwen2RotaryPositionalEmbeddings",
    "Qwen2Tokenizer",
]<|MERGE_RESOLUTION|>--- conflicted
+++ resolved
@@ -20,8 +20,6 @@
 from ._tokenizer import Qwen2Tokenizer
 
 __all__ = [
-<<<<<<< HEAD
-=======
     "qwen2_7b",
     "qwen2_0_5b",
     "qwen2_1_5b",
@@ -31,7 +29,6 @@
     "lora_qwen2_0_5b",
     "lora_qwen2_1_5b",
     "qwen2",
->>>>>>> fead99e7
     "lora_qwen2",
     "qwen2",
     "qwen2_hf_to_tune",
