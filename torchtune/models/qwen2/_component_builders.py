--- conflicted
+++ resolved
@@ -5,10 +5,7 @@
 # LICENSE file in the root directory of this source tree.
 
 from functools import partial
-<<<<<<< HEAD
-from typing import List, Optional
-=======
->>>>>>> 83c8f97e
+from typing import Optional
 from torchtune.modules.common_utils import reparametrize_as_dtype_state_dict_post_hook
 
 from torch import nn
