# Copyright (c) Meta Platforms, Inc. and affiliates.
# All rights reserved.
#
# This source code is licensed under the BSD-style license found in the
# LICENSE file in the root directory of this source tree.
import json
import unicodedata
from functools import lru_cache
from typing import Any, Mapping, Optional

import regex as re

from torchtune.data import ChatMLTemplate, Message, PromptTemplate, truncate
from torchtune.modules.transforms.tokenizers import ModelTokenizer

PRETOKENIZE_REGEX = (
    r"(?i:'s|'t|'re|'ve|'m|'ll|'d)|"
    r"[^\r\n\p{L}\p{N}]?\p{L}+|\p{N}| ?[^\s\p{L}\p{N}]+[\r\n]*|\s*[\r\n]+|\s+(?!\S)|\s+"
)

QWEN2_SPECIAL_TOKENS = {
    "<|endoftext|>": 151643,
    "<|im_start|>": 151644,
    "<|im_end|>": 151645,
}

ENDOFTEXT = "<|endoftext|>"
IM_START = "<|im_start|>"
IM_END = "<|im_end|>"

DEFAULT_QWEN2_TOKENIZER_BPE_CACHE_SIZE = 152064


@lru_cache()
def bytes_to_unicode():
    """
    Returns list of utf-8 byte and a mapping to unicode strings. We specifically avoid mapping to whitespace/control
    characters the bpe code barfs on.

    The reversible bpe codes work on unicode strings. This means you need a large # of unicode characters in your vocab
    if you want to avoid UNKs. When you're at something like a 10B token dataset you end up needing around 5K for
    decent coverage. This is a significant percentage of your normal, say, 32K bpe vocab. To avoid that, we want lookup
    tables between utf-8 bytes and unicode strings.
    """
    bs = (
        list(range(ord("!"), ord("~") + 1))
        + list(range(ord("¡"), ord("¬") + 1))
        + list(range(ord("®"), ord("ÿ") + 1))
    )
    cs = bs[:]
    n = 0
    for b in range(2**8):
        if b not in bs:
            bs.append(b)
            cs.append(2**8 + n)
            n += 1
    cs = [chr(n) for n in cs]
    return dict(zip(bs, cs))


def get_pairs(word):
    """
    Return set of symbol pairs in a word.

    Word is represented as tuple of symbols (symbols being variable-length strings).
    """
    pairs = set()
    prev_char = word[0]
    for char in word[1:]:
        pairs.add((prev_char, char))
        prev_char = char
    return pairs


class Qwen2Tokenizer(ModelTokenizer):
    """This class construct a Qwen2 tokenizer, based on GPT-2 byte-level BPE tokenization.

    See <https://github.com/huggingface/transformers/blob/v4.40.1/src/transformers/models/qwen2/tokenization_qwen2.py>.

    Args:
        path (str): Path to vocab.json file.
        merges_file (str): Path to merges.txt file.
            merges.txt contains all BPE merge operations, and this file is required to split a single word into
            byte-level BPE tokens.
        special_tokens (dict[str, int]): Special tokens to add to the tokenizer. Default is QWEN2_SPECIAL_TOKENS.
        max_seq_len (Optional[int]): A max sequence length to truncate tokens to.
            Default: None
        prompt_template (Optional[PromptTemplate]): template used to format the messages based on their role. This is used
            to add structured text around the actual messages. The structured text is used in three scenarios:

            - Task-specific templates to gear models for a particular task that it will expect after training
            - Model-specific templates that are required whenever the model is prompted, such as the [INST]
              tags in Llama2 and in Mistral
            - Community standardized templates, such as :class:`~torchtune.data.ChatMLTemplate`

            The extra text will still get tokenized as normal text, not as special tokens.
            Default: None
        errors (str): Paradigm to follow when decoding bytes to UTF-8. Defaults to "replace".
            See [bytes.decode](https://docs.python.org/3/library/stdtypes.html#bytes.decode) for more information.
        unk_token (Optional[str]): The unknown token. A token that is not in the vocabulary cannot be converted
            to an ID and is set to be this token instead. Defaults to ``<|endoftext|>``.
        bos_token (Optional[str]): The beginning of sequence token. Defaults to None.
        eos_token (str): The end of sequence token. Defaults to ``<|endoftext|>``.
        pad_token (Optional[str]): The token used for padding. Defaults to ``<|endoftext|>``.
        bpe_cache_size (int): BPE token cache size in Qwen2Tokenizer.
            NOTE: large cache size will speed up tokenization, but the cache object will get really
            large for long running processes (esp. for texts of language that do not use space between
            word, e.g. Chinese); technically not a memory leak but appears as one.
            By default, we set the cache size equals to size of the official Qwen2 tokenizer.
        truncation_type (str): type of truncation to apply, either "left" or "right".
            Default is "right".

    Example:
        >>> tokenizer = Qwen2Tokenizer(
                path="/path/to/vocab.json", merges_file="/path/to/merges.txt", special_tokens=QWEN2_SPECIAL_TOKENS)
        >>> tokenized_text = tokenizer.encode("Hello world!")
        >>> print(tokenized_text)
        [39, 385, 78, 675, 0, 2000]
    """

    def __init__(
        self,
        path: str,
        merges_file: str,
        special_tokens: dict[str, int] = QWEN2_SPECIAL_TOKENS,
        max_seq_len: Optional[int] = None,
        *,
        prompt_template: Optional[PromptTemplate] = None,
        errors: str = "replace",
        unk_token: Optional[str] = None,
        bos_token: Optional[str] = None,
        eos_token: str = IM_END,
        pad_token: Optional[str] = ENDOFTEXT,
        bpe_cache_size: int = DEFAULT_QWEN2_TOKENIZER_BPE_CACHE_SIZE,
        truncation_type: str = "right",
    ):
        with open(path, encoding="utf-8") as vocab_handle:
            self.encoder = json.load(vocab_handle)

        self.decoder = {v: k for k, v in self.encoder.items()}
        self.errors = errors  # how to handle errors in decoding
        self.byte_encoder = bytes_to_unicode()
        self.byte_decoder = {v: k for k, v in self.byte_encoder.items()}
        bpe_merges = []
        with open(merges_file, encoding="utf-8") as merges_handle:
            for i, line in enumerate(merges_handle):
                line = line.strip()
                if (i == 0 and line.startswith("#version:")) or not line:
                    continue
                bpe_merges.append(tuple(line.split()))
        self.bpe_ranks = dict(zip(bpe_merges, range(len(bpe_merges))))

        self._bpe = lru_cache(maxsize=bpe_cache_size)(self._bpe_without_cache)

        self.pat = re.compile(PRETOKENIZE_REGEX)

        self.special_tokens = special_tokens
        self._special_tokens_reversed = {v: k for k, v in self.special_tokens.items()}

        self.unk_id = None if unk_token is None else self.special_tokens[unk_token]
        self.bos_id = None if bos_token is None else self.special_tokens[bos_token]
        self.eos_id = None if eos_token is None else self.special_tokens[eos_token]
        self.pad_id = None if pad_token is None else self.special_tokens[pad_token]
        self.im_start_id = self.special_tokens[IM_START]
        self.im_end_id = self.special_tokens[IM_END]
        self.stop_tokens = [self.eos_id, self.pad_id]

        # Pattern for special tokens.
        self._pattern_split_special_tokens = re.compile(
            r"(\L<options>)", options=self.special_tokens.keys()
        )

        self.max_seq_len = max_seq_len
        self.prompt_template = prompt_template
        self.truncation_type = truncation_type

    def _bpe_without_cache(self, token):
        word = tuple(token)
        pairs = get_pairs(word)

        if not pairs:
            return token

        while True:
            bigram = min(pairs, key=lambda pair: self.bpe_ranks.get(pair, float("inf")))
            if bigram not in self.bpe_ranks:
                break
            first, second = bigram
            new_word = []
            i = 0
            while i < len(word):
                try:
                    j = word.index(first, i)
                except ValueError:
                    new_word.extend(word[i:])
                    break
                else:
                    new_word.extend(word[i:j])
                    i = j

                if word[i] == first and i < len(word) - 1 and word[i + 1] == second:
                    new_word.append(first + second)
                    i += 2
                else:
                    new_word.append(word[i])
                    i += 1
            new_word = tuple(new_word)
            word = new_word
            if len(word) == 1:
                break
            else:
                pairs = get_pairs(word)
        word = " ".join(word)
        return word

    def _tokenize(self, text):
        """Tokenize a string."""
        bpe_tokens = []
        for token in re.findall(self.pat, text):
            token = "".join(
                self.byte_encoder[b] for b in token.encode("utf-8")
            )  # Maps all our bytes to unicode strings, avoiding control tokens of the BPE (spaces in our case)
            bpe_tokens.extend(bpe_token for bpe_token in self._bpe(token).split(" "))
        return bpe_tokens

    def _convert_token_to_id(self, token):
        """Converts a token (str) in an id using the vocab."""
        return self.encoder.get(token, self.unk_id)

    def encode(
        self, text: str, add_bos: bool = True, add_eos: bool = True
    ) -> list[int]:
        """
        Encode a string into a list of token ids.

        Args:
            text (str): The string to encode.
            add_bos (bool): (Optional) Whether to add the beginning of sequence token.
            add_eos (bool): (Optional) Whether to add the end of sequence token.

        Returns:
            list[int]: The list of token ids.

        Note:
            This method follows
            <https://github.com/huggingface/transformers/blob/v4.41.2/src/transformers/tokenization_utils.py#L541> and
            <https://github.com/huggingface/transformers/blob/v4.41.2/src/transformers/models/qwen2/tokenization_qwen2.py#L262>.
        """

        text = unicodedata.normalize("NFC", text)

        tokens = self._pattern_split_special_tokens.split(text)

        tokenized_text = []
        for token in tokens:
            if not token:
                continue
            if token in self.special_tokens:
                tokenized_text.append(token)
            else:
                tokenized_text.extend(self._tokenize(token))

        # Convert tokenized text to token ids.
        token_ids = []
        if add_bos and self.bos_id is not None:
            token_ids.append(self.bos_id)
        for token in tokenized_text:
            if token in self.special_tokens:
                token_id = self.special_tokens[token]
            else:
                token_id = self._convert_token_to_id(token)
            token_ids.append(token_id)
        if add_eos and self.eos_id is not None:
            token_ids.append(self.eos_id)

        return token_ids

    def _convert_id_to_token(self, index: int) -> str:
        """Converts an index (integer) in a token (str) using the vocab."""
        token = self._special_tokens_reversed.get(index, None)
        if token is None:
            return self.decoder.get(index)
        return token

    def _convert_tokens_to_string(self, tokens: list[str]) -> str:
        """Converts a sequence of tokens (string) in a single string."""
        text = "".join([t for t in tokens if t is not None])
        text = bytearray([self.byte_decoder[c] for c in text]).decode(
            "utf-8", errors=self.errors
        )
        return text

    def decode(
        self,
        token_ids: list[int],
        skip_special_tokens: bool = False,
    ) -> str:
        """
        Decode a list of token ids into a string.

        Args:
            token_ids (list[int]): The list of token ids.
            skip_special_tokens (bool): Whether the special tokens should be removed from the decoded string.

        Returns:
            str: The decoded string.
        """
        sub_texts = []
        current_sub_text = []
        for token_id in token_ids:
            token = self._convert_id_to_token(token_id)
            if token_id in self._special_tokens_reversed:
                if current_sub_text:
                    string = self._convert_tokens_to_string(current_sub_text)
                    if string:
                        sub_texts.append(string)
                    current_sub_text = []
                if not skip_special_tokens:
                    sub_texts.append(token)
            else:
                current_sub_text.append(token)
        if current_sub_text:
            sub_texts.append(self._convert_tokens_to_string(current_sub_text))

        text = "".join(sub_texts)
        return text

    def _tokenize_header(self, message: Message) -> List[int]:
        """
        Tokenize header start, message role, and header end as list of ids
        """
        return [self.im_start_id] + self.encode(
            f"{message.role}\n", add_bos=False, add_eos=False
        )

    def _tokenize_body(self, message: Message) -> List[int]:
        """
        Tokenize message content as list of ids
        """
        tokenized_body = []
        for item in message.content:
            if item["type"] == "text":
                tokenized_body += self.encode(
                    item["content"],
                    add_bos=False,
                    add_eos=False,
                )
            else:
                raise RuntimeError(f"Unsupported message content type: {item['type']}")
        return tokenized_body

    def _tokenize_end(self, message: Message) -> List[int]:
        return [self.im_end_id] + self.encode("\n", add_bos=False, add_eos=False)

    def tokenize_message(
        self,
        message: Message,
        index: int,
        num_messages: int,
        *,
        add_start_tokens: bool = True,
    ) -> List[int]:
        """
        Tokenize a message into a list of token ids.

        Args:
            message (Message): The message to tokenize.
            index (int): The index of the current message.
            num_messages (int): The total number of messages.
            add_start_tokens (bool): Whether to prepend a tokenized header to the message. Default is True.

        Returns:
            List[int]: The list of token ids.
        """
        tokenized_header = (
            self._tokenize_header(message)
            if message.role != "ipython" and add_start_tokens
            else []
        )
        tokenized_body = self._tokenize_body(message)
        tokenized_end = (
            self._tokenize_end(message)
            if message.role != "ipython"
            and (message.role != "assistant" or index != num_messages - 1)
            else []
        )

        tokenized_message = tokenized_header + tokenized_body + tokenized_end
        return tokenized_message

    def tokenize_messages(
        self,
        messages: list[Message],
        *,
        add_end_tokens: bool = True,
<<<<<<< HEAD
    ) -> Tuple[List[int], List[bool]]:
=======
    ) -> tuple[list[int], list[bool]]:
>>>>>>> 20bdf108
        """
        Given a list of messages, return a list of tokens for the concatenated
        and formatted messages.

        Args:
<<<<<<< HEAD
            messages (List[Message]): The message list to tokenize.
            add_end_tokens (bool): Whether to append end tokens ids (end-of-seq, end-of-turn, end-of-message) at the end of the
                last assistant message. This value should be set to False for generation. Default is True.

        Returns:
            Tuple[List[int], List[bool]]: The list of token ids and the list of masks.
=======
            messages (list[Message]): The message list to tokenize.
            add_end_tokens (bool): Wether to add the tokenizer's end of message
                tokens, such as  eos_id. Default is True.

        Returns:
            tuple[list[int], list[bool]]: The list of token ids and the list of masks.

        Raises:
            RuntimeError: If a message contains non-text content
>>>>>>> 20bdf108
        """
        assert not isinstance(self.prompt_template, ChatMLTemplate), (
            "Using ChatMLTemplate with tokenize_messages will result in multiple <|im_*|> tokens wrapping each message."
            "Please use a different template or set to None."
        )
        templated_messages = (
            self.prompt_template(messages)
            if self.prompt_template is not None
            else messages
        )

        tokens = []
        mask = []

        num_messages = len(templated_messages)
        for i, message in enumerate(templated_messages):
            tokenized_message = self.tokenize_message(
                message, index=i, num_messages=num_messages
            )
            tokens = tokens + tokenized_message
            mask = mask + ([message.masked] * len(tokenized_message))

            if self.max_seq_len and len(tokens) >= self.max_seq_len:
                break

<<<<<<< HEAD
        if add_end_tokens:
            tokens = tokens + [self.eos_id]
            mask = mask + [mask[-1] if mask else True]
=======
        # Add the End-Of-Sequence token
        if add_end_tokens:
            tokenized_messages.append(self.eos_id)
            mask.append(mask[-1])
>>>>>>> 20bdf108

        if self.max_seq_len:
            tokens = truncate(
                tokens=tokens,
                max_seq_len=self.max_seq_len,
                eos_id=self.eos_id if add_end_tokens else None,
                truncation_type=self.truncation_type,
            )
            mask = truncate(
                tokens=mask,
                max_seq_len=self.max_seq_len,
                eos_id=True if add_end_tokens else None,
                truncation_type=self.truncation_type,
            )

        return tokens, mask

    def __call__(
        self, sample: Mapping[str, Any], inference: bool = False
    ) -> Mapping[str, Any]:
        """
        Apply ``tokenize_messages`` to the "messages" field in the sample.

        Args:
            sample (Mapping[str, Any]): A sample with a "messages" field containing
                a list[Message] to tokenize
            inference (bool): Whether the template is being used for inference or not.

        Returns:
            Mapping[str, Any]: The sample with added "tokens" and "mask" fields
                and the "messages" field removed.
            inference (bool): Whether the template is being used for inference or not.
        """
        messages = sample.pop("messages")
        tokens, mask = self.tokenize_messages(messages, add_end_tokens=not inference)
        sample["tokens"] = tokens
        sample["mask"] = mask
        return sample<|MERGE_RESOLUTION|>--- conflicted
+++ resolved
@@ -393,34 +393,18 @@
         messages: list[Message],
         *,
         add_end_tokens: bool = True,
-<<<<<<< HEAD
-    ) -> Tuple[List[int], List[bool]]:
-=======
     ) -> tuple[list[int], list[bool]]:
->>>>>>> 20bdf108
         """
         Given a list of messages, return a list of tokens for the concatenated
         and formatted messages.
 
         Args:
-<<<<<<< HEAD
-            messages (List[Message]): The message list to tokenize.
+            messages (list[Message]): The message list to tokenize.
             add_end_tokens (bool): Whether to append end tokens ids (end-of-seq, end-of-turn, end-of-message) at the end of the
                 last assistant message. This value should be set to False for generation. Default is True.
 
         Returns:
-            Tuple[List[int], List[bool]]: The list of token ids and the list of masks.
-=======
-            messages (list[Message]): The message list to tokenize.
-            add_end_tokens (bool): Wether to add the tokenizer's end of message
-                tokens, such as  eos_id. Default is True.
-
-        Returns:
             tuple[list[int], list[bool]]: The list of token ids and the list of masks.
-
-        Raises:
-            RuntimeError: If a message contains non-text content
->>>>>>> 20bdf108
         """
         assert not isinstance(self.prompt_template, ChatMLTemplate), (
             "Using ChatMLTemplate with tokenize_messages will result in multiple <|im_*|> tokens wrapping each message."
@@ -446,16 +430,9 @@
             if self.max_seq_len and len(tokens) >= self.max_seq_len:
                 break
 
-<<<<<<< HEAD
         if add_end_tokens:
             tokens = tokens + [self.eos_id]
             mask = mask + [mask[-1] if mask else True]
-=======
-        # Add the End-Of-Sequence token
-        if add_end_tokens:
-            tokenized_messages.append(self.eos_id)
-            mask.append(mask[-1])
->>>>>>> 20bdf108
 
         if self.max_seq_len:
             tokens = truncate(
