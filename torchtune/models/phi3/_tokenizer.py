--- conflicted
+++ resolved
@@ -182,18 +182,11 @@
             mask.extend([message.masked] * len(new_line_token_id))
 
             # Tokenize current message, append with masks
-<<<<<<< HEAD
-            for item in message.content:
-                if item["type"] == "text":
-                    tokens = self.encode(
-                        item["content"].strip(),
-=======
             tokens = []
             for item in message.content:
                 if item["type"] == "text":
                     tokens = tokens + self.encode(
                         item["content"].rstrip(" "),
->>>>>>> 7da41899
                         add_bos=False,
                         add_eos=False,
                         trim_leading_whitespace=True,  # Always trim whitespace (just to match HF tokenizer implementation)
