# Copyright (c) Meta Platforms, Inc. and affiliates.
# All rights reserved.
#
# This source code is licensed under the BSD-style license found in the
# LICENSE file in the root directory of this source tree.

from typing import List, Optional

from torch import nn
from torchtune.models.llama2._llama2_builders import _llama_mlp

from torchtune.models.llama2._model_utils import scale_hidden_dim_for_mlp

from torchtune.modules import (
    CausalSelfAttention,
    FeedForward,
    KVCache,
    RMSNorm,
    RotaryPositionalEmbeddings,
    TransformerDecoder,
    TransformerDecoderLayer,
)

from torchtune.modules.peft import LoRALinear, LORA_ATTN_MODULES

<<<<<<< HEAD
# Modules from CausalSelfAttention that LoRA can be applied to
LORA_ATTN_MODULES = Literal["q_proj", "k_proj", "v_proj", "output_proj"]
=======
from torchtune.models.llama2._model_utils import scale_hidden_dim_for_mlp
from torchtune.models.llama2._llama2_builders import _llama_mlp
>>>>>>> a57d6062


def lora_llama2_7b(
    lora_attn_modules: List[LORA_ATTN_MODULES],
    apply_lora_to_mlp: bool = False,
    apply_lora_to_output: bool = False,
    lora_rank: int = 8,
    lora_alpha: float = 16,
    max_batch_size: Optional[int] = None,
    quantize_base: bool = False,
) -> TransformerDecoder:
    """Builder for creating a Llama2 model with LoRA enabled.

    The Llama2 defaults are the same as in :func:`~torchtune.models.llama2.llama2_7b`,
    while LoRA default params are based on
    https://github.com/tloen/alpaca-lora/blob/8bb8579e403dc78e37fe81ffbb253c413007323f/finetune.py#L41-L43.
    """
    return lora_llama2(
        lora_attn_modules=lora_attn_modules,
        apply_lora_to_mlp=apply_lora_to_mlp,
        quantize_base=quantize_base,
        apply_lora_to_output=apply_lora_to_output,
        vocab_size=32_000,
        num_layers=32,
        num_heads=32,
        num_kv_heads=32,
        embed_dim=4096,
        max_seq_len=4096,
        max_batch_size=max_batch_size,
        attn_dropout=0.0,
        norm_eps=1e-5,
        lora_rank=lora_rank,
        lora_alpha=lora_alpha,
        lora_dropout=0.05,
    )


def _lora_llama_self_attention(
    lora_modules: List[LORA_ATTN_MODULES],
    *,
    # CausalSelfAttention args
    embed_dim: int,
    num_heads: int,
    num_kv_heads: int,
    max_seq_len: int,
    attn_dropout: float = 0.0,
    max_batch_size: Optional[int] = None,
    # LoRA args
    lora_rank: int,
    lora_alpha: float,
    lora_dropout: float = 0.0,
    quantize_base: bool = False,
) -> CausalSelfAttention:
    """
    Return an instance of :func:`~torchtune.modules.CausalSelfAttention` with LoRA
    applied to a subset of its linear layers

    Args:
        lora_modules (List[LORA_ATTN_MODULES]): list of which linear layers
            LoRA should be applied to. Options are ``{"q_proj", "k_proj", "v_proj",
            "output_proj"}``.
        embed_dim (int): embedding dimension for self-attention
        num_heads (int): number of query heads. For MHA this is also the
            number of heads for key and value
        num_kv_heads (int): number of key and value heads. If specified,
            user should ensure `num_heads` % `num_kv_heads` == 0. Default value is
            `None`, in which case this is the same as MHA
        max_seq_len (int): maximum sequence length the model will be run with, as used
            by :func:`~torchtune.modules.KVCache`
        attn_dropout (float): dropout value passed onto scaled_dot_product_attention.
            Default: 0.0
        max_batch_size (Optional[int]): maximum batch size to be passed to :func:`~torchtune.modules.KVCache`
        lora_rank (int): rank of each low-rank approximation
        lora_alpha (float): scaling factor for the low-rank approximation
        lora_dropout (float): LoRA dropout probability. Default: 0.0

    Returns:
        CausalSelfAttention: instantiation of self-attention module with LoRA
        applied to a subset of Q, K, V, output projections.

    Raises:
        ValueError: If lora_modules arg is an empty list
    """
    if not lora_modules:
        raise ValueError(
            f"Must pass one or more of {LORA_ATTN_MODULES} as lora_modules"
        )

    head_dim = embed_dim // num_heads
    num_kv_heads = num_kv_heads if num_kv_heads else num_heads
    kv_cache = (
        KVCache(
            max_batch_size=max_batch_size,
            max_seq_len=max_seq_len,
            n_kv_heads=num_heads,
            head_dim=head_dim,
        )
        if max_batch_size is not None
        else None
    )
    q_proj = (
        LoRALinear(
            embed_dim,
            num_heads * head_dim,
            rank=lora_rank,
            alpha=lora_alpha,
            quantize_base=quantize_base,
        )
        if "q_proj" in lora_modules
        else nn.Linear(embed_dim, num_heads * head_dim, bias=False)
    )
    k_proj = (
        LoRALinear(
            embed_dim,
            num_kv_heads * head_dim,
            rank=lora_rank,
            alpha=lora_alpha,
            quantize_base=quantize_base,
        )
        if "k_proj" in lora_modules
        else nn.Linear(embed_dim, num_kv_heads * head_dim, bias=False)
    )
    v_proj = (
        LoRALinear(
            embed_dim,
            num_kv_heads * head_dim,
            rank=lora_rank,
            alpha=lora_alpha,
            quantize_base=quantize_base,
        )
        if "v_proj" in lora_modules
        else nn.Linear(embed_dim, num_kv_heads * head_dim, bias=False)
    )
    output_proj = (
        LoRALinear(
            embed_dim,
            embed_dim,
            rank=lora_rank,
            alpha=lora_alpha,
            quantize_base=quantize_base,
        )
        if "output_proj" in lora_modules
        else nn.Linear(embed_dim, embed_dim, bias=False)
    )
    rope = RotaryPositionalEmbeddings(dim=head_dim, max_seq_len=max_seq_len)
    self_attn = CausalSelfAttention(
        embed_dim=embed_dim,
        num_heads=num_heads,
        num_kv_heads=num_kv_heads,
        head_dim=head_dim,
        q_proj=q_proj,
        k_proj=k_proj,
        v_proj=v_proj,
        output_proj=output_proj,
        pos_embeddings=rope,
        kv_cache=kv_cache,
        max_seq_len=max_seq_len,
        attn_dropout=attn_dropout,
    )
    return self_attn


def _lora_llama_mlp(
    *,
    dim: int,
    hidden_dim: int,
    lora_rank: int,
    lora_alpha: float,
    lora_dropout: float = 0.0,
    quantize_base: bool = False,
) -> FeedForward:
    gate_proj = LoRALinear(
        in_dim=dim,
        out_dim=hidden_dim,
        rank=lora_rank,
        alpha=lora_alpha,
        dropout=lora_dropout,
        quantize_base=quantize_base,
    )
    down_proj = LoRALinear(
        in_dim=hidden_dim,
        out_dim=dim,
        rank=lora_rank,
        alpha=lora_alpha,
        dropout=lora_dropout,
        quantize_base=quantize_base,
    )
    up_proj = LoRALinear(
        in_dim=dim,
        out_dim=hidden_dim,
        rank=lora_rank,
        alpha=lora_alpha,
        dropout=lora_dropout,
        quantize_base=quantize_base,
    )
    return FeedForward(
        gate_proj=gate_proj,
        down_proj=down_proj,
        up_proj=up_proj,
    )


def lora_llama2(
    lora_attn_modules: List[LORA_ATTN_MODULES],
    apply_lora_to_mlp: bool = False,
    quantize_base: bool = False,
    apply_lora_to_output: bool = False,
    *,
    # llama2 args
    vocab_size: int,
    num_layers: int,
    num_heads: int,
    num_kv_heads: int,
    embed_dim: int,
    max_seq_len: int,
    attn_dropout: float = 0.0,
    max_batch_size: Optional[int] = None,
    norm_eps: float = 1e-5,
    # LoRA args
    lora_rank: int,
    lora_alpha: float,
    lora_dropout: float = 0.0,
) -> TransformerDecoder:
    """
    Return a version of Llama2 (an instance of :func:`~torchtune.modules.TransformerDecoder`)
    with LoRA applied to some of the linear layers in its self-attention modules.

    Args:
        lora_attn_modules (List[LORA_ATTN_MODULES]): list of which linear layers
            LoRA should be applied to in each self-attention block. Options are
            ``{"q_proj", "k_proj", "v_proj", "output_proj"}``.
        apply_lora_to_mlp (bool): whether to apply LoRA to the MLP in each transformer layer.
            Default: False
        apply_lora_to_output (bool): whether to apply LoRA to the model's final output projection.
            Default: False
        vocab_size (int): number of tokens in vocabulary.
        num_layers (int): number of layers in the transformer decoder.
        num_heads (int): number of query heads. For MHA this is also the
            number of heads for key and value
        num_kv_heads (int): number of key and value heads. If specified,
            user should ensure `num_heads` % `num_kv_heads` == 0. Default value is
            `None`, in which case this is the same as MHA
        embed_dim (int): embedding dimension for self-attention
        max_seq_len (int): maximum sequence length the model will be run with, as used
            by :func:`~torchtune.modules.KVCache`
        attn_dropout (float): dropout value passed onto scaled_dot_product_attention.
            Default: 0.0
        max_batch_size (Optional[int]): maximum batch size to be passed to :func:`~torchtune.modules.KVCache`
        norm_eps (float): epsilon in RMS norms.
        lora_rank (int): rank of each low-rank approximation
        lora_alpha (float): scaling factor for the low-rank approximation
        lora_dropout (float): LoRA dropout probability. Default: 0.0

    Returns:
        TransformerDecoder: Instantiation of Llama2 model with LoRA applied to
        a subset of the attention projections in each layer.

    """
    self_attn = _lora_llama_self_attention(
        lora_modules=lora_attn_modules,
        embed_dim=embed_dim,
        num_heads=num_heads,
        num_kv_heads=num_kv_heads,
        max_seq_len=max_seq_len,
        attn_dropout=attn_dropout,
        max_batch_size=max_batch_size,
        lora_rank=lora_rank,
        lora_alpha=lora_alpha,
        lora_dropout=lora_dropout,
        quantize_base=quantize_base,
    )

    hidden_dim = scale_hidden_dim_for_mlp(embed_dim)
    if apply_lora_to_mlp:
        mlp = _lora_llama_mlp(
            dim=embed_dim,
            hidden_dim=hidden_dim,
            lora_rank=lora_rank,
            lora_alpha=lora_alpha,
            quantize_base=quantize_base,
        )
    else:
        mlp = _llama_mlp(dim=embed_dim, hidden_dim=hidden_dim)

    layer = TransformerDecoderLayer(
        attn=self_attn,
        mlp=mlp,
        sa_norm=RMSNorm(dim=embed_dim, eps=norm_eps),
        mlp_norm=RMSNorm(dim=embed_dim, eps=norm_eps),
    )

    tok_embeddings = nn.Embedding(vocab_size, embed_dim)

    # TODO (rohan-varma): not quantizing output_proj as NF4Tensor quantization of large weight leads to large increase
    # in reserved memory.
    output_proj = (
        LoRALinear(
            embed_dim, vocab_size, rank=lora_rank, alpha=lora_alpha, quantize_base=False
        )
        if apply_lora_to_output
        else nn.Linear(embed_dim, vocab_size, bias=False)
    )
    ret_model = TransformerDecoder(
        tok_embeddings=tok_embeddings,
        layer=layer,
        num_layers=num_layers,
        norm=RMSNorm(embed_dim, eps=norm_eps),
        output=output_proj,
<<<<<<< HEAD
    )

    if quantize_base:
        from functools import partial

        from torchtune.modules.low_precision import (
            reparametrize_as_bf16_state_dict_post_hook,
        )
        # For QLoRA, we reparametrize 4-bit tensors to bf16, and offload to CPU on the fly
        # so as to not increase peak memory
        ret_model._register_state_dict_hook(
            partial(reparametrize_as_bf16_state_dict_post_hook, offload_to_cpu=True)
        )
    return ret_model


def get_lora_module_names(
    lora_attn_modules: List[LORA_ATTN_MODULES],
    apply_lora_to_mlp: bool,
    apply_lora_to_output: bool,
) -> List[str]:
    """
    Return a list of the names of modules in the model that have LoRA applied. Note that
    the names here are local to their modules and not the fully qualified names from the
    model state dict.


    Args:
        lora_attn_modules (List[LORA_ATTN_MODULES]): list of which linear layers
            LoRA should be applied to in each self-attention block. Options are
            ``{"q_proj", "k_proj", "v_proj", "output_proj"}``.
        apply_lora_to_mlp (bool): whether LoRA is applied to each MLP linear.
        apply_lora_to_output (bool): whether LoRA is applied to the final output projection.

    """
    lora_module_keys = lora_attn_modules
    if apply_lora_to_mlp:
        lora_module_keys = lora_module_keys + ["w1", "w2", "w3"]
    if apply_lora_to_output:
        lora_module_keys.append("output")
    return lora_module_keys
=======
    )
>>>>>>> a57d6062
<|MERGE_RESOLUTION|>--- conflicted
+++ resolved
@@ -21,15 +21,18 @@
     TransformerDecoderLayer,
 )
 
+from functools import partial
+
+from torchtune.modules.low_precision import (
+    reparametrize_as_bf16_state_dict_post_hook,
+)
+
 from torchtune.modules.peft import LoRALinear, LORA_ATTN_MODULES
 
-<<<<<<< HEAD
 # Modules from CausalSelfAttention that LoRA can be applied to
 LORA_ATTN_MODULES = Literal["q_proj", "k_proj", "v_proj", "output_proj"]
-=======
 from torchtune.models.llama2._model_utils import scale_hidden_dim_for_mlp
 from torchtune.models.llama2._llama2_builders import _llama_mlp
->>>>>>> a57d6062
 
 
 def lora_llama2_7b(
@@ -235,7 +238,6 @@
 def lora_llama2(
     lora_attn_modules: List[LORA_ATTN_MODULES],
     apply_lora_to_mlp: bool = False,
-    quantize_base: bool = False,
     apply_lora_to_output: bool = False,
     *,
     # llama2 args
@@ -252,6 +254,8 @@
     lora_rank: int,
     lora_alpha: float,
     lora_dropout: float = 0.0,
+    # QLoRA args
+    quantize_base: bool = False,
 ) -> TransformerDecoder:
     """
     Return a version of Llama2 (an instance of :func:`~torchtune.modules.TransformerDecoder`)
@@ -282,6 +286,9 @@
         lora_rank (int): rank of each low-rank approximation
         lora_alpha (float): scaling factor for the low-rank approximation
         lora_dropout (float): LoRA dropout probability. Default: 0.0
+        quantize_base (bool): Whether to quantize base parameters in linear layers LoRA is applied to.
+            Note that this only results in quantization of the linear layer's weight matrix, and not other
+            base model parameters (such as the embeddings) in the model.
 
     Returns:
         TransformerDecoder: Instantiation of Llama2 model with LoRA applied to
@@ -338,15 +345,9 @@
         num_layers=num_layers,
         norm=RMSNorm(embed_dim, eps=norm_eps),
         output=output_proj,
-<<<<<<< HEAD
     )
 
     if quantize_base:
-        from functools import partial
-
-        from torchtune.modules.low_precision import (
-            reparametrize_as_bf16_state_dict_post_hook,
-        )
         # For QLoRA, we reparametrize 4-bit tensors to bf16, and offload to CPU on the fly
         # so as to not increase peak memory
         ret_model._register_state_dict_hook(
@@ -379,7 +380,4 @@
         lora_module_keys = lora_module_keys + ["w1", "w2", "w3"]
     if apply_lora_to_output:
         lora_module_keys.append("output")
-    return lora_module_keys
-=======
-    )
->>>>>>> a57d6062
+    return lora_module_keys