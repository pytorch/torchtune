# Copyright (c) Meta Platforms, Inc. and affiliates.
# All rights reserved.
#
# This source code is licensed under the BSD-style license found in the
# LICENSE file in the root directory of this source tree.

from typing import Optional

from torchtune.models.llama2.tokenizer import Tokenizer
from torchtune.models.llama2.transformer import TransformerDecoder


def llama2_7b(
    vocab_size: int, max_batch_size: Optional[int] = None
) -> TransformerDecoder:
    return TransformerDecoder(
        vocab_size=vocab_size,
        num_layers=32,
        num_heads=32,
        embed_dim=4096,
        max_seq_len=2048,
<<<<<<< HEAD
        norm_eps=1e-5,
        max_batch_size=max_batch_size,
=======
        norm_eps=1e-6,
>>>>>>> 2c36db2d
    )


def llama2_tokenizer(path: str) -> Tokenizer:
    tokenizer = Tokenizer.from_file(path)
    # Original tokenizer has no pad_id, which causes indexing errors when batch training
    tokenizer.pad_id = 0
    return tokenizer<|MERGE_RESOLUTION|>--- conflicted
+++ resolved
@@ -19,12 +19,8 @@
         num_heads=32,
         embed_dim=4096,
         max_seq_len=2048,
-<<<<<<< HEAD
-        norm_eps=1e-5,
+        norm_eps=1e-6,
         max_batch_size=max_batch_size,
-=======
-        norm_eps=1e-6,
->>>>>>> 2c36db2d
     )
 
 
