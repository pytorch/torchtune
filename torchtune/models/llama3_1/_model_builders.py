--- conflicted
+++ resolved
@@ -63,11 +63,7 @@
 def llama3_1_405b() -> TransformerDecoder:
     """
     Builder for creating a Llama3.1 model initialized w/ the default 405B parameter values.
-<<<<<<< HEAD
     
-=======
-
->>>>>>> 6b55c1d1
     Returns:
         TransformerDecoder: Instantiation of Llama3.1 405B model
     """
