--- conflicted
+++ resolved
@@ -187,25 +187,15 @@
             add_eos=add_eos,
         )
 
-<<<<<<< HEAD
-    def __call__(self, sample: Mapping[str, Any], inference: bool = True) -> Mapping[str, Any]:
-=======
     def __call__(
         self, sample: Mapping[str, Any], inference: bool = False
     ) -> Mapping[str, Any]:
->>>>>>> 31a95a96
         """
         Apply image decoding, transformations and tokenization to messages in the sample.
 
         Args:
-<<<<<<< HEAD
             sample (Mapping[str, Any]): A sample with a "messages" field.
             inference (bool): Whether to run in inference mode. Default is True.
-=======
-            sample (Mapping[str, Any]): A sample with a "tokens", "mask",
-                "encoder_input" and "encoder_mask" field to feed directly into the model.
-            inference (bool): Whether the template is being used for inference or not.
->>>>>>> 31a95a96
 
         Returns:
             Mapping[str, Any]: The transformed sample with the following fields:
@@ -215,7 +205,6 @@
                 - encoder_mask: List[bool] of masks for the transformed images
         """
         encoder_input = {"images": [], "aspect_ratio": []}
-<<<<<<< HEAD
 
         # Get messages from sample
         messages = sample["messages"]
@@ -230,13 +219,6 @@
                         encoder_input["images"].append(out["image"])
                         encoder_input["aspect_ratio"].append(out["aspect_ratio"])
         
-=======
-        pil_images = sample.pop("images")
-        for image in pil_images:
-            out = self.transform_image({"image": image}, inference=inference)
-            encoder_input["images"].append(out["image"])
-            encoder_input["aspect_ratio"].append(out["aspect_ratio"])
->>>>>>> 31a95a96
         sample["encoder_input"] = encoder_input
         sample = self.tokenizer(sample, inference=inference)
         sample = self.xattn_mask(sample, inference=inference)
