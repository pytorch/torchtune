--- conflicted
+++ resolved
@@ -9,14 +9,10 @@
 import torch
 from torch.nn import Module
 
-<<<<<<< HEAD
-from torchtune.models.llama2.models import llama2_7b, llama2_tokenizer
 from torchtune.utils import get_device
-=======
-from .llama2 import llama2_7b, llama2_tokenizer  # noqa
+from .llama2 import llama2_7b, llama2_tokenizer
 
 __all__ = ["llama2_7b", "llama2_tokenizer"]
->>>>>>> a8f9b5f8
 
 _MODEL_DICT = {"llama2_7b": llama2_7b}
 _TOKENIZER_DICT = {"llama2_tokenizer": llama2_tokenizer}
