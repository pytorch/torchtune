--- conflicted
+++ resolved
@@ -110,10 +110,6 @@
             "<|eom_id|>",
             "<|eot_id|>",
             "<|python_tag|>",
-<<<<<<< HEAD
-            "<|image|>",
-=======
->>>>>>> 37636a87
         ]:
             if token not in self.special_tokens:
                 raise ValueError(f"{token} missing from special_tokens")
