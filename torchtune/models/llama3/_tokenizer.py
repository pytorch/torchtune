--- conflicted
+++ resolved
@@ -26,7 +26,6 @@
     "<|python_tag|>": 128010,
     "<|image|>": 128011,
     "<|video|>": 128012,
-<<<<<<< HEAD
 }
 
 NUM_RESERVED_SPECIAL_TOKENS = 256
@@ -36,17 +35,6 @@
     for i in range(NUM_RESERVED_SPECIAL_TOKENS - len(SPECIAL_TOKENS))
 }
 
-=======
-}
-
-NUM_RESERVED_SPECIAL_TOKENS = 256
-
-RESERVED_TOKENS = {
-    f"<|reserved_special_token_{2 + i}|>": 128013 + i
-    for i in range(NUM_RESERVED_SPECIAL_TOKENS - len(SPECIAL_TOKENS))
-}
-
->>>>>>> 7da41899
 LLAMA3_SPECIAL_TOKENS = {**SPECIAL_TOKENS, **RESERVED_TOKENS}
 
 
@@ -183,10 +171,6 @@
         Tokenize message content as list of ids
         """
         tokenized_body = []
-<<<<<<< HEAD
-        contains_media = False
-=======
->>>>>>> 7da41899
         for item in message.content:
             if item["type"] == "text":
                 tokenized_body += self.encode(
@@ -194,25 +178,10 @@
                 )
             elif item["type"] == "image":
                 tokenized_body += [self.image_id]
-<<<<<<< HEAD
-                contains_media = True
-=======
->>>>>>> 7da41899
             else:
                 raise RuntimeError(f"Unsupported message content type: {item['type']}")
 
         if message.ipython:
-<<<<<<< HEAD
-            if contains_media:
-                raise RuntimeError(
-                    f"Media tokens in tool calls are not supported. Both are set in message: {message.content}"
-                )
-            if message.role != "assistant":
-                raise RuntimeError(
-                    f"Only assistant messages can be tool calls. Found role {message.role} in message: {message.content}"
-                )
-=======
->>>>>>> 7da41899
             tokenized_body = [self.python_tag] + tokenized_body
 
         return tokenized_body
@@ -232,8 +201,7 @@
             tokenize_end (bool): Whether to append eot or eom id at the end of the message.
 
         Returns:
-            Dict[str, Any]: "tokens" - The list of token ids. "images" - PIL Image
-                if message contains an image
+            List[int]: The list of token ids.
         """
 
         tokenized_header = self._tokenize_header(message) if tokenize_header else []
@@ -260,18 +228,12 @@
             max_seq_len (Optional[int]): The maximum sequence length.
 
         Returns:
-            Dict[str, Any]: "tokens" - list of token int ids, "mask" - list of booleans
-                to indicate which tokens should be excluded from loss calculation,
-                "images" - list of PIL Images from the messages, if any
+            Tuple[List[int], List[bool]]: The list of token ids and the list of masks.
         """
         tokens = [self.bos_id]
         # bos and eos are always masked
         mask = [True]
-<<<<<<< HEAD
-        for i, message in enumerate(messages):
-=======
         for message in messages:
->>>>>>> 7da41899
             tokenized_message = self.tokenize_message(message)
 
             tokens = tokens + tokenized_message
