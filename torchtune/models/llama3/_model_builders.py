--- conflicted
+++ resolved
@@ -62,11 +62,7 @@
     )
 
 
-<<<<<<< HEAD
 def llama3_tokenizer(path: str) -> Llama3Tokenizer:
-    return Llama3Tokenizer(path)
-=======
-def llama3_tokenizer(path: str) -> TikTokenTokenizer:
     """
     Tokenizer for Llama3.
 
@@ -74,12 +70,9 @@
         path (str): path to the tokenizer
 
     Returns:
-        TikTokenTokenizer: Instantiation of the Llama3 tokenizer
+        Llama3Tokenizer: Instantiation of the Llama3 tokenizer
     """
-    tiktoken = TikTokenTokenizer(path)
-    tiktoken.pad_id = 0
-    return tiktoken
->>>>>>> f200da58
+    return Llama3Tokenizer(path)
 
 
 def lora_llama3_8b(
