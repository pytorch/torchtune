--- conflicted
+++ resolved
@@ -6,6 +6,9 @@
 
 from typing import Callable, Optional
 from warnings import warn
+
+import torch
+from torch import nn
 
 try:
     # torchao 0.7+
@@ -14,36 +17,12 @@
     # torchao 0.6 and before
     from torchao.dtypes import TensorCoreTiledLayoutType as TensorCoreTiledLayout
 
-<<<<<<< HEAD
-import torch
-from torch import nn
-from torchao.dtypes import TensorCoreTiledLayoutType
-=======
->>>>>>> bc4acc19
 from torchao.quantization import (
     int4_weight_only,
     int8_dynamic_activation_int4_weight,
     quantize_,
 )
 
-<<<<<<< HEAD
-from torchao.quantization.prototype.qat import (
-    disable_4w_fake_quant,
-    disable_8da4w_fake_quant,
-    enable_4w_fake_quant,
-    enable_8da4w_fake_quant,
-    Int4WeightOnlyQATQuantizer,
-    Int8DynActInt4WeightQATQuantizer,
-)
-from torchao.quantization.prototype.qat._module_swap_api import (
-    disable_4w_fake_quant_module_swap,
-    disable_8da4w_fake_quant_module_swap,
-    enable_4w_fake_quant_module_swap,
-    enable_8da4w_fake_quant_module_swap,
-    Int4WeightOnlyQATQuantizerModuleSwap,
-    Int8DynActInt4WeightQATQuantizerModuleSwap,
-)
-=======
 try:
     # torchao 0.7+
     from torchao.quantization.qat import (
@@ -66,19 +45,15 @@
         Int4WeightOnlyQATQuantizer,
         Int8DynActInt4WeightQATQuantizer,
     )
->>>>>>> bc4acc19
 
 from torchtune.modules import TransformerDecoder
-from torchtune.modules.low_precision._utils import _get_torchao_version
 from torchtune.modules.peft import DoRALinear, LoRALinear
 from torchtune.utils._version import torch_version_ge
 
 
-_TORCHAO_VERSION, _ = _get_torchao_version()
-
 _SUPPORTS_INT8_MIXED_PRECISION_TRAINING = (
     torch_version_ge("2.4.0")
-    and tuple(_TORCHAO_VERSION.split(".")) >= ("0", "5", "0")
+    # and tuple(_TORCHAO_VERSION.split(".")) >= ("0", "5", "0")
     and torch.cuda.is_available()
     and torch.cuda.get_device_capability() >= (8, 0)
 )
