--- conflicted
+++ resolved
@@ -4,12 +4,10 @@
 # This source code is licensed under the BSD-style license found in the
 # LICENSE file in the root directory of this source tree.
 
-<<<<<<< HEAD
 from torchtune.training.precision import (
     get_dtype,
     set_default_dtype,
     validate_expected_param_dtype,
-=======
 from torchtune.training.checkpointing import (
     ADAPTER_CONFIG,
     ADAPTER_KEY,
@@ -27,16 +25,13 @@
     STEPS_KEY,
     TOTAL_EPOCHS_KEY,
     update_state_dict_for_classifier,
->>>>>>> 5e2046f0
 )
 from torchtune.training.quantization import get_quantizer_mode
 
 __all__ = [
-<<<<<<< HEAD
     "get_dtype",
     "set_default_dtype",
     "validate_expected_param_dtype",
-=======
     "FullModelHFCheckpointer",
     "FullModelMetaCheckpointer",
     "FullModelTorchTuneCheckpointer",
@@ -53,6 +48,5 @@
     "SEED_KEY",
     "STEPS_KEY",
     "TOTAL_EPOCHS_KEY",
->>>>>>> 5e2046f0
     "get_quantizer_mode",
 ]