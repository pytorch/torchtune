# Copyright (c) Meta Platforms, Inc. and affiliates.
# All rights reserved.
#
# This source code is licensed under the BSD-style license found in the
# LICENSE file in the root directory of this source tree.
from torchtune.training._activation_offloading import (
    get_act_offloading_ctx_manager,
    NoOpManager,
    OffloadActivations,
)
from torchtune.training._compile import compile_loss, compile_model
from torchtune.training._distributed import (
    gather_cpu_state_dict,
    get_distributed_backend,
    get_full_optimizer_state_dict,
    get_shard_conditions,
    get_world_size_and_rank,
    init_distributed,
    is_distributed,
    load_from_full_model_state_dict,
    load_from_full_optimizer_state_dict,
    prepare_mha_for_tp,
    set_torch_num_threads,
    shard_model,
    validate_no_params_on_meta_device,
)
from torchtune.training._grad_scaler import scale_grads
from torchtune.training._model_util import disable_dropout
from torchtune.training._profiler import (
    DEFAULT_PROFILE_DIR,
    DEFAULT_PROFILER_ACTIVITIES,
    DEFAULT_SCHEDULE,
    DEFAULT_TRACE_OPTS,
    DummyProfiler,
    PROFILER_KEY,
    setup_torch_profiler,
)
from torchtune.training.activations import apply_selective_activation_checkpointing
from torchtune.training.checkpointing import (
    ADAPTER_CONFIG,
    ADAPTER_KEY,
    Checkpointer,
    DATALOADER_KEY,
    DistributedCheckpointer,
    EPOCHS_KEY,
    FormattedCheckpointFiles,
    FullModelHFCheckpointer,
    FullModelMetaCheckpointer,
    FullModelTorchTuneCheckpointer,
    MAX_STEPS_KEY,
    MODEL_KEY,
    ModelType,
    OPT_KEY,
    RNG_KEY,
    SEED_KEY,
    STEPS_KEY,
    TOTAL_EPOCHS_KEY,
    update_state_dict_for_classifier,
)
from torchtune.training.federation import DiLiCoFederator, TuneParticipant
from torchtune.training.lr_schedulers import get_cosine_schedule_with_warmup, get_lr
from torchtune.training.memory import (
    cleanup_before_training,
    create_optim_in_bwd_wrapper,
    get_memory_stats,
    log_memory_stats,
    OptimizerInBackwardWrapper,
    register_optim_in_bwd_hooks,
    set_activation_checkpointing,
)
from torchtune.training.pooling import get_unmasked_sequence_lengths
from torchtune.training.precision import (
    get_dtype,
    set_default_dtype,
    validate_expected_param_dtype,
)
from torchtune.training.quantization import get_quantizer_mode
from torchtune.training.seed import set_seed

__all__ = [
    "get_act_offloading_ctx_manager",
    "prepare_mha_for_tp",
    "apply_selective_activation_checkpointing",
    "get_dtype",
    "set_default_dtype",
    "validate_expected_param_dtype",
    "FullModelHFCheckpointer",
    "FullModelMetaCheckpointer",
    "DistributedCheckpointer",
    "FullModelTorchTuneCheckpointer",
    "ModelType",
    "Checkpointer",
    "update_state_dict_for_classifier",
    "ADAPTER_CONFIG",
    "ADAPTER_KEY",
    "EPOCHS_KEY",
    "MAX_STEPS_KEY",
    "MODEL_KEY",
    "OPT_KEY",
    "RNG_KEY",
    "SEED_KEY",
    "STEPS_KEY",
    "TOTAL_EPOCHS_KEY",
    "get_quantizer_mode",
    "get_cosine_schedule_with_warmup",
    "get_distributed_backend",
    "get_lr",
    "cleanup_before_training",
    "create_optim_in_bwd_wrapper",
    "get_memory_stats",
    "log_memory_stats",
    "OptimizerInBackwardWrapper",
    "register_optim_in_bwd_hooks",
    "set_activation_checkpointing",
    "init_distributed",
    "is_distributed",
    "get_world_size_and_rank",
    "set_torch_num_threads",
    "shard_model",
    "get_shard_conditions",
    "validate_no_params_on_meta_device",
    "gather_cpu_state_dict",
    "get_full_optimizer_state_dict",
    "load_from_full_model_state_dict",
    "load_from_full_optimizer_state_dict",
    "set_seed",
    "get_unmasked_sequence_lengths",
    "DEFAULT_PROFILE_DIR",
    "DEFAULT_PROFILER_ACTIVITIES",
    "DEFAULT_SCHEDULE",
    "DEFAULT_TRACE_OPTS",
    "DummyProfiler",
    "PROFILER_KEY",
    "setup_torch_profiler",
    "compile_loss",
    "compile_model",
    "NoOpManager",
    "OffloadActivations",
    "FormattedCheckpointFiles",
    "scale_grads",
    "get_distributed_backend",
    "disable_dropout",
<<<<<<< HEAD
    "DiLiCoFederator",
    "TuneParticipant",
=======
    "DATALOADER_KEY",
>>>>>>> 0e8f840e
]<|MERGE_RESOLUTION|>--- conflicted
+++ resolved
@@ -140,10 +140,7 @@
     "scale_grads",
     "get_distributed_backend",
     "disable_dropout",
-<<<<<<< HEAD
+    "DATALOADER_KEY",
     "DiLiCoFederator",
     "TuneParticipant",
-=======
-    "DATALOADER_KEY",
->>>>>>> 0e8f840e
 ]