--- conflicted
+++ resolved
@@ -31,7 +31,6 @@
     TOTAL_EPOCHS_KEY,
     update_state_dict_for_classifier,
 )
-<<<<<<< HEAD
 from torchtune.training.memory import (
     cleanup_before_training,
     create_optim_in_bwd_wrapper,
@@ -41,9 +40,7 @@
     register_optim_in_bwd_hooks,
     set_activation_checkpointing,
 )
-=======
 from torchtune.training.pooling import get_unmasked_sequence_lengths
->>>>>>> 71be8ad0
 from torchtune.training.precision import (
     get_dtype,
     set_default_dtype,
@@ -72,7 +69,6 @@
     "STEPS_KEY",
     "TOTAL_EPOCHS_KEY",
     "get_quantizer_mode",
-<<<<<<< HEAD
     "cleanup_before_training",
     "create_optim_in_bwd_wrapper",
     "get_memory_stats",
@@ -80,9 +76,7 @@
     "OptimizerInBackwardWrapper",
     "register_optim_in_bwd_hooks",
     "set_activation_checkpointing",
-=======
     "get_unmasked_sequence_lengths",
->>>>>>> 71be8ad0
     "DEFAULT_PROFILE_DIR",
     "DEFAULT_PROFILER_ACTIVITIES",
     "DEFAULT_SCHEDULE",
