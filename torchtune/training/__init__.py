# Copyright (c) Meta Platforms, Inc. and affiliates.
# All rights reserved.
#
# This source code is licensed under the BSD-style license found in the
# LICENSE file in the root directory of this source tree.

<<<<<<< HEAD
from torchtune.training.memory import (
    cleanup_before_training,
    create_optim_in_bwd_wrapper,
    get_memory_stats,
    log_memory_stats,
    OptimizerInBackwardWrapper,
    register_optim_in_bwd_hooks,
    set_activation_checkpointing,
=======
from torchtune.training.checkpointing import (
    ADAPTER_CONFIG,
    ADAPTER_KEY,
    Checkpointer,
    EPOCHS_KEY,
    FullModelHFCheckpointer,
    FullModelMetaCheckpointer,
    FullModelTorchTuneCheckpointer,
    MAX_STEPS_KEY,
    MODEL_KEY,
    ModelType,
    OPT_KEY,
    RNG_KEY,
    SEED_KEY,
    STEPS_KEY,
    TOTAL_EPOCHS_KEY,
    update_state_dict_for_classifier,
)
from torchtune.training.precision import (
    get_dtype,
    set_default_dtype,
    validate_expected_param_dtype,
>>>>>>> 0bdd308c
)
from torchtune.training.quantization import get_quantizer_mode

__all__ = [
    "get_dtype",
    "set_default_dtype",
    "validate_expected_param_dtype",
    "FullModelHFCheckpointer",
    "FullModelMetaCheckpointer",
    "FullModelTorchTuneCheckpointer",
    "ModelType",
    "Checkpointer",
    "update_state_dict_for_classifier",
    "ADAPTER_CONFIG",
    "ADAPTER_KEY",
    "EPOCHS_KEY",
    "MAX_STEPS_KEY",
    "MODEL_KEY",
    "OPT_KEY",
    "RNG_KEY",
    "SEED_KEY",
    "STEPS_KEY",
    "TOTAL_EPOCHS_KEY",
    "get_quantizer_mode",
    "cleanup_before_training",
    "create_optim_in_bwd_wrapper",
    "get_memory_stats",
    "log_memory_stats",
    "OptimizerInBackwardWrapper",
    "register_optim_in_bwd_hooks",
    "set_activation_checkpointing",
]<|MERGE_RESOLUTION|>--- conflicted
+++ resolved
@@ -4,16 +4,6 @@
 # This source code is licensed under the BSD-style license found in the
 # LICENSE file in the root directory of this source tree.
 
-<<<<<<< HEAD
-from torchtune.training.memory import (
-    cleanup_before_training,
-    create_optim_in_bwd_wrapper,
-    get_memory_stats,
-    log_memory_stats,
-    OptimizerInBackwardWrapper,
-    register_optim_in_bwd_hooks,
-    set_activation_checkpointing,
-=======
 from torchtune.training.checkpointing import (
     ADAPTER_CONFIG,
     ADAPTER_KEY,
@@ -32,11 +22,19 @@
     TOTAL_EPOCHS_KEY,
     update_state_dict_for_classifier,
 )
+from torchtune.training.memory import (
+    cleanup_before_training,
+    create_optim_in_bwd_wrapper,
+    get_memory_stats,
+    log_memory_stats,
+    OptimizerInBackwardWrapper,
+    register_optim_in_bwd_hooks,
+    set_activation_checkpointing,
+)
 from torchtune.training.precision import (
     get_dtype,
     set_default_dtype,
     validate_expected_param_dtype,
->>>>>>> 0bdd308c
 )
 from torchtune.training.quantization import get_quantizer_mode
 
