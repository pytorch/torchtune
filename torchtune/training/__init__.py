--- conflicted
+++ resolved
@@ -4,7 +4,6 @@
 # This source code is licensed under the BSD-style license found in the
 # LICENSE file in the root directory of this source tree.
 
-<<<<<<< HEAD
 from torchtune.training._profiler import (
     DEFAULT_PROFILE_DIR,
     DEFAULT_PROFILER_ACTIVITIES,
@@ -13,7 +12,7 @@
     DummyProfiler,
     PROFILER_KEY,
     setup_torch_profiler,
-=======
+)
 from torchtune.training.checkpointing import (
     ADAPTER_CONFIG,
     ADAPTER_KEY,
@@ -36,7 +35,6 @@
     get_dtype,
     set_default_dtype,
     validate_expected_param_dtype,
->>>>>>> 0bdd308c
 )
 from torchtune.training.quantization import get_quantizer_mode
 
