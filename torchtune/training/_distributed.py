# Copyright (c) Meta Platforms, Inc. and affiliates.
# All rights reserved.
#
# This source code is licensed under the BSD-style license found in the
# LICENSE file in the root directory of this source tree.


import contextlib
import logging
import os
from dataclasses import dataclass
from functools import cached_property
from itertools import chain
<<<<<<< HEAD
from typing import Any, Callable, cast, Dict, Generator, List, Optional, Tuple
=======
from typing import Any, Callable, cast, Optional
>>>>>>> 0d906758

import torch
import torch.distributed as dist
from torch import nn

from torch.distributed._composable.fsdp import CPUOffloadPolicy, fully_shard
from torch.distributed._tensor import distribute_tensor, DTensor
from torch.distributed._tensor.placement_types import DTensorSpec, TensorMeta
from torch.distributed.checkpoint.state_dict import (
    _init_optim_state,
    get_optimizer_state_dict,
    set_model_state_dict,
    set_optimizer_state_dict,
    StateDictOptions,
)
from torch.distributed.device_mesh import DeviceMesh, init_device_mesh
from torch.distributed.fsdp import FSDPModule, ShardingStrategy
from torch.distributed.tensor.experimental import context_parallel
from torch.distributed.tensor.experimental._attention import set_rotate_method
from torch.nn.attention import sdpa_kernel, SDPBackend
from torch.nn.modules.module import _IncompatibleKeys
from torch.optim import Optimizer
from torchao.dtypes.nf4tensor import NF4Tensor, to_nf4
from torchtune.modules import TransformerDecoder
from torchtune.modules.attention import MultiHeadAttention
from torchtune.modules.model_fusion import DeepFusionModel, EarlyFusionModel
from torchtune.modules.peft import get_adapter_state_dict
from torchtune.utils import get_device, get_logger
from torchtune.utils._logging import deprecated

_log: logging.Logger = get_logger()


torch_version = torch.__version__
# TODO: Fix issues with DSD before uncommenting. See #2313 and #2277.
# _DISTRIBUTED_STATE_DICT_API_IS_AVAILABLE = (
#     "dev" not in torch_version and torch_version_ge("2.6.0")
# ) or ("dev" in torch_version and torch_version.split("dev")[1] >= "20241220")
_DISTRIBUTED_STATE_DICT_API_IS_AVAILABLE = False

# Valid backends for logging memory stats
VALID_BACKENDS_FOR_MEMORY_STATS = ("cuda", "xpu", "npu")


@dataclass
class ParallelDims:
    dp_replicate: int
    dp_shard: int
    tp: int
    cp: int
    world_size: int

    def __post_init__(self):
        self._validate()

    def _validate(self):
        dp_replicate, dp_shard, tp, cp = (
            self.dp_replicate,
            self.dp_shard,
            self.tp,
            self.cp,
        )
        for d in (dp_replicate, tp, cp):
            assert d >= 1, "Parallelism degree should be >= 1, except for dp_shard"

        assert dp_shard == -1 or dp_shard >= 1, " dp_shard must -1 or >=1."
        if dp_shard < 0:
            self.dp_shard = dp_shard = self.world_size // (dp_replicate * tp * cp)
        assert dp_shard >= 1

        assert dp_replicate * dp_shard * tp * cp == self.world_size, (
            f"Invalid parallel dims: dp_replicate({dp_replicate}) * dp_shard({dp_shard}) * "
            f"tp({tp}) != WORLD_SIZE({self.world_size})"
        )

    def build_mesh(self, device_type):
        dims = []
        names = []
        for d, name in zip(
            [self.dp_replicate, self.dp_shard, self.cp, self.tp],
            ["dp_replicate", "dp_shard", "cp", "tp"],
        ):
            if d > 1:
                dims.append(d)
                names.append(name)

        names = tuple(names)
        mesh = init_device_mesh(device_type, dims, mesh_dim_names=names)

        # Create all the submesh here to ensure all required process groups are
        # initialized:
        # Mesh for data loading (no communication on this mesh)
        dp_mesh_dim_names = []
        dp_shard_cp_mesh_dim_names = []
        dp_cp_mesh_dim_names = []

        if self.dp_replicate_enabled:
            dp_mesh_dim_names.append("dp_replicate")
            dp_cp_mesh_dim_names.append("dp_replicate")
        if self.dp_shard_enabled:
            dp_mesh_dim_names.append("dp_shard")
            dp_shard_cp_mesh_dim_names.append("dp_shard")
            dp_cp_mesh_dim_names.append("dp_shard")
        if self.cp_enabled:
            dp_shard_cp_mesh_dim_names.append("cp")
            dp_cp_mesh_dim_names.append("cp")

        if dp_mesh_dim_names != []:
            mesh[tuple(dp_mesh_dim_names)]._flatten(mesh_dim_name="dp")

        if dp_shard_cp_mesh_dim_names != []:
            mesh[tuple(dp_shard_cp_mesh_dim_names)]._flatten(
                mesh_dim_name="dp_shard_cp"
            )
        if dp_cp_mesh_dim_names != []:
            mesh[tuple(dp_cp_mesh_dim_names)]._flatten(mesh_dim_name="dp_cp")

        return mesh

    @property
    def cp_enabled(self):
        return self.cp > 1

    @property
    def dp_enabled(self):
        return self.dp_replicate > 1 or self.dp_shard > 1

    @property
    def dp_replicate_enabled(self):
        return self.dp_replicate > 1

    @property
    def dp_shard_enabled(self):
        return self.dp_shard > 1

    @property
    def tp_enabled(self):
        return self.tp > 1

    @cached_property
    def non_data_parallel_size(self):
        # update below as more parallelism options are implemented
        return self.tp


def _get_sharding_strategy(strategy: str) -> ShardingStrategy:
    """Helper function to convert sharding strategy strings to ShardingStrategy enum."""
    return getattr(ShardingStrategy, strategy)


def is_distributed() -> bool:
    """Check if all environment variables required to initialize torch.distributed are set
    and distributed is properly installed. This indicates a distributed run.
    https://pytorch.org/docs/stable/distributed.html#environment-variable-initialization

    Checks the following conditions:

    * torch.distributed is available
    * master port and master address environment variables are set
    * world size is >1
    * rank environment variable is set

    Returns:
        bool: True if all of the above conditions hold, False otherwise.
    """
    port = os.environ.get("MASTER_PORT", "")
    addr = os.environ.get("MASTER_ADDR", "")
    size = int(os.environ.get("WORLD_SIZE", 1))
    rank = int(os.environ.get("RANK", -1))
    avlb = dist.is_available()
    return bool(port and addr and size >= 1 and rank >= 0 and avlb)


def _broadcast_tensor(tensor: torch.Tensor, src: int = 0) -> torch.Tensor:
    """Broadcasts a tensor from a source to all other processes.

    Args:
        tensor (torch.Tensor): torch.Tensor to broadcast.
        src (int, optional): Source rank. Defaults to 0.

    Returns:
        torch.Tensor: Broadcasted tensor.
    """
    if dist.is_available() and dist.is_initialized():
        device = tensor.device
        if dist.get_backend() == "nccl":
            tensor = tensor.to(get_device("cuda"))
        elif dist.get_backend() == "xccl":
            tensor = tensor.to(get_device("xpu"))
        elif dist.get_backend() == "hccl":
            tensor = tensor.to(get_device("npu"))
        dist.broadcast(tensor, src=src, group=None)
        return tensor.to(device)
    else:
        return tensor


def get_distributed_backend(device_type: str, offload_ops_to_cpu: bool = False) -> str:
    """Gets the PyTorch Distributed backend based on device type.

    Args:
        device_type (str): Device type to get backend for.
        offload_ops_to_cpu (bool, optional): Flag to check if any operations should be offloaded to CPU.
            Examples of these kinds of operations are CPU offload for FSDP and asynchronous save for distributed
            checkpointing. Defaults to False.

    Example:
        >>> get_distributed_backend("cuda")
        'nccl'
        >>> get_distributed_backend("cpu")
        'gloo'
        >>> get_distributed_backend("cuda", offload_ops_to_cpu=True)
        'cuda:nccl,cpu:gloo'

    Returns:
        str: Distributed backend for use in ``torch.distributed.init_process_group``.
    """
    default_device_backend_map = dist.Backend.default_device_backend_map
    backend = "nccl"
    if device_type in default_device_backend_map:
        backend = default_device_backend_map[device_type]
    if offload_ops_to_cpu:
        backend = f"{device_type}:{backend},cpu:gloo"
    return backend


@deprecated(
    msg="The functionality of `init_distributed` is covered by `torch.distributed.init_process_group`. "
)
def init_distributed(**kwargs: dict[str, Any]) -> bool:
    """Initialize process group required for ``torch.distributed``.

    Args:
        **kwargs (dict[str, Any]): Additional arguments to pass to torch.distributed.init_process_group.

    Returns:
        bool: True if torch.distributed is initialized.

    Raises:
        RuntimeError: If torch.distributed is already initialized.
    """
    if is_distributed():
        if dist.is_initialized():
            raise RuntimeError("torch.distributed already initialized.")
        dist.init_process_group(**kwargs)
        return True
    else:
        return False


def set_torch_num_threads() -> None:
    """
    Sets the number of threads used by torch to utilize all physical CPU
    cores for intra-op parallelism. Currently, this function sets num_threads
    to be the number of physical CPU cores divided by the number of GPUs as we
    use one process per GPU, and this avoids CPU oversubscription. Note that this is
    currently a rough approximation, and doesn't take into account environments where
    things like CPU affinity is set.
    """
    num_threads = os.cpu_count() // (
        torch.cuda.device_count() if torch.cuda.is_available() else 1
    )
    torch.set_num_threads(num_threads)
    _log.info(f"Set intra op parallelism no. of threads to {num_threads}")


@deprecated(
    msg="`get_world_size_and_rank` will move to `torchtune.utils._device` in future releases. "
    "Please use `torchtune.utils.get_world_size_and_rank` instead."
)
def get_world_size_and_rank() -> tuple[int, int]:
    """Function that gets the current world size (aka total number
    of ranks) and rank number of the current process in the default process group.

    Returns:
        tuple[int, int]: world size, rank
    """
    if dist.is_available() and dist.is_initialized():
        return torch.distributed.get_world_size(), torch.distributed.get_rank()
    else:
        return 1, 0


def validate_no_params_on_meta_device(model: nn.Module) -> None:
    """
    Utility to validate that model has no params or buffers on meta device.
    If a meta param or buffer is found, an error indicating the param name will
    be raised.

    Args:
        model (nn.Module): model to check for meta params

    Raises:
        RuntimeError: If meta params or buffers exist in model
    """
    for n, p in chain(model.named_parameters(), model.named_buffers()):
        if p.is_meta:
            raise RuntimeError(f"Unexpected param or buffer {n} on meta device.")


def load_from_full_model_state_dict(
    model: "FSDPModule",  # noqa
    full_sd: dict[str, Any],
    device: torch.device,
    strict: bool = False,
    cpu_offload: bool = False,
    use_distributed_state_dict: bool = False,
    release_sd: bool = True,
) -> _IncompatibleKeys:
    """
    Converting full state dict into a sharded state dict
    and loading it into FSDP model
    Args:
        model (FSDPModule): Model to generate fully qualified names for cpu_state_dict
        full_sd (dict[str, Any]): a full state dict to load into the model
        device (torch.device): device used to move full state dict tensors
        strict (bool): flag to check if to load the model in strict mode
        cpu_offload (bool): flag to check if offload to CPU is enabled
        use_distributed_state_dict (bool): Whether to use set_model_state_dict for loading
            state dict. Default: False. (TODO: this should be True once 3.2 Vision is fixed)
        release_sd (bool): whether to release memory of full_sd to save ram usage
    Returns:
        ``NamedTuple`` with ``missing_keys`` and ``unexpected_keys`` fields:
            * **missing_keys** is a list of str containing the missing keys
            * **unexpected_keys** is a list of str containing the unexpected keys

    Raises:
        NotImplementedError: If got FSDP with more than 1D.
    """
    # PyTorch nightly versions from December 20, 2024, support the following features:
    # - `set_model_state_dict` with the `cpu_offload` option
    # - Multiple devices in local state dict
    # - Relative optimizations for improved memory performance
    # Please keep the version check `_DISTRIBUTED_STATE_DICT_API_IS_AVAILABLE` until these changes are
    # released in the PyTorch stable version.
    has_nf4 = any(
        hasattr(param, "_local_tensor") and isinstance(param._local_tensor, NF4Tensor)
        for param in model.parameters()
    )
    meta_sharded_sd = model.state_dict()
    # NF4Tensor is not supported in `set_model_state_dict` right now, running with the previous logic right
    # now, would support in the future and remove the following code
    if (
        _DISTRIBUTED_STATE_DICT_API_IS_AVAILABLE and not has_nf4
    ) or use_distributed_state_dict:
        for param_name in full_sd.keys():
            sharded_meta_param = meta_sharded_sd.get(param_name)
            full_sd[param_name] = full_sd[param_name].to(sharded_meta_param.dtype)
        options = StateDictOptions(
            full_state_dict=True,
            broadcast_from_rank0=True,
            strict=strict,
            cpu_offload=cpu_offload,
        )
        return set_model_state_dict(
            model=model, model_state_dict=full_sd, options=options
        )
    else:
        sharded_sd = {}
        for param_name, full_tensor in full_sd.items():
            sharded_meta_param = meta_sharded_sd.get(param_name)
            assert sharded_meta_param is not None, f"{param_name} not found in model"
            full_tensor = full_tensor.to(sharded_meta_param.dtype).to(device)
            if hasattr(sharded_meta_param, "_local_tensor") and isinstance(
                sharded_meta_param._local_tensor, NF4Tensor
            ):
                block_size = sharded_meta_param._local_tensor.block_size
                scaler_block_size = sharded_meta_param._local_tensor.scaler_block_size
                full_tensor = to_nf4(
                    full_tensor,
                    block_size=block_size,
                    scaler_block_size=scaler_block_size,
                )
                # replicating logic from `_fsdp_param.py`` `_init_sharded_param`
                # otherwise `distribute_tensor(DTensor(local=NF4))`
                # requires dispatching `c10d.scatter_``
                # long-term solution is `swap_tensor`
                mesh = sharded_meta_param.device_mesh
                if mesh.ndim > 1:
                    raise NotImplementedError(
                        f"only support 1D FSDP but got {mesh.ndim}"
                    )
                shard_mesh_dim = 0
                shard_world_size = mesh.size(shard_mesh_dim)
                shard_rank = cast(
                    torch.distributed.ProcessGroup, mesh.get_group(shard_mesh_dim)
                ).rank()
                chunk = list(torch.chunk(full_tensor, shard_world_size, dim=0))[
                    shard_rank
                ]
                sharded_param = full_tensor.new_zeros(chunk.size())
                sharded_param[: chunk.size(0)].copy_(chunk)

                # TODO: change to from_local API (need to add view support for NF4)
                sharded_tensor = DTensor(
                    local_tensor=sharded_param,
                    spec=DTensorSpec(
                        mesh=sharded_meta_param.device_mesh,
                        placements=sharded_meta_param.placements,
                        tensor_meta=TensorMeta(
                            shape=sharded_meta_param.size(),
                            dtype=sharded_meta_param.dtype,
                            stride=sharded_meta_param.stride(),
                        ),
                    ),
                    requires_grad=sharded_meta_param.requires_grad,
                )

            elif not hasattr(sharded_meta_param, "device_mesh"):
                # In cases where parts of the model aren't sharded, some parameters will be plain tensors
                sharded_tensor = full_tensor
            else:
                sharded_tensor = distribute_tensor(
                    full_tensor,
                    sharded_meta_param.device_mesh,
                    sharded_meta_param.placements,
                )
            if cpu_offload:
                sharded_tensor = sharded_tensor.cpu()
            sharded_sd[param_name] = nn.Parameter(sharded_tensor)
            if release_sd:
                full_sd[param_name] = None
        # choose `assign=True` since we cannot call `copy_` on meta tensor
        return model.load_state_dict(sharded_sd, strict=strict, assign=True)


def _gather_nf4_tensor(sharded_param: nn.Parameter) -> nn.Parameter:
    """
    Manually gather NF4Tensor parameter since it does not support all_gather
    """
    mesh = sharded_param.device_mesh
    nf4_tensor = sharded_param._local_tensor
    quant_params, metadata = nf4_tensor.fsdp_pre_all_gather(mesh)
    full_quant_params = []
    for quant_param in quant_params:
        d0, *dn = quant_param.shape
        shape = (d0 * mesh.get_group().size(), *dn)
        full_quant_param = torch.empty(
            shape, device=quant_param.device, dtype=quant_param.dtype
        )
        dist.all_gather_into_tensor(
            full_quant_param, quant_param, mesh.get_group(), async_op=False
        )
        full_quant_params.append(full_quant_param)
    full_param, _ = nf4_tensor.fsdp_post_all_gather(
        full_quant_params, metadata, nf4_tensor.dtype
    )
    return full_param


def gather_cpu_state_dict(
    model: "FSDPModule",  # noqa
    is_rank_zero: bool,
    device: Optional[torch.device] = None,
    adapter_weights_only: bool = False,
) -> dict[str, Any]:
    """
    Converting sharded state dict into a full state dict on CPU
    Returning non-empty result only on rank0 to avoid peaking CPU memory
    Currenltly we can used distributed state dict API to process model without NF4Tensor. Otherwise, we need to
    manually gather any NF4 tensors until all-gather is supported in the NF4Tensor subclass
    TODO: add support for NF4Tensor at distributed state dict API

    Args:
        model (FSDPModule): Model to generate fully qualified names for cpu_state_dict
        is_rank_zero (bool): flag to check if the process is on rank 0
        device (Optional[torch.device]): device to use for sharded tensors. Default: None
        adapter_weights_only (bool): flag to check if only trainable parameters should be returned. Default: False

    Returns:
        dict[str, Any]: State dict on CPU
    """
    # TODO: Disabling DSD as it has issues. Add back changes in #2138 once DSD issue is fixed.
    cpu_state_dict = {}
    sharded_sd = model.state_dict()
    for param_name, param in sharded_sd.items():
        if param.is_cpu:
            # Move back to device if offloaded to CPU
            param = param.to(device)
        if hasattr(param, "_local_tensor"):
            if isinstance(param._local_tensor, NF4Tensor):
                param = _gather_nf4_tensor(param)
            else:
                # Gather DTensor
                param = param.full_tensor()
        if isinstance(param, NF4Tensor):
            # upcasting NF4 to original dtype
            param = param.to(param.dtype)
        if is_rank_zero:
            cpu_state_dict[param_name] = param.cpu()
        torch.distributed.barrier()
    if adapter_weights_only:
        cpu_state_dict = get_adapter_state_dict(cpu_state_dict, device=None)
    return cpu_state_dict


def get_full_optimizer_state_dict(
    model: "FSDPModule",  # noqa
    opt: Optimizer,
    is_rank_zero: bool,
    device: Optional[torch.device] = None,
) -> dict[str, Any]:
    """
    Converting optimizer state from sharded to full
    For example, "exp_avg" in AdamW is `DTensor`,
    "exp_avg.full_tensor()" converts it to plain tensor on rank 0
    Returning non-empty cpu state dict on rank 0
    """
    options = StateDictOptions(full_state_dict=True, cpu_offload=True)
    full_state_dict = get_optimizer_state_dict(
        model=model, optimizers=opt, options=options
    )
    if is_rank_zero:
        return full_state_dict
    else:
        return {}


def load_from_full_optimizer_state_dict(
    model: "FSDPModule",  # noqa
    opt: Optimizer,
    full_sd: dict[str, Any],
    device: torch.device,
) -> None:
    """
    Converting full optimizer state to sharded state dict
    and loading it into optimizer
    """
    if _DISTRIBUTED_STATE_DICT_API_IS_AVAILABLE:
        options = StateDictOptions(
            full_state_dict=True,
            broadcast_from_rank0=True,
            cpu_offload=device is torch.device("cpu"),
        )
        set_optimizer_state_dict(
            model=model, optimizers=opt, optim_state_dict=full_sd, options=options
        )
    else:
        PARAMS = "params"  # noqa: N806
        _init_optim_state(opt)
        param_groups = opt.state_dict()["param_groups"]
        state = opt.state_dict()["state"]

        full_param_groups = full_sd["param_groups"]
        full_state = full_sd["state"]

        for param_group, full_param_group in zip(param_groups, full_param_groups):
            for key, value in full_param_group.items():
                if key == PARAMS:
                    continue
                param_group[key] = value
            for pid, full_pid in zip(param_group[PARAMS], full_param_group[PARAMS]):
                if pid not in state:
                    continue
                param_state = state[pid]
                full_param_state = full_state[full_pid]
                for attr, full_tensor in full_param_state.items():
                    sharded_tensor = param_state[attr]
                    if isinstance(sharded_tensor, DTensor):
                        # exp_avg is DTensor
                        param_state[attr] = distribute_tensor(
                            full_tensor,
                            sharded_tensor.device_mesh,
                            sharded_tensor.placements,
                        )
                    else:
                        # step is plain tensor
                        param_state[attr] = full_tensor
        opt.load_state_dict(
            {
                "param_groups": param_groups,
                "state": state,
            }
        )


def get_shard_conditions(
    name: str,
    module: nn.Module,
    names_to_match: Optional[list[str]] = None,
    *args,
    **kwargs,
) -> bool:
    """
    Returs True for layers named {}.layers.i or layers that exactly match names_to_match, otherwise,
    returns False. This is a helper function for sharding a model with FSDP.
    In :func:`~torchtune.training.shard_model`, we iterate over the model's named modules
    and apply fully_shard using this condition.

    As part of our sharding strategy, we want each layer to be sharded separately, as this is
    generally efficient. We may also want to shard certain modules that are not layers, such as
    the embedding module.

    #TODO: a more robust way would be to shard on the module type, not the name.

    Args:
        name (str): Name of the module.
        module (nn.Module): Module to be sharded.
        names_to_match (Optional[list[str]]): list of names to match, if any.
        *args: Variable length argument list to be passed to the Embedding module.
        **kwargs: Arbitrary keyword arguments to be passed to the Embedding module.

    Returns:
        bool: True if the module name matches the condition, False otherwise.

    Examples:
        >>> names_to_match = ["embedding"]
        >>> layer_names = ["layers.0", "decoder.layers.1", "encoder.layers.2.attention",
            "my_wrapper.layer.1.something", "embedding"]
        >>> matches = []
        >>> for name in layer_names:
        >>>     if shard_condition_is_layer_or_match(name, None): matches.append(name)
        >>> print(matches)
        >>> ["layers.0", "decoder.layers.1", "embedding"]
    """
    if names_to_match and name in names_to_match:
        return True

    name_list = name.split(".")
    if len(name_list) >= 2:
        return name_list[-2] == "layers" and str.isdigit(name_list[-1])

    return False


def shard_model(
    model: TransformerDecoder,
    shard_conditions: list[Callable[[str, nn.Module], bool]],
    *,
    cpu_offload: bool,
    reshard_after_forward: bool = True,
    dp_mesh: Optional[DeviceMesh] = None,
) -> None:
    """
    Utility to shard a model with FSDP using the PyTorch Distributed fully_shard API.

    This method will over the model's named modules from the bottom-up and apply shard modules
    based on whether they meet any of the criteria from shard_conditions.

    Args:
        model (TransformerDecoder): Model to shard with FSDP.
        shard_conditions (list[Callable[[str, nn.Module], bool]]): A list of functions to determine
            which modules to shard with FSDP. Each function should take module name (relative to root)
            and the module itself, returning True if FSDP should shard the module and False otherwise.
            If any of shard_conditions return True for a given module, it will be sharded by FSDP.
        cpu_offload (bool): If set to True, FSDP will offload parameters, gradients, and optimizer
            states to CPU.
        reshard_after_forward (bool): Whether to reshard parameters and buffers after
            the forward pass. Setting this to True corresponds to the FULL_SHARD sharding strategy
            from FSDP1, while setting it to False corresponds to the SHARD_GRAD_OP sharding strategy.
        dp_mesh (Optional[DeviceMesh]): Device mesh to use for FSDP sharding under mutliple parallelism.
            Default to None.

    Raises:
        ValueError: If no layer modules were sharded, indicating that no shard_condition was triggered.
    """
    fsdp_kwargs = {"reshard_after_forward": reshard_after_forward, "mesh": dp_mesh}
    if cpu_offload:
        fsdp_kwargs["offload_policy"] = CPUOffloadPolicy()

    # Shard the model with FSDP, iterating in reverse to start with
    # lowest-level modules first
    num_layers_sharded = 0
    for n, m in reversed(list(model.named_modules())):
        if any([shard_condition(n, m) for shard_condition in shard_conditions]):
            fully_shard(m, **fsdp_kwargs)
            num_layers_sharded += 1

    if num_layers_sharded == 0:
        raise ValueError(
            "No layer modules were sharded. Please check if shard conditions are working as expected."
        )

    # Finally shard the entire model to account for any stragglers
    fully_shard(model, **fsdp_kwargs)


def prepare_mha_for_tp(
    model: nn.Module,
    tp_mesh: DeviceMesh,
) -> nn.Module:
    """
    Utility to scale MultiHeadAttention parameters(num_heads, num_kv_heads, embed_dim) across
    tensor parallel devices. Each device will handle a portion of the attention computations.

    Args:
        model (nn.Module): Model whose attention parameters will be scaled by TP size.
        tp_mesh (DeviceMesh): Tensor parallel device mesh.

    Returns:
        nn.Module: The model with scaled MultiHeadAttention parameters.

    Raises:
        ValueError: If attention heads, kv heads, or embed dimension is not divisible by TP size.

    Examples:
        >>> from torchtune.modules import TransformerDecoder
        >>> from torch.distributed.device_mesh import DeviceMesh
        >>> model = TransformerDecoder(
                num_heads=32,
                num_kv_heads=32,
                embed_dim=4096,
            )
        >>> tp_mesh = DeviceMesh("cuda", torch.arange(2))  # 2 GPUs
        >>> model = prepare_mha_for_tp(model, tp_mesh)
        >>> # Now each GPU has:
        >>> # num_heads = 16 (32/2)
        >>> # num_kv_heads = 16 (32/2)
        >>> # embed_dim = 2048 (4096/2)
    """
    # Handle fusion models by extracting decoder
    is_fusion_model = isinstance(model, (DeepFusionModel, EarlyFusionModel))
    decoder = model.decoder if is_fusion_model else model
    tp_size = tp_mesh.size()
    for m in list(decoder.modules()):
        if isinstance(m, MultiHeadAttention):
            # Adjust attention module to use the local number of heads
            if m.num_heads % tp_size != 0:
                raise ValueError(
                    f"Number of attention heads ({m.num_heads}) must be divisible by "
                    f"tensor parallel size ({tp_size})."
                )
            if m.num_kv_heads % tp_size != 0:
                raise ValueError(
                    f"Number of KV heads ({m.num_kv_heads}) must be divisible by "
                    f"tensor parallel size ({tp_size})."
                )
            if m.embed_dim % tp_size != 0:
                raise ValueError(
                    f"Embedding dimension ({m.embed_dim}) must be divisible by "
                    f"tensor parallel size ({tp_size})."
                )
            m.num_heads = m.num_heads // tp_size
            m.num_kv_heads = m.num_kv_heads // tp_size
            m.embed_dim = m.embed_dim // tp_size

    if is_fusion_model:
        model.decoder = decoder
    return model


def _get_sdpa_context() -> (
    Callable[[Optional[Generator[None, None, None]]], Generator[None, None, None]]
):
    """
    Creates a context manager to confine to flash/efficient/cuDNN attention backends.

    Returns:
        A context manager function that takes an optional context parallel context.
    """

    @contextlib.contextmanager
    def context(cp_context: Generator[None, None, None] | None = None):
        with contextlib.ExitStack() as stack:
            if cp_context is not None:
                stack.enter_context(
                    sdpa_kernel(
                        [
                            SDPBackend.FLASH_ATTENTION,
                            SDPBackend.EFFICIENT_ATTENTION,
                            SDPBackend.CUDNN_ATTENTION,
                        ]
                    )
                )
                stack.enter_context(cp_context)

            yield

    return context


def get_context_parallel_context(
    *,
    cp_enabled: bool = False,
    world_mesh: torch.distributed.DeviceMesh,
    model_inputs: List[torch.Tensor],
    model_buffers: Optional[List[torch.Tensor]] = None,
) -> Generator[None, None, None]:
    """
    Context manager for applying context parallelism to a model. In addition to applying the
    standard context manager to patch SDPA and shard model inputs and buffers along the sequence
    dimension, this context manager also calls into _get_sdpa_context to filter to acceptable SDPA backends.

    Args:
        cp_enabled (bool): Whether context parallel is enabled. Default: False
        world_mesh (torch.distributed.DeviceMesh): Global device mesh.
        model_inputs (List[torch.Tensor]): List of any model inputs which should be
            sharded along sequence dimension.
        model_buffers (Optional[List[torch.Tensor]]): List of any model buffers. These should also be
            sharded along sequence dimension. Default: None

    Returns:
        A context manager applying context parallelism if cp_enabled is True. Otherwise a context manager
        disabling the math SDPA backend.

    Raises:
        ValueError: if cp_enabled is True but world_mesh does not contain a "cp" dimension

    Example:
        ```python
        batch = {"inputs": inputs, "labels": labels}
        with get_context_parallel_context(
            cp_enabled=parallel_dims.cp_enabled,
            cp_mesh=world_mesh["cp"] if parallel_dims.cp_enabled else None,
            model_inputs=list(batch.values()),
            model_buffers=model.buffers(),
        ):
            logits = model(inputs)
            loss = loss(logits, labels)
            loss.backward()
        ```
    """

    if cp_enabled and "cp" not in world_mesh.mesh_dim_names:
        raise ValueError(
            "Context parallel is enabled but no context parallel device mesh is provided."
        )
    model_buffers = model_buffers or []

    @contextlib.contextmanager
    def context():
        # Create context parallel context if enabled
        cp_context = None
        if (
            cp_enabled
            and world_mesh is not None
            and model_inputs + model_buffers is not None
        ):
            # TODO: do we need to parametrize this?
            set_rotate_method("allgather")
            cp_context = context_parallel(
                world_mesh["cp"],
                buffers=model_inputs + model_buffers,
                buffer_seq_dims=[1] * len(model_inputs) + [0] * len(model_buffers),
                no_restore_buffers=set(model_inputs),
            )

        # Create and enter the train context with the optional cp_context
        sdpa_context = _get_sdpa_context()

        with sdpa_context(cp_context):
            yield

    return context()<|MERGE_RESOLUTION|>--- conflicted
+++ resolved
@@ -11,11 +11,7 @@
 from dataclasses import dataclass
 from functools import cached_property
 from itertools import chain
-<<<<<<< HEAD
-from typing import Any, Callable, cast, Dict, Generator, List, Optional, Tuple
-=======
-from typing import Any, Callable, cast, Optional
->>>>>>> 0d906758
+from typing import Any, Callable, cast, Generator, Optional
 
 import torch
 import torch.distributed as dist
@@ -791,8 +787,8 @@
     *,
     cp_enabled: bool = False,
     world_mesh: torch.distributed.DeviceMesh,
-    model_inputs: List[torch.Tensor],
-    model_buffers: Optional[List[torch.Tensor]] = None,
+    model_inputs: list[torch.Tensor],
+    model_buffers: Optional[list[torch.Tensor]] = None,
 ) -> Generator[None, None, None]:
     """
     Context manager for applying context parallelism to a model. In addition to applying the
@@ -802,9 +798,9 @@
     Args:
         cp_enabled (bool): Whether context parallel is enabled. Default: False
         world_mesh (torch.distributed.DeviceMesh): Global device mesh.
-        model_inputs (List[torch.Tensor]): List of any model inputs which should be
+        model_inputs (list[torch.Tensor]): List of any model inputs which should be
             sharded along sequence dimension.
-        model_buffers (Optional[List[torch.Tensor]]): List of any model buffers. These should also be
+        model_buffers (Optional[list[torch.Tensor]]): List of any model buffers. These should also be
             sharded along sequence dimension. Default: None
 
     Returns:
