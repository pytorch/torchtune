# Copyright (c) Meta Platforms, Inc. and affiliates.
# All rights reserved.
#
# This source code is licensed under the BSD-style license found in the
# LICENSE file in the root directory of this source tree.

import os
from typing import Union

import torch
from torch import nn
from torchtune.dev.grpo.loss import GRPOWithChunkedOutputLoss

from torchtune.modules import (
    TransformerCrossAttentionLayer,
    TransformerDecoder,
    TransformerSelfAttentionLayer,
)
from torchtune.modules.model_fusion import DeepFusionModel
from torchtune.utils import get_logger

log = get_logger("INFO")


def compile_model(
    model: Union[TransformerDecoder, DeepFusionModel],
    verbose: bool = True,
) -> None:
    """
    Utility to compile a transformer model inplace. On PyTorch nightlies we use per-layer compile
    to reduce compile times. Otherwise we compile the full model, which takes longer.

    Args:
        model (Union[TransformerDecoder, DeepFusionModel]): A model to compile.
            Can be a TransformerDecoder or DeepFusionModel; in the latter case only
            the model's decoder will be compiled.
        verbose (bool): Whether to log compile info. Default: True
    Returns:
        None

    """
    backend = os.environ.get("TORCH_COMPILE_BACKEND", "inductor")
    if isinstance(model, DeepFusionModel):
        model = model.decoder
    # Per-layer compilation by default
    if verbose:
        log.info("Compiling model layers with torch.compile...")
    for m in reversed(list(model.modules())):
        if isinstance(m, TransformerSelfAttentionLayer) or isinstance(
            m, TransformerCrossAttentionLayer
        ):
            m.compile(backend=backend)


def compile_loss(loss: nn.Module, verbose: bool = True) -> nn.Module:
    """
    Utility to compile and return loss function

    Args:
        loss (nn.Module): A loss function to compile.
        verbose (bool): Whether to log compile info. Default: True
    Returns:
        loss (nn.Module): Compiled loss function
    """
    backend = os.environ.get("TORCH_COMPILE_BACKEND", "inductor")
    if verbose:
        log.info("Compiling loss with torch.compile...")
<<<<<<< HEAD
    if isinstance(loss, CEWithChunkedOutputLoss):
        loss.compute_cross_entropy = torch.compile(
            loss.compute_cross_entropy, backend=backend
        )
    if isinstance(loss, GRPOWithChunkedOutputLoss):
        loss.compute_per_token_quantities = torch.compile(
            loss.compute_per_token_quantities, backend=backend
        )
    elif isinstance(loss, ForwardKLWithChunkedOutputLoss):
        loss.fkl_loss = torch.compile(loss.fkl_loss, backend=backend)
    elif isinstance(loss, ReverseKLWithChunkedOutputLoss):
        loss.rkl_loss = torch.compile(loss.rkl_loss, backend=backend)
    elif isinstance(loss, SymmetricKLWithChunkedOutputLoss):
        loss.sym_kl_loss = torch.compile(loss.sym_kl_loss, backend=backend)
=======

    if hasattr(loss, "apply_compile_strategy"):
        loss = loss.apply_compile_strategy(backend=backend)
>>>>>>> 646eb1ae
    else:
        loss = torch.compile(loss, backend=backend)

    return loss<|MERGE_RESOLUTION|>--- conflicted
+++ resolved
@@ -9,7 +9,6 @@
 
 import torch
 from torch import nn
-from torchtune.dev.grpo.loss import GRPOWithChunkedOutputLoss
 
 from torchtune.modules import (
     TransformerCrossAttentionLayer,
@@ -65,26 +64,9 @@
     backend = os.environ.get("TORCH_COMPILE_BACKEND", "inductor")
     if verbose:
         log.info("Compiling loss with torch.compile...")
-<<<<<<< HEAD
-    if isinstance(loss, CEWithChunkedOutputLoss):
-        loss.compute_cross_entropy = torch.compile(
-            loss.compute_cross_entropy, backend=backend
-        )
-    if isinstance(loss, GRPOWithChunkedOutputLoss):
-        loss.compute_per_token_quantities = torch.compile(
-            loss.compute_per_token_quantities, backend=backend
-        )
-    elif isinstance(loss, ForwardKLWithChunkedOutputLoss):
-        loss.fkl_loss = torch.compile(loss.fkl_loss, backend=backend)
-    elif isinstance(loss, ReverseKLWithChunkedOutputLoss):
-        loss.rkl_loss = torch.compile(loss.rkl_loss, backend=backend)
-    elif isinstance(loss, SymmetricKLWithChunkedOutputLoss):
-        loss.sym_kl_loss = torch.compile(loss.sym_kl_loss, backend=backend)
-=======
 
     if hasattr(loss, "apply_compile_strategy"):
         loss = loss.apply_compile_strategy(backend=backend)
->>>>>>> 646eb1ae
     else:
         loss = torch.compile(loss, backend=backend)
 
