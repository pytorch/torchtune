# Copyright (c) Meta Platforms, Inc. and affiliates.
# All rights reserved.
#
# This source code is licensed under the BSD-style license found in the
# LICENSE file in the root directory of this source tree.

import gc
import logging

from typing import Any, Callable, Dict, Set, Type, Union

import torch
from torch import nn
from torch.distributed.algorithms._checkpoint.checkpoint_wrapper import (
    apply_activation_checkpointing,
)
from torch.distributed.fsdp.wrap import ModuleWrapPolicy
<<<<<<< HEAD
from torch.optim.lr_scheduler import LRScheduler
from torchtune.utils.logging import get_logger
=======
from torchtune.utils import get_logger
>>>>>>> 7cf656be

_log: logging.Logger = get_logger()

ACWrapPolicyType: Type = Union[Set[Type], Callable[[nn.Module, bool, int], bool]]


def set_activation_checkpointing(
    model: nn.Module, auto_wrap_policy: ACWrapPolicyType, **kwargs
) -> None:
    """Utility to apply activation checkpointing to the passed-in model.

    Args:
        model (nn.Module): Model to apply activation checkpointing to.
        auto_wrap_policy (ACWrapPolicyType): Policy to wrap module.
            This can either be a set of ``nn.Module`` types, in which case, modules of the specified type(s)
            will be wrapped individually with activation checkpointing, or a ``callable`` policy describing
            how to wrap the model with activation checkpointing. For more information on authoring custom
            policies, please see this tutorial:
            https://pytorch.org/tutorials/intermediate/FSDP_adavnced_tutorial.html#transformer-wrapping-policy.
        **kwargs: additional arguments to pass to ``torch.distributed`` activation checkpointing.
    """
    if isinstance(auto_wrap_policy, set):
        auto_wrap_policy = ModuleWrapPolicy(auto_wrap_policy)
    apply_activation_checkpointing(model, auto_wrap_policy=auto_wrap_policy, **kwargs)


def cleanup_before_training() -> None:
    """
    Call gc collect, empty CUDA cache, and reset peak memory stats.
    """
    gc.collect()
    torch.cuda.empty_cache()
    torch.cuda.reset_peak_memory_stats()


class OptimizerInBackwardWrapper:
    """
    A bare-bones class meant for checkpoint save and load for optimizers running
    in backward. Usage is limited to the following:

    Note:
        This wrapper is only meant to be used for single-device use cases.
        Distributed use cases such as FSDP, which require specialized optimizer state checkpointing, are not supported.

    Args:
        optim_map (Dict[str, torch.optim.Optimizer]): Mapping from parameter names to optimizers.

    Example:
        >>> optim_dict = {
        >>>     p: config.instantiate(cfg_optimizer, [p])
        >>>     for p in self._model.parameters()
        >>> }
        >>>
        >>> # Save checkpoint
        >>> ckpt = OptimizerInBackwardWrapper(optim_dict).state_dict()
        >>> torch.save("/tmp/optim_ckpt", ckpt)
        >>>
        >>> # Load checkpoint
        >>> placeholder_optim_dict = {
        >>>     p: config.instantiate(cfg_optimizer, [p])
        >>>     for p in self._model.parameters()
        >>> }
        >>>
        >>> wrapper = OptimInBackwardWrapper(placeholder_optim_dict)
        >>>
        >>> # load_state_dict expects a dict produced by this class's
        >>> # state_dict method.
        >>> wrapper.load_state_dict(torch.load("/tmp/optim_ckpt"))
        >>> # placeholder_optim_dict now has updated optimizer states.

    """

    def __init__(self, optim_map: Dict[str, torch.optim.Optimizer]):
        self.optim_map = optim_map
        self.lr_scheduler = None

    def state_dict(self) -> Dict[str, Any]:
        """
        Returns a state dict mapping parameter names to optimizer states. This
        state_dict is only loadable by this same class.

        Returns:
            Dict[str, Any]: state dict mapping parameter names to optimizer states.
        """
        return {p: opt.state_dict() for p, opt in self.optim_map.items()}

    def load_state_dict(self, optim_ckpt_map: Dict[str, Any]):
        """
        Load optimizer states from a state dict produced by this class's
        state_dict method.

        Args:
            optim_ckpt_map (Dict[str, Any]): state dict mapping parameter names to optimizer states.

        Raises:
            RuntimeError: If the optimizer state dict does not contain all the expected parameters.
        """
        params_covered = set()
        for param_name in optim_ckpt_map.keys():
            if param_name not in self.optim_map:
                raise RuntimeError(
                    f"Trying to load optimizer state for unexpected param {param_name}"
                )
            self.optim_map[param_name].load_state_dict(optim_ckpt_map[param_name])
            params_covered.add(param_name)
        # Ensure all params have been loaded into, report missing params
        missing_params = set(self.optim_map.keys()) - params_covered
        if missing_params:
            raise RuntimeError(
                f"Expected to load optimizer state for params {missing_params}!"
            )

    def get_optim_key(self, key: str) -> Any:
        """
        Returns value of key from an arbitrary optimizer running in backward. Note that
        this assumes all optimizer in backwards have the same value for the key, i.e.,
        are initialized with the same hyperparameters.
        """
        return list(self.optim_map.values())[0].param_groups[0][key]

    def set_lr_scheduler(self, lr_scheduler: LRScheduler) -> None:
        """
        Sets the learning rate scheduler and modifies its step method to update all optimizers.

        Args:
            lr_scheduler (LRScheduler): The learning rate scheduler to use.
        """
        self.lr_scheduler = lr_scheduler
        original_step = self.lr_scheduler.step

        def custom_step(epoch=None):
            if epoch is None:
                original_step()
            else:
                original_step(epoch)
            new_lr = self.lr_scheduler.get_last_lr()[0]
            for opt in self.optim_map.values():
                for param_group in opt.param_groups:
                    param_group["lr"] = new_lr

        self.lr_scheduler.step = custom_step

    def step_lr_scheduler(self, epoch: int = None):
        """
        Steps the learning rate scheduler if it exists.

        Args:
            epoch (int, optional): The current epoch number. Defaults to None.

        Raises:
            RuntimeError: If the LR scheduler has not been set.
        """
        if self.lr_scheduler:
            self.lr_scheduler.step(epoch)
        else:
            raise RuntimeError(
                "LR scheduler has not been set. Call set_lr_scheduler first."
            )

    def get_last_lr(self) -> float:
        """
        Gets the last learning rate from the scheduler if it exists.

        Returns:
            float: The last learning rate.

        Raises:
            RuntimeError: If the LR scheduler has not been set.
        """
        if self.lr_scheduler:
            return self.lr_scheduler.get_last_lr()[0]
        else:
            raise RuntimeError(
                "LR scheduler has not been set. Call set_lr_scheduler first."
            )


def create_optim_in_bwd_wrapper(
    model: torch.nn.Module, optim_dict: Dict[torch.nn.Parameter, torch.optim.Optimizer]
) -> OptimizerInBackwardWrapper:
    """
    Create a wrapper for optimizer step running in backward.

    Args:
        model (torch.nn.Module): Model that contains parameters that are being optimized. For now,
            it is assumed that all parameters being optimized belong to a single top-level model.
            ``named_parameters`` attribute of ``model`` will be accessed to look up parameter names for
            parameters being optimized.
        optim_dict (Dict[torch.nn.Parameter, torch.optim.Optimizer]): Mapping from
            parameters to optimizers.

    Returns:
        ``OptimizerInBackwardWrapper``: Wrapper for optimizer states running in backward.
    """
    return OptimizerInBackwardWrapper(
        {n: optim_dict[p] for n, p in model.named_parameters()}
    )


def register_optim_in_bwd_hooks(
    model: torch.nn.Module, optim_dict: Dict[torch.nn.Parameter, torch.optim.Optimizer]
) -> None:
    """
    Register hooks for optimizer step running in backward.

    When fusing the optimizer step into backward, we need to call ``.step()`` on the optimizer
    for a given parameter as soon as its gradient is ready. This utility registers post-accumulate-grad
    hooks on all parameters in the model to achieve this.

    Args:
        model (torch.nn.Module): Model whose parameters will be optimized. Note that currently
            hooks for ALL parameters in the model will be registered.
        optim_dict (Dict[torch.nn.Parameter, torch.optim.Optimizer]): Mapping from
            parameters to optimizers.
    """

    def optim_step(param) -> None:
        optim_dict[param].step()
        optim_dict[param].zero_grad()

    for p in model.parameters():
        p.register_post_accumulate_grad_hook(optim_step)


def get_memory_stats(device: torch.device, reset_stats: bool = True) -> dict:
    """
    Computes a memory summary for the passed in device. If ``reset_stats`` is ``True``, this will
    also reset CUDA's peak memory tracking. This is useful to get data around relative use of peak
    memory (e.g. peak memory during model init, during forward, etc) and optimize memory for
    individual sections of training.

    Args:
        device (torch.device): Device to get memory summary for. Only CUDA devices are supported.
        reset_stats (bool): Whether to reset CUDA's peak memory tracking.

    Returns:
        Dict[str, float]: A dictionary containing the peak memory active, peak memory allocated,
        and peak memory reserved. This dict is useful for logging memory stats.

    Raises:
        ValueError: If the passed-in device is not CUDA.
    """
    if device.type != "cuda":
        raise ValueError(
            f"Logging memory stats is only supported on CUDA devices, got {device}"
        )

    peak_memory_active = torch.cuda.memory_stats().get("active_bytes.all.peak", 0) / (
        1024**3
    )
    peak_mem_alloc = torch.cuda.max_memory_allocated(device) / (1024**3)
    peak_mem_reserved = torch.cuda.max_memory_reserved(device) / (1024**3)

    if reset_stats:
        torch.cuda.reset_peak_memory_stats(device)

    memory_stats = {
        "peak_memory_active": peak_memory_active,
        "peak_memory_alloc": peak_mem_alloc,
        "peak_memory_reserved": peak_mem_reserved,
    }
    return memory_stats


def log_memory_stats(stats: Dict[str, float]) -> None:
    """
    Logs a dict containing memory stats to the logger. ``stats`` should contain the fields
    ``peak_memory_active``, ``peak_memory_alloc``, and ``peak_memory_reserved`` as
    returned by :func:`torchtune.training.get_memory_stats`.

    Args:
        stats (Dict[str, float]): A dictionary containing the peak memory active, peak memory
            allocated, and peak memory reserved stats.
    """
    _log.info(
        "Memory stats after model init:"
        f"\n\tGPU peak memory allocation: {stats['peak_memory_alloc']:.2f} GiB"
        f"\n\tGPU peak memory reserved: {stats['peak_memory_reserved']:.2f} GiB"
        f"\n\tGPU peak memory active: {stats['peak_memory_active']:.2f} GiB"
    )<|MERGE_RESOLUTION|>--- conflicted
+++ resolved
@@ -15,12 +15,8 @@
     apply_activation_checkpointing,
 )
 from torch.distributed.fsdp.wrap import ModuleWrapPolicy
-<<<<<<< HEAD
 from torch.optim.lr_scheduler import LRScheduler
-from torchtune.utils.logging import get_logger
-=======
 from torchtune.utils import get_logger
->>>>>>> 7cf656be
 
 _log: logging.Logger = get_logger()
 
