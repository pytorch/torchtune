--- conflicted
+++ resolved
@@ -169,15 +169,7 @@
 
         dcp_saver = self._get_dcp_checkpointer()
         if not adapter_only:
-<<<<<<< HEAD
             dcp_saver.save_checkpoint(ckpt_dict, epoch=epoch, save_async=True)
-=======
-            dcp_saver.save_checkpoint(
-                ckpt_dict,
-                epoch=epoch,
-                save_async=True,
-            )
->>>>>>> 5b7c4de9
 
             if self._is_rank_zero:
                 log.info(
@@ -216,10 +208,7 @@
         epoch: int,
         adapter_config: Optional[dict[str, Any]],
         adapter_only: bool,
-<<<<<<< HEAD
         single_device: bool,
-=======
->>>>>>> 5b7c4de9
     ) -> None:
         """
         Checkpoint the training state synchronously.
@@ -347,10 +336,7 @@
         epoch: int,
         adapter_config: Optional[dict[str, Any]] = None,
         adapter_only: bool = False,
-<<<<<<< HEAD
         single_device: bool = False,
-=======
->>>>>>> 5b7c4de9
     ) -> None:
         """
         Checkpoint the training state.
@@ -367,7 +353,6 @@
 
         if intermediate_checkpoint and self._enable_async_checkpointing:
             self._save_checkpoint_async(
-<<<<<<< HEAD
                 model,
                 optimizer,
                 training_progress,
@@ -384,13 +369,6 @@
                 adapter_config,
                 adapter_only,
                 single_device,
-=======
-                model, optimizer, training_progress, epoch, adapter_config, adapter_only
-            )
-        else:
-            self._save_checkpoint_sync(
-                model, optimizer, training_progress, epoch, adapter_config, adapter_only
->>>>>>> 5b7c4de9
             )
 
     def load_base_checkpoint(self) -> Dict[str, Any]:
@@ -470,10 +448,7 @@
                 checkpoint_dict[training.ADAPTER_KEY],
                 adapter_only=True,
             )
-<<<<<<< HEAD
-=======
-
->>>>>>> 5b7c4de9
+
             progress_state_dict = torch.load(
                 os.path.join(checkpoint_path, "training_progress.pt"), weights_only=True
             )
@@ -488,9 +463,7 @@
             return checkpoint_dict
 
         # Load the checkpoint state dict from the distributed checkpoint
-        checkpoint_dict = self._get_dcp_checkpointer().load_checkpoint(
-            checkpoint_dict,
-        )
+        checkpoint_dict = self._get_dcp_checkpointer().load_checkpoint(checkpoint_dict)
 
         options = StateDictOptions(strict=False)
         # Load the checkpoint state dict into model and optimizer
