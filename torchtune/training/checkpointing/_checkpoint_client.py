--- conflicted
+++ resolved
@@ -255,10 +255,8 @@
         model_state_dict = {}
         optim_state_dict = {}
 
-<<<<<<< HEAD
+
         if not is_distributed_checkpointer and not single_device:
-=======
-        if is_not_distributed_checkpointer and not single_device:
             # this logic is needed because staging an async checkpoint needs cpu
             # which is also used here to save a sync checkpoint that causes issues when
             # occurring concurrently. We should wait for async checkpoint to clear
@@ -272,7 +270,6 @@
                         f"took {time.perf_counter() - time_start_waiting:.2f} secs",
                     )
 
->>>>>>> 3d735916
             # To prevent GPU memory from spiking during checkpoint save,
             # we consolidate the full model and optim state dicts on CPU for rank 0
             model_state_dict = training.gather_cpu_state_dict(
