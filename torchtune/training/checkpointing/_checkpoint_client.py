# Copyright (c) Meta Platforms, Inc. and affiliates.
# All rights reserved.
#
# This source code is licensed under the BSD-style license found in the
# LICENSE file in the root directory of this source tree.

import os
import time
from dataclasses import dataclass
from typing import Any, Optional, Union

import torch
from omegaconf import DictConfig

from torch.distributed.checkpoint.state_dict import (
    _init_optim_state,
    set_model_state_dict,
    set_state_dict,
    StateDictOptions,
)
from torchtune import config, training, utils
from torchtune.modules.optim import OptimizerInBackward
from torchtune.modules.peft import (
    get_adapter_state_dict,
    get_merged_lora_ckpt,
    get_merged_lora_dist_ckpt,
    validate_missing_and_unexpected_for_lora,
)
from torchtune.training.checkpointing._checkpointer import DistributedCheckpointer
from torchtune.training.memory import OptimizerInBackwardWrapper

log = utils.get_logger("DEBUG")


@dataclass
class TrainingProgress:
    """
    This is training progress metadata.
    """

    seed: int
    epochs_run: int
    total_epochs: int
    max_steps_per_epoch: int
    dataloader_state_dict: Optional[dict[str, Any]] = None

    def state_dict(self) -> dict[str, object]:
        return {
            training.SEED_KEY: self.seed,
            training.EPOCHS_KEY: self.epochs_run,
            training.TOTAL_EPOCHS_KEY: self.total_epochs,
            training.MAX_STEPS_KEY: self.max_steps_per_epoch,
            training.DATALOADER_KEY: self.dataloader_state_dict,
        }


class CheckpointClient:
    """
    Stateful checkpointing client for TorchTune recipes. This class is responsible for
    saving and loading checkpoints using the user configured checkpointers or distributed
    checkpointer if asynchronous checkpointing is enabled.

    Args:
        cfg (DictConfig): Configuration object used to instantiate the recipe.
        checkpointer (Optional[Any]): Checkpointer used to save and load checkpoints.
                                      Used if we want to override the default checkpointer.
                                      eg. teacher checkpointer config
    """

    def __init__(
        self,
        cfg: DictConfig,
        checkpointer: Optional[Any] = None,
    ) -> None:
        self._cfg = cfg

        # _checkpointer is the user configured checkpointer
        self._checkpointer = checkpointer

        # DistributedCheckpointer is used for asynchronous checkpointing, if enabled.
        self._dcp_checkpointer = None

        self._resume_from_checkpoint = self._cfg.get("resume_from_checkpoint", False)
        self._enable_async_checkpointing = self._cfg.get(
            "enable_async_checkpointing", False
        )
        self._optimizer_in_bwd = self._cfg.get("optimizer_in_bwd", False)
        device = self._cfg.get("device", None)
        self._device = utils.get_device(device=device)

        _, self._rank = utils.get_world_size_and_rank()
        self._is_rank_zero = self._rank == 0

    def _get_checkpointer(self):
        """
        Builds and returns the user configured Checkpointer.
        """
        if not self._checkpointer:
            should_load_recipe_state: bool = (
                False
                if self._enable_async_checkpointing
                else self._resume_from_checkpoint
            )
            self._checkpointer = config.instantiate(
                self._cfg.checkpointer,
                should_load_recipe_state=should_load_recipe_state,
            )
        return self._checkpointer

    def _get_dcp_checkpointer(self):
        """
        Builds and returns the DistributedCheckpointer.
        DistributedCheckpointer is used for asynchronous checkpointing, if enabled.
        Uses the user configured checkpointer directory and outout directories.
        """
        if not self._dcp_checkpointer:
            checkpointer = self._get_checkpointer()

            self._dcp_checkpointer = DistributedCheckpointer(
                checkpoint_dir=checkpointer._checkpoint_dir,
                output_dir=checkpointer._output_dir,
            )

        return self._dcp_checkpointer

    def _save_checkpoint_async(
        self,
        model: torch.nn.Module,
        optimizer: Union[torch.optim.Optimizer, OptimizerInBackwardWrapper],
        training_progress: TrainingProgress,
        epoch: int,
        adapter_config: Optional[dict[str, Any]],
        adapter_only: bool,
        single_device: bool,
    ) -> None:
        """
        Checkpoint the training state asynchronously as a distributed checkpoint. Saving
        asnchronously unblocks the training sooner to continue for the next epoch.
        The constructed checkpoint state dict contains the following information:
        - Model weights with key training.MODEL_KEY
        - Relevant recipe state, including optimizer, if training is not complete

        To correctly resume training from a distributed checkpoint, user needs to have both
        resume_from_checkpoint and enable_async_checkpointing flags set to True in the config.
        User does not need to provide any paths to checkpoint or recipe files. Latest intermediate
        and valid checkpoint will be loaded from the output directory and training progress will be
        restored automatically.
        """

        if self._is_rank_zero:
            log.info("Saving checkpoint asynchronously. Retrieving full state dict...")
            cp_start = time.perf_counter()

        # Create the checkpoint dict to be sent to the checkpointer and ultimately persisted to storage
        ckpt_dict = {}
        ckpt_dict.update(training_progress.state_dict())

        ckpt_dict[training.MODEL_KEY] = model.state_dict()
        ckpt_dict[training.OPT_KEY] = optimizer.state_dict()

        if adapter_config is not None:
            ckpt_dict.update(
                {
                    training.ADAPTER_KEY: get_adapter_state_dict(
                        ckpt_dict[training.MODEL_KEY],
                    ),
                    training.ADAPTER_CONFIG: adapter_config,
                }
            )

<<<<<<< HEAD
            if single_device:
                get_merged_lora_ckpt(
                    ckpt_dict[training.MODEL_KEY],
                    adapter_config["r"],
                    adapter_config["lora_alpha"],
                )
            else:
                get_merged_lora_dist_ckpt(
                    ckpt_dict[training.MODEL_KEY],
                    adapter_config["r"],
                    adapter_config["lora_alpha"],
                )
=======
            get_merged_lora_ckpt(
                ckpt_dict[training.MODEL_KEY],
                adapter_config["r"],
                adapter_config["lora_alpha"],
                use_distributed_barriers=not single_device,
            )
>>>>>>> 5b2e881e

        dcp_saver = self._get_dcp_checkpointer()

        if adapter_config is not None:
            # save adapter weights first because it is faster
            # so will block training for less time
            # because you can only do async checkpointing one at a time
            adapter_start = time.perf_counter()

            save_path = dcp_saver.get_output_path(epoch=epoch)
            os.makedirs(save_path, exist_ok=True)

            dcp_saver.save_checkpoint(
                ckpt_dict[training.ADAPTER_KEY],
                epoch=epoch,
                save_async=True,
                adapter_only=True,
            )

            if adapter_only:
                torch.save(
                    training_progress.state_dict(),
                    os.path.join(save_path, "training_progress.pt"),
                )

            if self._is_rank_zero:
                log.info(
                    f"Saving asynchronous checkpoint for adapter weights took {time.perf_counter() - adapter_start:.2f} secs"
                )

        if not adapter_only:
            dcp_saver.save_checkpoint(ckpt_dict, epoch=epoch, save_async=True)

            if self._is_rank_zero:
                log.info(
                    f"Saving asynchronous checkpoint took {time.perf_counter() - cp_start:.2f} secs"
                )

    def _save_checkpoint_sync(
        self,
        model: torch.nn.Module,
        optimizer: Union[torch.optim.Optimizer, OptimizerInBackwardWrapper],
        training_progress: TrainingProgress,
        epoch: int,
        adapter_config: Optional[dict[str, Any]],
        adapter_only: bool,
        single_device: bool,
    ) -> None:
        """
        Checkpoint the training state synchronously.
        The constructed checkpoint state dict contains the following information:
        - Model weights with key training.MODEL_KEY
        - Relevant recipe state, including optimizer, if training is not complete

        To correctly resume training from this checkpoint, user needs to have both
        resume_from_checkpoint flag set to True and recipe file paths set in the config.
        """
        intermediate_checkpoint = epoch + 1 < training_progress.total_epochs
        checkpointer = self._get_checkpointer()
        is_not_distributed_checkpointer = not isinstance(
            checkpointer, DistributedCheckpointer
        )

        # final dict passed onto the checkpointer
        checkpoint_dict = {}

        if self._is_rank_zero:
            log.info(
                "Saving checkpoint. This may take some time. Retrieving full model state dict..."
            )
            cp_start = time.perf_counter()

        model_state_dict = {}
        optim_state_dict = {}

        if is_not_distributed_checkpointer and not single_device:
            # this logic is needed because staging an async checkpoint needs cpu
            # which is also used here to save a sync checkpoint that causes issues when
            # occurring concurrently. We should wait for async checkpoint to clear
            # before saving a sync checkpoint that requires cpu gathering.
            if self._get_dcp_checkpointer()._checkpoint_future is not None:
                time_start_waiting = time.perf_counter()
                self._get_dcp_checkpointer()._checkpoint_future.result()
                if self._is_rank_zero:
                    log.info(
                        "Waiting for async checkpoint to finish, to save sync checkpoint ",
                        f"took {time.perf_counter() - time_start_waiting:.2f} secs",
                    )

            # To prevent GPU memory from spiking during checkpoint save,
            # we consolidate the full model and optim state dicts on CPU for rank 0
            model_state_dict = training.gather_cpu_state_dict(
                model,
                self._is_rank_zero,
                device=self._device,
            )

            if self._is_rank_zero:
                log.info(
                    f"Getting full model state dict took {time.perf_counter() - cp_start:.2f} secs"
                )
        elif is_not_distributed_checkpointer:
            model_state_dict = {k: v.cpu() for k, v in model.state_dict().items()}
        else:
            model_state_dict = model.state_dict()

        if intermediate_checkpoint:
            if self._is_rank_zero:
                log.info("Getting optimizer state dict...")
                optim_start = time.perf_counter()

            if is_not_distributed_checkpointer:
                # This check can be removed once we fully migrate over to ``OptimizerInBackward``
                if isinstance(optimizer, OptimizerInBackwardWrapper):
                    for param, opt in optimizer.optim_map.items():
                        optim_state_dict[
                            param
                        ] = training.get_full_optimizer_state_dict(
                            model, opt, self._is_rank_zero, device=self._device
                        )
                elif isinstance(optimizer, OptimizerInBackward):
                    optim_state_dict = optimizer.state_dict()
                else:
                    optim_state_dict = training.get_full_optimizer_state_dict(
                        model, optimizer, self._is_rank_zero, device=self._device
                    )
            else:
                optim_state_dict = optimizer.state_dict()

            if self._is_rank_zero:
                log.info(
                    f"Getting optimizer state dict took {time.perf_counter() - optim_start:.2f} secs"
                )
        else:
            optim_state_dict = None

        def _save_checkpoint_helper():
            # if training is in-progress, checkpoint the optimizer state and recipe state
            # as well.
            if intermediate_checkpoint:
                checkpoint_dict.update({training.OPT_KEY: optim_state_dict})
                checkpoint_dict.update(training_progress.state_dict())

            if adapter_config is not None:
                checkpoint_dict.update(
                    {
                        training.ADAPTER_KEY: get_adapter_state_dict(model_state_dict),
                        training.ADAPTER_CONFIG: adapter_config,
                    }
                )

                get_merged_lora_ckpt(
                    model_state_dict, adapter_config["r"], adapter_config["lora_alpha"]
                )

            checkpoint_dict.update(
                {
                    training.MODEL_KEY: model_state_dict,
                }
            )

            self._get_checkpointer().save_checkpoint(
                checkpoint_dict,
                epoch=epoch,
                intermediate_checkpoint=intermediate_checkpoint,
                adapter_only=adapter_only,
            )

            if self._is_rank_zero:
                log.info(
                    f"Saving checkpoint took {time.perf_counter() - cp_start:.2f} secs"
                )

        # Now that we have the model and optim state dict, create the actual checkpoint dict
        # to be sent to the checkpointer and ultimately written to file
        if is_not_distributed_checkpointer and not single_device:
            if self._is_rank_zero:
                _save_checkpoint_helper()

            torch.distributed.barrier()
        else:
            _save_checkpoint_helper()

    def save_checkpoint(
        self,
        model: torch.nn.Module,
        optimizer: Union[torch.optim.Optimizer, OptimizerInBackwardWrapper],
        training_progress: TrainingProgress,
        epoch: int,
        adapter_config: Optional[dict[str, Any]] = None,
        adapter_only: bool = False,
        single_device: bool = False,
    ) -> None:
        """
        Checkpoint the training state.
        The constructed checkpoint state dict contains the following information:
        - Model weights with key training.MODEL_KEY
        - Relevant recipe state, including optimizer state, if training is not complete

        If asynchronous checkpointing is enabled, the checkpoint will be saved asynchronously
        as a distributed checkpoint.
        Otherwise, the checkpoint will be saved synchronously with the
        checkpointer user has configured.
        """
        intermediate_checkpoint = epoch + 1 < training_progress.total_epochs
        if intermediate_checkpoint and self._enable_async_checkpointing:
            self._save_checkpoint_async(
                model,
                optimizer,
                training_progress,
                epoch,
                adapter_config,
                adapter_only,
                single_device,
            )
        else:
            self._save_checkpoint_sync(
                model,
                optimizer,
                training_progress,
                epoch,
                adapter_config,
                adapter_only,
                single_device,
            )

    def load_base_checkpoint(self) -> dict[str, Any]:
        """
        This method is used to load the base model from the checkpoint
        configured by the user.
        """
        return self._get_checkpointer().load_checkpoint()

    def load_distributed_checkpoint(
        self,
        model: torch.nn.Module,
        optimizer: Union[torch.optim.Optimizer, OptimizerInBackwardWrapper],
        adapter_config: Optional[dict[str, Any]] = None,
        single_device: bool = False,
    ) -> dict[str, Any]:
        """
        This method is used to resume training from a distributed checkpoint state.
        Due to being distributed, this method is called on every rank.
        """
        if self._is_rank_zero:
            dcp_load_start = time.perf_counter()

        if not self._optimizer_in_bwd:
            _init_optim_state(optimizer)

        # Build the state dict to be loaded from the distributed checkpoint
        checkpoint_dict: dict[str, Any] = {}
        model_state_dict = model.state_dict()
        optim_state_dict = optimizer.state_dict()

        # Hack to properly initialize the learning rate scheduler
        # TODO: Find a better way to do this, possibly by including the following
        # code in _init_optim_state
        if "param_groups" in optim_state_dict:
            for param_group in optim_state_dict["param_groups"]:
                if param_group.get("initial_lr") is None:
                    param_group[
                        "initial_lr"
                    ] = 0.0  # This will get overriden by the actual value in optimizer

        checkpoint_dict.update(
            {
                training.MODEL_KEY: model_state_dict,
                training.OPT_KEY: optim_state_dict,
                training.SEED_KEY: 0,
                training.EPOCHS_KEY: 0,
                training.TOTAL_EPOCHS_KEY: 0,
                training.MAX_STEPS_KEY: 0,
            }
        )

        if adapter_config is not None:
            checkpoint_dict.update(
                {
                    training.ADAPTER_KEY: get_adapter_state_dict(
                        checkpoint_dict[training.MODEL_KEY]
                    ),
                }
            )

            get_merged_lora_ckpt(
                checkpoint_dict[training.MODEL_KEY],
                adapter_config["r"],
                adapter_config["lora_alpha"],
                use_distributed_barriers=not single_device,
            )

        adapter_only = False
        dcp_checkpointer = self._get_dcp_checkpointer()
        checkpoint_path = dcp_checkpointer.get_latest_intermediate_checkpoint()
        if checkpoint_path:
            adapter_only = not os.path.isfile(
                os.path.join(checkpoint_path, dcp_checkpointer._metadata_file)
            )
        if adapter_only:
            assert checkpoint_path is not None
            checkpoint_dict[training.ADAPTER_KEY] = dcp_checkpointer.load_checkpoint(
                checkpoint_dict[training.ADAPTER_KEY],
                adapter_only=True,
            )

            progress_state_dict = torch.load(
                os.path.join(checkpoint_path, "training_progress.pt"), weights_only=True
            )
            checkpoint_dict.update(progress_state_dict)

            optimizer.load_state_dict(optim_state_dict)

            if self._is_rank_zero:
                log.info(
                    f"DistributedCheckpointer loaded the adapter checkpoint in {time.perf_counter() - dcp_load_start:.2f} seconds."
                )
            return checkpoint_dict

        # Load the checkpoint state dict from the distributed checkpoint
        checkpoint_dict = self._get_dcp_checkpointer().load_checkpoint(checkpoint_dict)

        options = StateDictOptions(strict=False)
        # Load the checkpoint state dict into model and optimizer
        if not self._optimizer_in_bwd:
            if training.OPT_KEY in checkpoint_dict:
                base_missing, base_unexpected = set_state_dict(
                    model,
                    optimizer,
                    model_state_dict=checkpoint_dict[training.MODEL_KEY],
                    optim_state_dict=checkpoint_dict[training.OPT_KEY],
                    options=options,
                )
            else:
                base_missing, base_unexpected = set_model_state_dict(
                    model=model,
                    model_state_dict=checkpoint_dict[training.MODEL_KEY],
                    options=options,
                )
        else:
            base_missing, base_unexpected = set_model_state_dict(
                model=model,
                model_state_dict=checkpoint_dict[training.MODEL_KEY],
                options=options,
            )

            if training.OPT_KEY in checkpoint_dict:
                optimizer.load_state_dict(checkpoint_dict[training.OPT_KEY])

        if training.ADAPTER_KEY in checkpoint_dict:
            lora_missing, lora_unexpected = set_model_state_dict(
                model=model,
                model_state_dict=checkpoint_dict[training.ADAPTER_KEY],
                options=options,
            )

            validate_missing_and_unexpected_for_lora(
                state_dict_keys=model.state_dict().keys(),
                base_missing=base_missing,
                base_unexpected=base_unexpected,
                lora_missing=lora_missing,
                lora_unexpected=lora_unexpected,
            )

        if self._is_rank_zero:
            log.info(
                f"DistributedCheckpointer loaded the checkpoint in {time.perf_counter() - dcp_load_start:.2f} seconds."
            )

        return checkpoint_dict<|MERGE_RESOLUTION|>--- conflicted
+++ resolved
@@ -23,7 +23,6 @@
 from torchtune.modules.peft import (
     get_adapter_state_dict,
     get_merged_lora_ckpt,
-    get_merged_lora_dist_ckpt,
     validate_missing_and_unexpected_for_lora,
 )
 from torchtune.training.checkpointing._checkpointer import DistributedCheckpointer
@@ -168,27 +167,12 @@
                 }
             )
 
-<<<<<<< HEAD
-            if single_device:
-                get_merged_lora_ckpt(
-                    ckpt_dict[training.MODEL_KEY],
-                    adapter_config["r"],
-                    adapter_config["lora_alpha"],
-                )
-            else:
-                get_merged_lora_dist_ckpt(
-                    ckpt_dict[training.MODEL_KEY],
-                    adapter_config["r"],
-                    adapter_config["lora_alpha"],
-                )
-=======
             get_merged_lora_ckpt(
                 ckpt_dict[training.MODEL_KEY],
                 adapter_config["r"],
                 adapter_config["lora_alpha"],
                 use_distributed_barriers=not single_device,
             )
->>>>>>> 5b2e881e
 
         dcp_saver = self._get_dcp_checkpointer()
 
