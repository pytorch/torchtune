# Copyright (c) Meta Platforms, Inc. and affiliates.
# All rights reserved.
#
# This source code is licensed under the BSD-style license found in the
# LICENSE file in the root directory of this source tree.

import os

import re
import shutil
import string
from enum import Enum
from pathlib import Path
from typing import Any, Dict, Iterable, List, Optional, Tuple, Union
from warnings import warn

import torch
from safetensors import safe_open

from torchtune.utils._logging import get_logger

logger = get_logger("DEBUG")

"""
Keys used during checkpoint load and checkpoint save.
"""

# adapter config containing info about LoRA modules, rank, alpha
ADAPTER_CONFIG = "adapter_config"

# default used by huggingface when looking for saved files
# https://github.com/huggingface/peft/blob/d13d7a401ccf4808aaaf76480fea09a4cf4ac1f5/src/peft/config.py#L259C21-L259C32
ADAPTER_CONFIG_FNAME = "adapter_config"
ADAPTER_MODEL_FNAME = "adapter_model"
SAFETENSOR_INDEX_FNAME = "model.safetensors.index"
TORCH_INDEX_FNAME = "pytorch_model.bin.index"

# standardize checkpointing
SHARD_FNAME = "ft-model-{cpt_idx}-of-{num_shards}"
RECIPE_STATE_DIRNAME = "recipe_state"
BASE_MODEL_DIRNAME = "base_model"

# Needed when setting up output dir in checkpointing
REPO_ID_FNAME = "original_repo_id"
SUFFIXES_TO_NOT_COPY = [
    ".pt",
    ".pth",
    ".bin",
    ".safetensors",
    SAFETENSOR_INDEX_FNAME,
    TORCH_INDEX_FNAME,
    ADAPTER_CONFIG_FNAME,
    ADAPTER_MODEL_FNAME,
]

# key used for adapter weights such as LoRA weights
ADAPTER_KEY = "adapter"

# number of epochs completed thus far
EPOCHS_KEY = "epochs_run"
MAX_STEPS_KEY = "max_steps_per_epoch"
MODEL_KEY = "model"
OPT_KEY = "optimizer"
SEED_KEY = "seed"

# total number of epochs for training; resumed training runs for
# (total_epochs - epochs_run) number of epochs
TOTAL_EPOCHS_KEY = "total_epochs"

# number of steps completed thus far - for PPO
STEPS_KEY = "steps_run"

# rng state for ensuring correct training resuming in PPO
RNG_KEY = "rng_state"


class ModelType(Enum):
    """ModelType is used by the checkpointer to distinguish between different model architectures.

    If you are adding a new model that follows a different format than those in the repo already,
    you can add a new ModelType to gate on weight conversion logic unique to that model.

    Attributes:
        GEMMA (str): Gemma family of models. See :func:`~torchtune.models.gemma.gemma`
        GEMMA2 (str): Gemma 2 family of models. See :func:`~torchtune.models.gemma2.gemma2`
        LLAMA2 (str): Llama2 family of models. See :func:`~torchtune.models.llama2.llama2`
        LLAMA3 (str): Llama3 family of models. See :func:`~torchtune.models.llama3.llama3`
        LLAMA3_2 (str): Llama3.2 family of models. See :func:`~torchtune.models.llama3_2.llama3_2`
        LLAMA3_VISION (str): LLama3 vision family of models. See :func:`~torchtune.models.llama3_2_vision.llama3_2_vision_decoder`
        MISTRAL (str): Mistral family of models. See :func:`~torchtune.models.mistral.mistral`
        PHI3_MINI (str): Phi-3 family of models. See :func:`~torchtune.models.phi3.phi3`
        REWARD (str): A Llama2, Llama3, or Mistral model with a classification head projecting
            to a single class for reward modelling.
            See :func:`~torchtune.models.mistral.mistral_reward_7b` or :func:`~torchtune.models.llama2.llama2_reward_7b`
        QWEN2 (str): Qwen2 family of models. See :func:`~torchtune.models.qwen2.qwen2`
        CLIP_TEXT (str): CLIP text encoder. See :func:`~torchtune.models.clip.clip_text_encoder_large`

    Example:
        >>> # Usage in a checkpointer class
        >>> def load_checkpoint(self, ...):
        >>>     ...
        >>>     if self._model_type == MY_NEW_MODEL:
        >>>         state_dict = my_custom_state_dict_mapping(state_dict)
    """

    GEMMA: str = "gemma"
    GEMMA2: str = "gemma2"
    LLAMA2: str = "llama2"
    LLAMA3: str = "llama3"
    LLAMA3_2: str = "llama3_2"
    LLAMA3_VISION: str = "llama3_vision"
    MISTRAL: str = "mistral"
    PHI3_MINI: str = "phi3_mini"
    REWARD: str = "reward"
    QWEN2: str = "qwen2"
    CLIP_TEXT: str = "clip_text"


class FormattedCheckpointFiles:
    """
    This class gives a more concise way to represent a list of filenames of the format ``file_{i}_of_{n_files}.pth``.

    Args:
        filename_format (str): Format string for the filename. Must have exactly two placeholders, e.g.
            ``file_{}_of_{}.pth``.
        max_filename (str): Maximum filename in the list. Should be a string representation of an integer,
            possibly with leading zeroes.
    """

    def __init__(
        self,
        filename_format: str,
        max_filename: str,
    ):
        self.filename_format = filename_format
        self.max_filename = max_filename
        self._validate_filename_format()

    @classmethod
    def from_dict(cls, d: dict) -> "FormattedCheckpointFiles":
        if "filename_format" not in d or "max_filename" not in d:
            raise ValueError(
                "Must pass 'filename_format' and 'max_filename' keys to generate checkpoint filenames"
            )
        return cls(
            filename_format=d["filename_format"],
            max_filename=d["max_filename"],
        )

    def _validate_filename_format(self):
        n_format_placeholders = [
            x[1]
            for x in string.Formatter().parse(self.filename_format)
            if x[1] is not None
        ]
        if len(n_format_placeholders) != 2:
            raise ValueError(
                "Filename format string must have exactly two placeholders, e.g. 'file_{i}_of_{n_files}.pth'"
            )

    def build_checkpoint_filenames(self):
        """
        Builds a list of checkpoint filenames from the filename format and max filename.

        Returns:
            List[str]: List of checkpoint filenames.

        Example:
            >>> # Example usage
            >>> f = FormattedCheckpointFiles(filename_format="file_{}_of_{}.safetensors", max_filename="00003")
            >>> f.build_checkpoint_filenames()
            >>> ['file_00001_of_00003.safetensors', 'file_00002_of_00003.safetensors', 'file_00003_of_00003.safetensors']
        """
        num_files = int(self.max_filename)
        return [
            self.filename_format.format(
                str(i + 1).zfill(len(self.max_filename)),
                self.max_filename,
            )
            for i in range(num_files)
        ]


def get_path(input_dir: Path, filename: str, missing_ok: bool = False) -> Path:
    """
    Utility to recover and validate the path for a given file within a given directory.

    Args:
        input_dir (Path): Directory containing the file
        filename (str): Name of the file
        missing_ok (bool): Whether to raise an error if the file is missing.

    Returns:
        Path: Path to the file

    Raises:
        ValueError: If the file is missing and missing_ok is False.
    """
    if not input_dir.is_dir():
        raise ValueError(f"{input_dir} is not a valid directory.")

    file_path = Path.joinpath(input_dir, filename)

    # If missing_ok is False, raise an error if the path is invalid
    if not missing_ok and not file_path.is_file():
        raise ValueError(f"No file with name: {filename} found in {input_dir}.")
    return file_path


def safe_torch_load(
    checkpoint_path: Union[Path, str], weights_only: bool = True, mmap: bool = True
) -> Dict[str, Any]:
    """
    Utility to load a checkpoint file onto CPU in a safe manner. Provides separate handling for
    safetensors files.

    Args:
        checkpoint_path (Union[Path, str]): Path to the checkpoint file.
        weights_only (bool): Whether to load only tensors, primitive types, and dictionaries
            (passthrough to torch.load). Default: True
        mmap (bool): Whether to mmap from disk into CPU memory. Default: True

    Returns:
        Dict[str, Any]: State dict from the checkpoint file.

    Raises:
        ValueError: If the checkpoint file is not found or cannot be loaded.
    """
    try:
        # convert the path into a string since pathlib Path and mmap don't work
        # well together
        is_safetensors_file = (
            True if str(checkpoint_path).endswith(".safetensors") else False
        )
        if is_safetensors_file:
            result = {}
            with safe_open(checkpoint_path, framework="pt", device="cpu") as f:
                for k in f.keys():
                    result[k] = f.get_tensor(k)
            state_dict = result
        else:
            state_dict = torch.load(
                str(checkpoint_path),
                map_location="cpu",
                mmap=mmap,
                weights_only=weights_only,
            )
    except Exception as e:
        raise ValueError(f"Unable to load checkpoint from {checkpoint_path}. ") from e
    return state_dict


<<<<<<< HEAD
def save_config(path: Path, config: Dict[str, Any]) -> None:
    """
    Save a configuration dictionary to a file.

    Args:
        path (Path): Path to save the configuration file.
        config (Dict[str, Any]): Configuration dictionary to save.
    """
    if not path.is_dir():
        path.mkdir(exist_ok=True, parents=True)
    file_path = Path.joinpath(path, "config.json")
    if not file_path.exists():
        with open(file_path, "w") as f:
            json.dump(config, f)


=======
>>>>>>> f2bd4bc2
def update_state_dict_for_classifier(
    state_dict: Dict[str, torch.Tensor],
    model_named_parameters: Iterable[Tuple[str, torch.nn.Parameter]],
    force_override: bool = False,
):
    """
    Validates the state dict for checkpoint loading for a classifier model.
    To be used prior to a call to ``model.load_state_dict(state_dict)``.
    This function will overwrite the ``output.weight`` in the state-dict
    to be loaded with the ``output.weight`` in the model if the shapes
    for the ``output.weight`` do not match. You may also wish to override this behaviour,
    for example, if ``num_classes`` for your checkpoint and model are the same.

    Concretely, when fine-tuning a classifier model from the checkpoint of a base language model
    which has ``output.weight`` of shape ``[vocab_dim, embed_dim]``, we overwrite
    the ``output.weight`` in the state-dict to be loaded with the randomly initialized
    ``[num_classes, embed_dim]`` weight in the model. This is done in-place.

    Args:
        state_dict (Dict[str, torch.Tensor]): state dict to be loaded into the classifier model.
        model_named_parameters (Iterable[Tuple[str, torch.nn.Parameter]]): model named parameters
            from ``model.named_parameters()``.
        force_override (bool): Whether to replace ``output.weight`` in ``state_dict`` with the model's
            ``output.weight``, even if the shapes match.
    Notes:
        - ``output.bias`` will be ignored if present in ``state_dict``
        - This function will always replace the ``output.weight`` in ``state_dict``,
            if ``output.weight != model.output.weight``.

    Raises:
        AssertionError: if ``state_dict`` does not contain ``output.weight``.
        AssertionError: if ``model_named_parameters`` does not contain ``output.weight``.

    """
    output_weight = dict(model_named_parameters).get("output.weight", None)
    if "output.weight" not in state_dict:
        raise AssertionError(
            "Expected output.weight in state_dict, but it wasn't found."
        )
    if output_weight is None:
        raise AssertionError(
            "Expected output.weight in model_named_parameters, but it wasn't found."
        )
    if "output.bias" in state_dict:
        warn("Found output.bias in state dict - this will not be used!")
        state_dict.pop("output.bias")
    if state_dict["output.weight"].shape[0] != output_weight.shape[0] or force_override:
        state_dict["output.weight"] = output_weight


# TODO: add test
def get_largest_iter_folder(
    dir: Union[str, Path], pattern: str = r"^epoch_(\d+)"
) -> Union[None, str]:

    latest_epoch_folder = None
    iter_folders = []
    regex = re.compile(pattern)

    # Iterate over the directory contents
    for fname in os.listdir(dir):
        match = regex.match(fname)
        if match:
            # Extract the number from the match
            iter_number = int(match.group(1))
            iter_folders.append((fname, iter_number))

    # Find the folder with the largest iter number
    if iter_folders:
        latest_epoch_folder = max(iter_folders, key=lambda x: x[1])[0]

    return latest_epoch_folder


# TODO: instead of copying, make it a symlink when we start using HF cache
def copy_files(
    input_dir: Union[str, Path],
    output_dir: Union[str, Path],
    *,
    ignore_suffixes: Optional[List[str]] = None,
) -> None:
    """
    Copies files from the input directory to the output directory, preserving the directory structure.

    This function will skip copying files that already exist in the output directory or have specific suffixes.
    It will also skip folders and files that start with '.'. E.g. ".cache/" and ".git".

    Args:
        input_dir (Union[str, Path]): The path to the input directory containing files to be copied.
        output_dir (Union[str, Path]): The path to the output directory where files should be copied.
        ignore_suffixes (Optional[List[str]]): A list of file suffixes to exclude from copying.
          Defaults to ['.pt', '.bin', '.safetensors'] if not provided.
    Returns:
        None
    Example:
    >>> copy_files('path/to/input_dir', 'path/to/output_dir')

    This will copy all files from 'path/to/input_dir' to 'path/to/output_dir', except those that
    already exist in the destination or have the specified suffixes.
    """

    for root, dirs, files in os.walk(input_dir):

        # Filter out directories that start with '.'. E.g. ".cache/"
        dirs[:] = [d for d in dirs if not d.startswith(".")]

        # Construct the corresponding directory in the output
        relative_path = os.path.relpath(root, input_dir)
        dest_dir = os.path.join(output_dir, relative_path)

        # Create the directory in the output if it doesn't exist
        os.makedirs(dest_dir, exist_ok=True)

        for file in files:
            # Skip files that start with '.'. E.g. ".git"
            if file.startswith("."):
                continue

            # Check if the file has one of the specified suffixes
            if ignore_suffixes and any(
                file.endswith(suffix) for suffix in ignore_suffixes
            ):
                continue

            src_file = os.path.join(root, file)
            dest_file = os.path.join(dest_dir, file)

            # Copy the file if it doesn't already exist in the destination
            if not os.path.exists(dest_file):
                shutil.copy2(src_file, dest_file)

    return


def get_recipe_checkpoint_path(
    output_dir: Path,
    recipe_checkpoint: Optional[str] = None,
    resume_from_checkpoint: bool = False,
) -> Optional[Path]:
    """
    If recipe_checkpoint is None, look for recipe_state.pt in {output_dir}/{RECIPE_STATE_DIRNAME}/recipe_state.pt.
    This is to make it easier to resume from a previous run, without having to specify the recipe_checkpoint.

    Args:
        output_dir (Path): Directory containing the recipe checkpoint.
        recipe_checkpoint (Optional[str]): Name of the recipe checkpoint file. Defaults to None.
        resume_from_checkpoint (bool): Whether to resume from a checkpoint.
    Returns:
        Optional[Path]: Path to the recipe checkpoint file if resume_from_checkpoint is True, otherwise None.
    Raises:
        ValueError: If resume_from_checkpoint is True and the recipe checkpoint file is missing.
    """
    if not resume_from_checkpoint:
        return None

    recipe_checkpoint_path = None
    if recipe_checkpoint:
        recipe_checkpoint_path = os.path.join(output_dir, recipe_checkpoint)
    else:
        recipe_checkpoint_path = os.path.join(
            output_dir, RECIPE_STATE_DIRNAME, "recipe_state.pt"
        )

    # TODO: improve this msg
    if not recipe_checkpoint_path or not os.path.exists(recipe_checkpoint_path):
        raise ValueError(
            "If resume_from_checkpoint is True, recipe_checkpoint file must be provided."
        )

    return Path(recipe_checkpoint_path)


def get_adapter_checkpoint_path(
    output_dir: Path,
    adapter_checkpoint: Optional[str] = None,
    resume_from_checkpoint: bool = False,
    pattern: str = r"^epoch_(\d+)",
) -> Optional[Path]:
    r"""
    If adapter_checkpoint is None, look for it in {output_dir}/epoch_{latest_epoch}/adapter_model.pt.
    This is to make it easier to resume from a previous run, without having to specify the adapter_checkpoint.

    Args:
        output_dir (Path): Directory containing the adapter checkpoint.
        adapter_checkpoint (Optional[str]): Name of the adapter checkpoint file. Defaults to None.
        resume_from_checkpoint (bool): Whether to resume from a checkpoint.
        pattern (str): Regex pattern to match the epoch folder. Defaults to "epoch_(\d+)".

    Returns:
        Optional[Path]: Path to the adapter checkpoint file, or None if not applicable.
    """
    if not resume_from_checkpoint:
        return None

    adapter_checkpoint_path = None

    if adapter_checkpoint:
        adapter_checkpoint_path = os.path.join(output_dir, adapter_checkpoint)
        # TODO: add error if it doesnt exist
    else:
        # Look for the latest adapter checkpoint in the output directory
        largest_iter_folder = get_largest_iter_folder(output_dir, pattern=pattern)

        tentative_adapter_checkpoint_path = os.path.join(
            output_dir, largest_iter_folder, "adapter_model.pt"
        )
        if os.path.exists(tentative_adapter_checkpoint_path):
            adapter_checkpoint_path = tentative_adapter_checkpoint_path

    return Path(adapter_checkpoint_path) if adapter_checkpoint_path else None


def get_model_checkpoint_path(
    checkpoint_files: Union[List[str], Dict[str, str]],
    checkpoint_dir: Union[str, Path],
    output_dir: Union[str, Path],
    resume_from_checkpoint: bool,
    has_adapter_checkpoint: bool,
) -> list[Path]:
    """
    Returns Paths to model checkpoint files, handling resuming from checkpoint, file formating and checking
    if the files exists.

    If resuming from checkpoint, the checkpoint files are loaded from the output directory. Otherwise,
    they are loaded from the checkpoint directory.

    If checkpoint_fiels is a dictionary, it is converted to a list of formatted checkpoint filenames.

    Args:
        checkpoint_files (Union[List[str], Dict[str, str]]): List or dictionary of checkpoint file names.
            If a dictionary with keys ["filename_format", "max_filename"] is provided,
            it is converted to a list of formatted checkpoint filenames.
        checkpoint_dir (Union[str, Path]): Directory containing the checkpoint files.
        output_dir (Union[str, Path]): Directory to use when resuming from a checkpoint.
        resume_from_checkpoint (bool): Whether to resume from a checkpoint.
        has_adapter_checkpoint (bool): Indicates if there is an adapter checkpoint.
    Returns:
        list[Path]: Sorted list of paths to the checkpoint files.
    Example:
        >>> checkpoint_files = ["model-00001-of-00002.safetensors", "model-00002-of-00002.safetensors"]
        >>> checkpoint_dir = "/path/to/checkpoints"
        >>> output_dir = "/path/to/output"
        >>> resume_from_checkpoint = True
        >>> has_adapter_checkpoint = False
        >>> paths = get_model_checkpoint_path(
        ...     checkpoint_files,
        ...     checkpoint_dir,
        ...     output_dir,
        ...     resume_from_checkpoint,
        ...     has_adapter_checkpoint
        ... )
        >>> print(paths)
        [PosixPath('/path/to/output/{largest_epoch}/model-00001-of-00002.safetensors'),
         PosixPath('/path/to/output/{largest_epoch}/model-00002-of-00002.safetensors')]
    """

    def validate_checkpoint_files(
        checkpoint_files: Union[List[str]],
        input_dir: Optional[Path],
        missing_ok=False,
    ) -> List[Path]:
        """
        Validates that the checkpoint files exist and sorts based on ID.
        """

        checkpoint_paths: List[Path] = []
        for f in checkpoint_files:
            checkpoint_path = get_path(input_dir, f, missing_ok)
            checkpoint_paths.append(checkpoint_path)

        return sorted(checkpoint_paths)

    # load or resume from model weights

    # e.g.
    # checkpoint_files:
    #   filename_format: model-{}-of-{}.safetensors
    #   max_filename: 00191
    # becomes checkpoint_files = [model-00001-of-00191.safetensors, model-00002-of-00191,..]
    if not isinstance(checkpoint_files, List):
        # TODO: this can be a function instead of a class
        formatted_checkpoint_files = FormattedCheckpointFiles.from_dict(
            checkpoint_files
        )
        checkpoint_files = formatted_checkpoint_files.build_checkpoint_filenames()

    # Case 1: no resuming from ckpt
    if not resume_from_checkpoint:
        input_dir = checkpoint_dir

    # Case 2: Resuming from ckpt, but its full finetuning (no adapter)
    elif not has_adapter_checkpoint:
        input_dir = output_dir

    # Case 3: Resuming from ckpt and has an adapter.
    else:
        # FIXME
        # TODO: if the model has lora + trained weights, e.g. embeddings,
        # we will silently not load the trained model, because we load from checkpoint_dir.
        # We cannot load from output_dir because we always merge the adapter weights into the model
        input_dir = checkpoint_dir

    checkpoint_paths = validate_checkpoint_files(
        checkpoint_files,
        input_dir=input_dir,
        missing_ok=False,
    )

    return checkpoint_paths<|MERGE_RESOLUTION|>--- conflicted
+++ resolved
@@ -250,25 +250,6 @@
     return state_dict
 
 
-<<<<<<< HEAD
-def save_config(path: Path, config: Dict[str, Any]) -> None:
-    """
-    Save a configuration dictionary to a file.
-
-    Args:
-        path (Path): Path to save the configuration file.
-        config (Dict[str, Any]): Configuration dictionary to save.
-    """
-    if not path.is_dir():
-        path.mkdir(exist_ok=True, parents=True)
-    file_path = Path.joinpath(path, "config.json")
-    if not file_path.exists():
-        with open(file_path, "w") as f:
-            json.dump(config, f)
-
-
-=======
->>>>>>> f2bd4bc2
 def update_state_dict_for_classifier(
     state_dict: Dict[str, torch.Tensor],
     model_named_parameters: Iterable[Tuple[str, torch.nn.Parameter]],
