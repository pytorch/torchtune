# Copyright (c) Meta Platforms, Inc. and affiliates.
# All rights reserved.
#
# This source code is licensed under the BSD-style license found in the
# LICENSE file in the root directory of this source tree.

import gc
import json
import os
import re
import time
from concurrent.futures import Future
from pathlib import Path
from typing import Any, Dict, List, Optional, Protocol, Union

import torch
import torch.distributed as dist
from fsspec.core import url_to_fs
from safetensors.torch import save as save_safetensors, save_file
from torch.distributed.checkpoint import (
    async_save,
    FileSystemReader,
    FileSystemWriter,
    load,
    save,
)

from torchtune import training
from torchtune.models import convert_weights
from torchtune.training.checkpointing._utils import (
    ADAPTER_CONFIG_FNAME,
    ADAPTER_MODEL_FNAME,
    check_outdir_not_in_ckptdir,
    copy_files,
    get_adapter_checkpoint_path,
    get_model_checkpoint_path,
    get_recipe_checkpoint_path,
    ModelType,
    RECIPE_STATE_DIRNAME,
    REPO_ID_FNAME,
    safe_torch_load,
    SAFETENSOR_INDEX_FNAME,
    SHARD_FNAME,
    SUFFIXES_TO_NOT_COPY,
    TORCH_INDEX_FNAME,
)
from torchtune.utils import get_logger, get_world_size_and_rank, log_rank_zero

logger = get_logger("DEBUG")


class _CheckpointerInterface(Protocol):
    """
    Interface implemented by Checkpointers in torchtune.

    torchtune checkpointers are designed to be composable components which can be plugged
    into any training recipe. Each checkpointer supports a specific set of models and training
    scenarios making these easy to understand, debug and extend. For example, the
    ``FullModelCheckpointer``s are used for loading and saving all of the model weights.
    This checkpointer can be used for Full-Finetuning scenarios or PEFT where the output is a
    merged checkpoint. In case the current suite of checkpointers are inadequate,
    users are encouraged to implement their own and contribute back to torchtune.

    torchtune is also designed to be "state-dict invariant". This means the checkpointer
    ensures that the output checkpoint has the same format as the original checkpoint i.e.
    the output checkpoint has the same keys split across the same number of files as the original
    checkpoint. Being "state-dict invariant" allows users to seamlessly use torchtune checkpoints
    with their favorite post-training tools from the open-source ecosystem without writing
    torchtune-specific convertors. To be "state-dict invariant", the ``load_checkpoint`` and
    ``save_checkpoint`` methods make use of the weight convertors available in
    ``torchtune/models/<model_folder>``.

    torchtune Checkpointers support two checkpointing scenarios:
        * End-of-training Checkpointing. The model weights at the end of a completed training
            run are written out to file. The checkpointer ensures that the output checkpoint
            files have the same keys as the input checkpoint file used to begin training. The
            checkpointer also ensures that the keys are partitioned across the same number of
            files as the original checkpoint. This ensures that the original metadata files can
            be used as is, and the output checkpoint can be used with any tool that understands
            the original checkpoint format. This includes popular inference engines such as
            ``llama.cpp`` and ``gpt-fast``. The output state dict has the following format:
            {
                "key_1": weight
                ...
            }


        Mid-training Chekpointing. In addition to the model checkpoint files, we output an
            additional "recipe_state.pt" file for intermediate checkpoints. These are currently
            output at the end of each epoch, and contain information such as optimizer state,
            number of epochs completed etc which is needed to correctly resume a previously
            interrupted training run. The recipe is responsible for constructing the state dict
            with the information it needs. The checkpointer extracts the model state dict
            (key = "model") and writes everything else out to "recipe_state.pt". To prevent us
            from flooding ``output_dir`` with checkpoint files, the recipe state is overwritten
            at the end of each epoch. The output state dicts have the following formats:

            Model:
                {
                    "key_1": weight
                    ...
                }

            Recipe State:
                {
                    "optimizer": ...,
                    "epoch": ...,
                    ...
                }

    """

    def load_checkpoint(self, **kwargs) -> Dict[str, Any]:
        ...

    def save_checkpoint(self, state_dict: Dict[str, Any], **kwargs) -> None:
        ...


class FullModelTorchTuneCheckpointer(_CheckpointerInterface):
    """
    Checkpointer which reads and writes checkpoints in a format compatible with
    torchtune. No conversion of weights is required.

    Currently this supports reading a single checkpoint file only. This will likely change as
    we add support for larger models.

    Args:
        checkpoint_dir (str): Directory containing the checkpoint files
        checkpoint_files (List[str]): List of checkpoint files to load. Since the checkpointer takes care
            of sorting by file ID, the order in this list does not matter
        model_type (str): Model type of the model for which the checkpointer is being loaded, e.g. LLAMA3.
        output_dir (str): Directory to save the checkpoint files
        adapter_checkpoint (Optional[str]): Path to the adapter weights. If None,
            and `should_load_recipe_state=True`, then look for adapter_model.pt in output_dir/epoch_{largest_epoch}.
            Default is None.
        recipe_checkpoint (Optional[str]): Path to the recipe state checkpoint file. If None,
            and `should_load_recipe_state=True`, then look for recipe_state.pt in output_dir/RECIPE_STATE_DIRNAME.
            Default is None.
        resume_from_checkpoint (bool): If True, the checkpointer will load the additional checkpoint files corresponding to
            the recipe state from a previous run. Default is False. This flag is deprecated. Please use the
            should_load_recipe_state flag instead.
        should_load_recipe_state (bool): If True, the checkpointer will load the additional checkpoint files corresponding to
            the recipe state from a previous run. Default is False

    Raises:
        ValueError: If more than one checkpoint file is provided
    """

    def __init__(
        self,
        checkpoint_dir: str,
        checkpoint_files: List[str],
        model_type: str,
        output_dir: str,
        adapter_checkpoint: Optional[str] = None,
        recipe_checkpoint: Optional[str] = None,
        resume_from_checkpoint: bool = False,
        should_load_recipe_state: bool = False,
    ) -> None:

        # Fail fast if ``checkpoint_files`` is invalid
        # TODO: support loading more than one file
        if len(checkpoint_files) != 1:
            raise ValueError(
                "Currently we only support reading from a single checkpoint file. "
                f"Got {len(checkpoint_files)} files instead."
            )

        self._checkpoint_dir = Path(checkpoint_dir)
        self._should_load_recipe_state = should_load_recipe_state

        if resume_from_checkpoint:
            self._should_load_recipe_state = resume_from_checkpoint
            logger.warning(
                "*resume_from_checkpoint is deprecated. Please use the 'should_load_recipe_state' instead"
            )

        self._model_type = ModelType[model_type]
        self._output_dir = Path(output_dir)
        check_outdir_not_in_ckptdir(
            ckpt_dir=self._checkpoint_dir, out_dir=self._output_dir
        )
        self._output_dir.mkdir(parents=True, exist_ok=True)

        #  resume from adapter_model ckpt
        self._adapter_checkpoint = get_adapter_checkpoint_path(
            output_dir=self._output_dir,
            adapter_checkpoint=adapter_checkpoint,
            should_load_recipe_state=self._should_load_recipe_state,
            pattern=r"^epoch_(\d+)",
        )

        # resume recipe_state ckpt
        self._recipe_checkpoint = get_recipe_checkpoint_path(
            output_dir=self._output_dir,
            recipe_checkpoint=recipe_checkpoint,
            should_load_recipe_state=self._should_load_recipe_state,
        )

        # get ckpt paths
        self._checkpoint_paths = get_model_checkpoint_path(
            checkpoint_files=checkpoint_files,
            checkpoint_dir=self._checkpoint_dir,
            output_dir=self._output_dir,
            should_load_recipe_state=self._should_load_recipe_state,
            has_adapter_checkpoint=self._adapter_checkpoint is not None,
        )

        # we currently accept only a single file
        self._checkpoint_path = self._checkpoint_paths[0]

        if self._should_load_recipe_state:
            logger.info(
                "Loading the recipe state using: "
                f"\n\tcheckpoint_paths: {[str(path) for path in self._checkpoint_paths]}"
                f"\n\trecipe_checkpoint: {self._recipe_checkpoint}"
                f"\n\tadapter_checkpoint: {self._adapter_checkpoint}"
            )

    def load_checkpoint(self, weights_only: bool = True) -> Dict[str, Any]:
        """
        Load torchtune checkpoint from file. Currently only loading from a single file is supported.

        The output state_dict has the following format, with keys other than "model" only present if
        ``should_load_recipe_state`` is True:

        >>>     {
        >>>         "model": {
        >>>             "key_1": weight
        >>>             ...
        >>>         },
        >>>         "optimizer": {...},
        >>>         ...
        >>>     }

        Args:
            weights_only (bool): flag passed down to torch.load. We expose this, because quantized models
                cannot be loaded with weights_only=True

        Returns:
            Dict[str, Any]: state_dict from the input checkpoint
        """
        state_dict: Dict[str:Any] = {}
        state_dict[training.MODEL_KEY] = safe_torch_load(
            self._checkpoint_path, weights_only=weights_only
        )

        if self._adapter_checkpoint:
            adapter_state_dict = safe_torch_load(self._adapter_checkpoint)
            state_dict[training.ADAPTER_KEY] = adapter_state_dict

        if self._should_load_recipe_state:
            recipe_state = safe_torch_load(self._recipe_checkpoint, mmap=False)
            state_dict.update(recipe_state)
        return state_dict

    def save_checkpoint(
        self,
        state_dict: Dict[str, Any],
        epoch: int,
        intermediate_checkpoint: bool = False,
        adapter_only: bool = False,
    ) -> None:
        """
        Save torchtune checkpoint to file. If ``intermediate_checkpoint`` is True, an additional
        checkpoint file ``recipe_state.pt`` is created in ``_output_dir/RECIPE_STATE_DIRNAME``
        which contains the recipe state. The output state dicts have the following formats:

        >>> # Model
        >>> {
        >>>     "key_1": weight
        >>>     ...
        >>> }
        >>>
        >>> # Recipe state
        >>> {
        >>>     "optimizer": ...,
        >>>     "epoch": ...,
        >>>     ...
        >>> }

        Args:
            state_dict (Dict[str, Any]): State dict with model and (optionally) recipe state
            epoch (int): Current epoch number. This is added to the checkpoint file name to ensure
                we're not overwriting intermediate checkpoint files
            intermediate_checkpoint (bool): If True, save an additional checkpoint file with the
                recipe state
            adapter_only (bool): If True, only save the adapter weights. Default is False


        Raises:
            ValueError: if ``adapter_only`` is True and adapter checkpoint not found in state_dict.
        """

        # Output file is always a .bin file with the epoch number in the name
        if not adapter_only:
            shard_name = SHARD_FNAME.format(
                cpt_idx="1".zfill(5), num_shards="1".zfill(5)
            )
            output_path = Path.joinpath(
                self._output_dir, f"epoch_{epoch}", shard_name
            ).with_suffix(".bin")
            output_path.parent.mkdir(parents=True, exist_ok=True)
            torch.save(state_dict[training.MODEL_KEY], output_path)
            logger.info(
                "Model checkpoint of size "
                f"{os.path.getsize(output_path) / 1024**3:.2f} GiB "
                f"saved to {output_path}"
            )

        if training.ADAPTER_KEY in state_dict:
            output_path = Path.joinpath(
                self._output_dir, f"epoch_{epoch}", ADAPTER_MODEL_FNAME
            ).with_suffix(".pt")
            output_path.parent.mkdir(parents=True, exist_ok=True)
            torch.save(state_dict[training.ADAPTER_KEY], output_path)
            logger.info(
                "Adapter checkpoint of size "
                f"{os.path.getsize(output_path) / 1024**3:.2f} GiB "
                f"saved to {output_path}"
            )

        elif adapter_only:
            raise ValueError(
                "Adapter checkpoint not found in state_dict. Please ensure that the state_dict contains adapter weights."
            )

        # Save all files in ckpt_dir, except model weights and mapping, to output_dir/epoch_{epoch}
        # So its easy to run inference with the model using this epoch's checkpoint
        copy_files(
            self._checkpoint_dir,
            Path.joinpath(self._output_dir, f"epoch_{epoch}"),
            ignore_suffixes=SUFFIXES_TO_NOT_COPY,
        )

        # If the recipe state needs to be output, first remove the model state dict
        if intermediate_checkpoint:
            _ = state_dict.pop(training.MODEL_KEY, None)
            _ = state_dict.pop(training.ADAPTER_KEY, None)
            _ = state_dict.pop(training.ADAPTER_CONFIG, None)
            output_path = Path.joinpath(
                self._output_dir, RECIPE_STATE_DIRNAME, "recipe_state.pt"
            )
            output_path.parent.mkdir(parents=True, exist_ok=True)
            torch.save(state_dict, output_path)
            logger.info(
                "Recipe checkpoint of size "
                f"{os.path.getsize(output_path) / 1024**3:.2f} GiB "
                f"saved to {output_path}"
            )
        else:
            logger.info("Saving final epoch checkpoint.")
            if adapter_only:
                logger.info(
                    "Please note that you have set adapter_only=True, so only adapter weights will be saved."
                    "You need to merge the adapter weights into your base model for further use. "
                    f"See {self.__class__.__name__}.save_checkpoint for more details."
                )
            else:
                logger.info(
                    "The full model checkpoint, including all weights and configurations, has been saved successfully."
                    "You can now use this checkpoint for further training or inference."
                )


class FullModelHFCheckpointer(_CheckpointerInterface):
    """
    Checkpointer which reads and writes checkpoints in HF's format. For LoRA models this includes
    saving checkpoints in a format that can be loaded into PEFT via e.g. ``from_pretrained``. Examples include
    the Llama-2-7b-hf model from the meta-llama repo (https://huggingface.co/meta-llama/Llama-2-7b-hf).

    Note:
        HF checkpoint names are usually ordered by ID (eg: 0001_of_0003, 0002_of_0003, etc.) To ensure \
        we read the files in the right order, we sort the checkpoint file names before reading.

    Note:
        Checkpoint conversion to and from HF's format requires access to model params which are \
        read directly from the ``config.json`` file. This helps ensure we either load the weights \
        correctly or error out in case of discrepancy between the HF checkpoint file and torchtune's \
        model implementations.

    Args:
        checkpoint_dir (str): Directory containing the checkpoint files
        checkpoint_files (Union[List[str], Dict[str, str]]): List of checkpoint files to load or a dictionary
            containing the keys keys ["filename_format", "max_filename"]. Since the checkpointer takes care
            of sorting by file ID, the order in this list does not matter.
        model_type (str): Model type of the model for which the checkpointer is being loaded, e.g. LLAMA3.
        output_dir (str): Directory to save the checkpoint files
        adapter_checkpoint (Optional[str]): Path to the adapter weights. If None,
            and `should_load_recipe_state=True`, then look for adapter_model.pt in output_dir/epoch_{largest_epoch}.
            Default is None.
        recipe_checkpoint (Optional[str]): Path to the recipe state checkpoint file. If None,
            and `should_load_recipe_state=True`, then look for recipe_state.pt in output_dir/RECIPE_STATE_DIRNAME.
            Default is None.
        resume_from_checkpoint (bool): If True, the checkpointer will load the additional checkpoint files corresponding to
            the receipe state from a previous run. Default is False. This flag is deprecated. Please use
            the should_load_recipe_state flag instead.
        safe_serialization (bool): If True, the checkpointer will save the checkpoint file using `safetensors`.
            Default is True.
        should_load_recipe_state (bool): If True, the checkpointer will load the additional checkpoint files corresponding to
            the receipe state from a previous run. Default is False
        enable_dcp (bool): If True, the checkpointer will load the checkpoint file using dcp checkpointing apis.
            This is currently an experimental feature.

    Raises:
        ValueError: If ther checkpoint_dir and output_dir are not on the same filesystem
    """

    def __init__(
        self,
        checkpoint_dir: str,
        checkpoint_files: Union[List[str], Dict[str, str]],
        model_type: str,
        output_dir: str,
        adapter_checkpoint: Optional[str] = None,
        recipe_checkpoint: Optional[str] = None,
        resume_from_checkpoint: bool = False,
        safe_serialization: bool = True,
        should_load_recipe_state: bool = False,
        enable_dcp: bool = False,
    ) -> None:
        self._should_load_recipe_state = should_load_recipe_state
        if resume_from_checkpoint:
            self._should_load_recipe_state = resume_from_checkpoint
            logger.warning(
                "*resume_from_checkpoint is deprecated. Please use the 'should_load_recipe_state' instead"
            )

        self._safe_serialization = safe_serialization
        self._checkpoint_dir = checkpoint_dir
        self._model_type = ModelType[model_type]
        self._output_dir = output_dir
        check_outdir_not_in_ckptdir(
            ckpt_dir=self._checkpoint_dir, out_dir=self._output_dir
        )
        self._enable_dcp = enable_dcp

        self._fs, _ = url_to_fs(self._checkpoint_dir)
        output_fs, _ = url_to_fs(self._output_dir)
        if self._fs != output_fs:
            raise ValueError(
                f"Checkpoint and output directories must be on the same filesystem. "
                f"Got {self._fs} and {output_fs} instead."
            )

        self._fs.mkdirs(output_dir, exist_ok=True)

        # weight_map contains the state_dict key -> checkpoint file mapping so we can correctly
        # parition the state dict into output checkpoint files. This is updated during checkpoint
        # load
        self._weight_map: Dict[str, str] = None

        # the config.json file contains model params needed for state dict conversion
        self._config = None
        with self._fs.open(
            os.path.join(self._checkpoint_dir, "config.json"), "r"
        ) as json_file:
            self._config = json.loads(json_file.read())

        # repo_id is necessary for when saving an adapter config, so its compatible with HF.
        # This json file is produced and saved in the download step.
        # contents are {"repo_id": "some_model/some_model_version"}
        repo_id_path = os.path.join(self._checkpoint_dir, REPO_ID_FNAME) + ".json"

        self.repo_id = None
        if self._fs.exists(repo_id_path):
            with self._fs.open(repo_id_path, "r") as json_file:
                data = json.load(json_file)
                self.repo_id = data.get("repo_id")

        #  resume from adapter_model ckpt
        self._adapter_checkpoint = get_adapter_checkpoint_path(
            output_dir=self._output_dir,
            adapter_checkpoint=adapter_checkpoint,
            should_load_recipe_state=self._should_load_recipe_state,
            pattern=r"^epoch_(\d+)",
        )

        # resume recipe_state ckpt
        self._recipe_checkpoint = get_recipe_checkpoint_path(
            output_dir=self._output_dir,
            recipe_checkpoint=recipe_checkpoint,
            should_load_recipe_state=self._should_load_recipe_state,
        )

        # get ckpt paths
        self._checkpoint_paths = get_model_checkpoint_path(
            checkpoint_files=checkpoint_files,
            checkpoint_dir=self._checkpoint_dir,
            output_dir=self._output_dir,
            should_load_recipe_state=self._should_load_recipe_state,
            has_adapter_checkpoint=self._adapter_checkpoint is not None,
        )

        if self._should_load_recipe_state:
            logger.info(
                "Loading the recipe state using: "
                f"\n\tcheckpoint_paths: {[str(path) for path in self._checkpoint_paths]}"
                f"\n\trecipe_checkpoint: {self._recipe_checkpoint}"
                f"\n\tadapter_checkpoint: {self._adapter_checkpoint}"
            )

    def load_checkpoint(self) -> Dict[str, Any]:
        """
        Load HF checkpoint from file.

        The keys and weights from across all checkpoint files are merged into a single state_dict.
        We preserve the "state_dict key" <-> "checkpoint file" mapping in weight_map so we can
        write the state dict correctly in ``save_checkpoint``.

        Before returning, the model state dict is converted to a torchtune-compatible format using
        the appropriate convert_weights function (depending on ``self._model_type``).

        Returns:
            state_dict (Dict[str, Any]): torchtune checkpoint state dict

        Raises:
            ValueError: If the values in the input state_dict are not Tensors
        """

        self._weight_map = {}

        # merged state_dict contains keys and weights from all the checkpoint files
        merged_state_dict: Dict[str, torch.Tensor] = {}

        # converted_state_dict is the final state_dict passed to the recipe after the
        # keys are converted into the torchtune format. This optionally also contains
        # the recipe state and adapter weights
        converted_state_dict: Dict[str, Dict[str, torch.Tensor]] = {}

        if self._enable_dcp:
            from torch.distributed.checkpoint import (
                _HuggingFaceLoadPlanner,
                _HuggingFaceStorageReader,
            )

            # DCP load using the storage reader
            hf_storage_reader = _HuggingFaceStorageReader(path=self._checkpoint_dir)
            metadata = hf_storage_reader.read_metadata()
            state_dict = {}
            for key in metadata.state_dict_metadata.keys():
                # arbitrary value to ensure that the state_dict is not empty
                state_dict[key] = torch.empty(1)

            self._weight_map = metadata.storage_data

            load(
                state_dict=state_dict,
                storage_reader=hf_storage_reader,
                planner=_HuggingFaceLoadPlanner(allow_tensor_resize=True),
            )

            merged_state_dict = state_dict
        else:
            # _checkpoint_paths are already sorted so simply enumerate to generate the right id
            for cpt_idx, cpt_path in enumerate(self._checkpoint_paths):
                state_dict = safe_torch_load(cpt_path)
                for key, value in state_dict.items():
                    # Ensure that the state dict is a flat dict of keys and tensors. Breaking this assumption
                    # will break recipe code
                    if not isinstance(value, torch.Tensor):
                        raise ValueError(
                            f"Expected all values in the state dict to be torch.Tensor. "
                            f"Found {type(value)} instead."
                        )
                    # idx is written in the 4 digit format (eg: 0001, 0002, etc.)
                    self._weight_map[key] = f"{cpt_idx + 1:04}"
                merged_state_dict.update(state_dict)

                # delete the state_dict to free up memory; TODO check if this del is needed
                del state_dict
                gc.collect()

        if self._model_type in (ModelType.PHI3_MINI, ModelType.PHI4):
            log_rank_zero(
                logger=logger,
                msg="Converting Phi weights from HF format."
                "Note that conversion of adapter weights into PEFT format is not supported.",
            )
            from torchtune.models.phi3._convert_weights import phi3_hf_to_tune

            num_heads = self._config["num_attention_heads"]
            num_kv_heads = self._config["num_key_value_heads"]
            dim = self._config["hidden_size"]

            # Should only pass num_heads, num_kv_heads, dim for GQA
            if num_heads == num_kv_heads:
                num_heads, num_kv_heads, dim = None, None, None

            converted_state_dict[training.MODEL_KEY] = phi3_hf_to_tune(
                merged_state_dict,
                num_heads=num_heads,
                num_kv_heads=num_kv_heads,
                dim=dim,
            )
        elif self._model_type == ModelType.REWARD:
            from torchtune.rlhf.utils import reward_hf_to_tune

            converted_state_dict[training.MODEL_KEY] = reward_hf_to_tune(
                merged_state_dict,
                num_heads=self._config["num_attention_heads"],
                num_kv_heads=self._config["num_key_value_heads"],
                dim=self._config["hidden_size"],
            )
        elif self._model_type == ModelType.QWEN2:
            from torchtune.models.qwen2._convert_weights import qwen2_hf_to_tune

            converted_state_dict[training.MODEL_KEY] = qwen2_hf_to_tune(
                merged_state_dict,
                num_heads=self._config["num_attention_heads"],
                num_kv_heads=self._config["num_key_value_heads"],
                dim=self._config["hidden_size"],
                tie_word_embeddings=self._config["tie_word_embeddings"],
            )
        elif self._model_type == ModelType.LLAMA3_VISION:
            from torchtune.models.llama3_2_vision._convert_weights import (
                llama3_vision_hf_to_tune,
            )

            text_config = self._config.get("text_config", {})
            vision_config = self._config.get("vision_config", {})
            converted_state_dict[training.MODEL_KEY] = llama3_vision_hf_to_tune(
                merged_state_dict,
                num_heads=text_config["num_attention_heads"],
                num_kv_heads=text_config["num_key_value_heads"],
                dim=text_config["hidden_size"],
                head_dim=text_config.get("head_dim", None),
                vocab_size=text_config["vocab_size"],
                cross_attention_layers=text_config.get("cross_attention_layers", None),
                encoder_dim=vision_config["hidden_size"],
                tile_size=vision_config["image_size"],
                num_tiles=vision_config["max_num_tiles"],
                supported_aspect_ratios=vision_config.get(
                    "supported_aspect_ratios", None
                ),
            )
        elif self._model_type == ModelType.CLIP_TEXT:
            from torchtune.models.clip._convert_weights import clip_text_hf_to_tune

            converted_state_dict[training.MODEL_KEY] = clip_text_hf_to_tune(
                merged_state_dict,
            )
        elif self._model_type == ModelType.GEMMA2:
            from torchtune.models.gemma2._convert_weights import gemma2_hf_to_tune

            converted_state_dict[training.MODEL_KEY] = gemma2_hf_to_tune(
                merged_state_dict,
                num_heads=self._config["num_attention_heads"],
                num_kv_heads=self._config["num_key_value_heads"],
                dim=self._config["hidden_size"],
                head_dim=self._config.get("head_dim", None),
            )
        elif self._model_type == ModelType.T5_ENCODER:
            from torchtune.models.t5._convert_weights import t5_encoder_hf_to_tune

            converted_state_dict[training.MODEL_KEY] = t5_encoder_hf_to_tune(
                merged_state_dict,
            )
        elif self._model_type == ModelType.LLAMA4:
            from torchtune.models.llama4._convert_weights import llama4_hf_to_tune

<<<<<<< HEAD
            text_config = self._config.get("text_config")
=======
>>>>>>> 49f5d67c
            converted_state_dict[training.MODEL_KEY] = llama4_hf_to_tune(
                merged_state_dict,
            )
        else:
            converted_state_dict[training.MODEL_KEY] = convert_weights.hf_to_tune(
                merged_state_dict,
                num_heads=self._config["num_attention_heads"],
                num_kv_heads=self._config["num_key_value_heads"],
                dim=self._config["hidden_size"],
                head_dim=self._config.get("head_dim", None),
            )

        if self._adapter_checkpoint:
            adapter_state_dict = safe_torch_load(self._adapter_checkpoint)
            converted_state_dict[training.ADAPTER_KEY] = adapter_state_dict

        if self._should_load_recipe_state:
            recipe_state = safe_torch_load(self._recipe_checkpoint, mmap=False)
            converted_state_dict.update(recipe_state)

        return converted_state_dict

    def save_checkpoint(
        self,
        state_dict: Dict[str, Any],
        epoch: int,
        intermediate_checkpoint: bool = False,
        adapter_only: bool = False,
    ) -> None:
        """
        Save HF checkpoint to file. If ``intermediate_checkpoint`` is True, an additional
        checkpoint file ``recipe_state.pt`` is created in ``_output_dir/RECIPE_STATE_DIRNAME``
        which contains the recipe state.

        The state_dict is first converted back to the HF format and then partitioned based on the
        ``_weight_map`` into separate checkpoint files.

        Args:
            state_dict (Dict[str, Any]): Checkpoint state dict to be written out to file
            epoch (int): Epoch number. Used to create the checkpoint file name
            intermediate_checkpoint (bool): If True, an additional checkpoint files for recipe state
                and (if applicable) adapter weights are created. Default is False
            adapter_only (bool): If True, only save the adapter weights. Default is False

        Raises:
            ValueError: if ``adapter_only`` is True and adapter checkpoint not found in state_dict.
        """
        # convert the state_dict back to hf format; do this inplace
        if not adapter_only:
            if self._model_type in (ModelType.PHI3_MINI, ModelType.PHI4):
                from torchtune.models.phi3._convert_weights import phi3_tune_to_hf

                state_dict[training.MODEL_KEY] = phi3_tune_to_hf(
                    state_dict[training.MODEL_KEY]
                )
            elif self._model_type == ModelType.REWARD:
                from torchtune.rlhf.utils import reward_tune_to_hf

                state_dict[training.MODEL_KEY] = reward_tune_to_hf(
                    state_dict[training.MODEL_KEY],
                    num_heads=self._config["num_attention_heads"],
                    num_kv_heads=self._config["num_key_value_heads"],
                    dim=self._config["hidden_size"],
                )
            elif self._model_type == ModelType.QWEN2:
                from torchtune.models.qwen2._convert_weights import qwen2_tune_to_hf

                state_dict[training.MODEL_KEY] = qwen2_tune_to_hf(
                    state_dict[training.MODEL_KEY],
                    num_heads=self._config["num_attention_heads"],
                    num_kv_heads=self._config["num_key_value_heads"],
                    dim=self._config["hidden_size"],
                    tie_word_embeddings=self._config["tie_word_embeddings"],
                )
            elif self._model_type == ModelType.LLAMA3_VISION:
                from torchtune.models.llama3_2_vision._convert_weights import (
                    llama3_vision_tune_to_hf,
                )

                text_config = self._config.get("text_config", {})
                vision_config = self._config.get("vision_config", {})
                state_dict[training.MODEL_KEY] = llama3_vision_tune_to_hf(
                    state_dict[training.MODEL_KEY],
                    num_heads=text_config["num_attention_heads"],
                    num_kv_heads=text_config["num_key_value_heads"],
                    dim=text_config["hidden_size"],
                    head_dim=text_config.get("head_dim", None),
                    vocab_size=text_config["vocab_size"],
                    cross_attention_layers=text_config.get(
                        "cross_attention_layers", None
                    ),
                    encoder_dim=vision_config["hidden_size"],
                    tile_size=vision_config["image_size"],
                    num_tiles=vision_config["max_num_tiles"],
                    supported_aspect_ratios=vision_config.get(
                        "supported_aspect_ratios", None
                    ),
                )
            elif self._model_type == ModelType.GEMMA2:
                from torchtune.models.gemma2._convert_weights import gemma2_tune_to_hf

                state_dict[training.MODEL_KEY] = gemma2_tune_to_hf(
                    state_dict[training.MODEL_KEY],
                    num_heads=self._config["num_attention_heads"],
                    num_kv_heads=self._config["num_key_value_heads"],
                    dim=self._config["hidden_size"],
                    head_dim=self._config.get("head_dim", None),
                )
            elif self._model_type == ModelType.LLAMA4:
                from torchtune.models.llama4._convert_weights import llama4_tune_to_hf

<<<<<<< HEAD
                text_config = self._config.get("text_config")
=======
>>>>>>> 49f5d67c
                state_dict[training.MODEL_KEY] = llama4_tune_to_hf(
                    state_dict[training.MODEL_KEY],
                )
            else:
                state_dict[training.MODEL_KEY] = convert_weights.tune_to_hf(
                    state_dict[training.MODEL_KEY],
                    num_heads=self._config["num_attention_heads"],
                    num_kv_heads=self._config["num_key_value_heads"],
                    dim=self._config["hidden_size"],
                    head_dim=self._config.get("head_dim", None),
                )

            if self._enable_dcp:
                from torch.distributed.checkpoint import (
                    _HuggingFaceSavePlanner,
                    _HuggingFaceStorageWriter,
                )

                # DCP save using the storage writer
                fqn_to_file_index_mapping = {}
                for fqn, filename in self._weight_map.items():
                    index = int(filename.split("-")[1])
                    fqn_to_file_index_mapping[fqn] = index
                storage_writer = _HuggingFaceStorageWriter(
                    path=os.path.join(self._output_dir, f"epoch_{epoch}"),
                    fqn_to_index_mapping=fqn_to_file_index_mapping,
                )
                save(
                    state_dict=state_dict[training.MODEL_KEY],
                    storage_writer=storage_writer,
                    planner=_HuggingFaceSavePlanner(),
                    no_dist=True,
                )
            else:
                # split the state_dict into separate dicts, one for each output checkpoint file
                # e.g. split_state_dicts= {
                #       "0001": {"key1": tensor1, "key2": tensor2},
                #       "0002": {"key3": tensor3}
                #       }
                split_state_dicts: Dict[str, Dict[str, torch.Tensor]] = {}
                total_size = 0
                for key, weight in state_dict[training.MODEL_KEY].items():
                    cpt_idx = self._weight_map[key]

                    # initialize dict
                    if cpt_idx not in split_state_dicts:
                        split_state_dicts[cpt_idx] = {}

                    split_state_dicts[cpt_idx].update({key: weight})
                    total_size += weight.numel() * weight.element_size()

                # write the partitioned state dicts to the right checkpoint file
                # e.g. model-00001-of-00004.safetensors, model-00002-of-00004.safetensors, etc
                num_shards = len(split_state_dicts)
                map_original_name_to_new_name = {}
                for cpt_idx, model_state_dict in split_state_dicts.items():
                    # TODO: We should probably use the original shard name and just add a prefix
                    # however, having the SHARD_FNAME standardizes our checkpoints
                    shard_name = SHARD_FNAME.format(
                        cpt_idx=f"{cpt_idx}".zfill(5),
                        num_shards=f"{num_shards}".zfill(5),
                    )
                    map_original_name_to_new_name[cpt_idx] = shard_name
                    output_path = os.path.join(
                        self._output_dir, f"epoch_{epoch}", shard_name
                    )
                    self._fs.mkdirs(os.path.dirname(output_path), exist_ok=True)
                    if not self._safe_serialization:
                        output_path = output_path = ".bin"
                        torch.save(model_state_dict, output_path)
                    else:
                        output_path = output_path + ".safetensors"
                        save_file(
                            model_state_dict, output_path, metadata={"format": "pt"}
                        )

                    logger.info(
                        "Model checkpoint of size "
                        f"{os.path.getsize(output_path) / 1024**3:.2f} GiB "
                        f"saved to {output_path}"
                    )

                # Save the appropriate index file based on serialization format
                # e.g. {metadata: {total_size: 1234},
                # weight_map: {"key1": "model_0001.safetensors", "key2": "model_0002.safetensors"}}
                if self._safe_serialization:
                    weight_map = {
                        k: map_original_name_to_new_name[cpt_idx] + ".safetensors"
                        for k, cpt_idx in self._weight_map.items()
                    }
                    index_file_name = SAFETENSOR_INDEX_FNAME
                else:
                    weight_map = {
                        k: map_original_name_to_new_name[cpt_idx] + ".bin"
                        for k, cpt_idx in self._weight_map.items()
                    }
                    index_file_name = TORCH_INDEX_FNAME

                index_path = os.path.join(
                    self._output_dir, f"epoch_{epoch}", index_file_name
                )

                index_data = {
                    "metadata": {"total_size": total_size},
                    "weight_map": weight_map,
                }
                with self._fs.open(index_path, "w") as f:
                    json.dump(index_data, f, indent=2)

        if training.ADAPTER_KEY in state_dict:

            # TODO: saving it "as is" is a requirement because, if we only save with
            # convert_weights.tune_to_peft_adapter_weights, we do NOT have a fn
            # convert_weights.peft_to_tune. The .pt format is not needed, but
            # it is an easy way to distinguish the adapters. Ideally we should save only one.
            output_path = (
                os.path.join(self._output_dir, f"epoch_{epoch}", ADAPTER_MODEL_FNAME)
                + ".pt"
            )
            self._fs.mkdirs(os.path.dirname(output_path), exist_ok=True)
            with self._fs.open(output_path, "wb") as f:
                torch.save(state_dict[training.ADAPTER_KEY], f)
            logger.info(
                "Adapter checkpoint of size "
                f"{os.path.getsize(output_path) / 1024**3:.2f} GiB "
                f"saved to {output_path}"
            )

            if self._model_type in (ModelType.PHI3_MINI, ModelType.PHI4):
                logger.warning(
                    "Saving Phi adapter weights to PEFT format is not supported, saving to torchtune format instead"
                )
            elif self._model_type == ModelType.LLAMA3_VISION:
                logger.warning(
                    "Saving Llama3.2 Vision adapter weights to PEFT format is not supported, saving to torchtune format instead"
                )
            else:
                state_dict[
                    training.ADAPTER_KEY
                ] = convert_weights.tune_to_peft_adapter_weights(
                    state_dict[training.ADAPTER_KEY],
                    num_heads=self._config["num_attention_heads"],
                    num_kv_heads=self._config["num_key_value_heads"],
                    dim=self._config["hidden_size"],
                    head_dim=self._config.get("head_dim", None),
                )
                output_path = os.path.join(
                    self._output_dir, f"epoch_{epoch}", ADAPTER_MODEL_FNAME
                )
                self._fs.mkdirs(os.path.dirname(output_path), exist_ok=True)
                if not self._safe_serialization:
                    output_path = output_path + ".bin"
                    with self._fs.open(output_path, "wb") as f:
                        torch.save(state_dict[training.ADAPTER_KEY], f)
                else:
                    output_path = output_path + ".safetensors"
                    with self._fs.open(output_path, "wb") as f:
                        save_bytes = save_safetensors(
                            state_dict[training.ADAPTER_KEY],
                            metadata={"format": "pt"},
                        )
                        f.write(save_bytes)
                logger.info(
                    "Adapter checkpoint of size "
                    f"{os.path.getsize(output_path) / 1024**3:.2f} GiB "
                    f"saved to {output_path}"
                )
        elif adapter_only:
            raise ValueError(
                "Adapter checkpoint not found in state_dict. Please ensure that the state_dict contains adapter weights."
            )

        if training.ADAPTER_CONFIG in state_dict:
            if self._model_type in (ModelType.PHI3_MINI, ModelType.PHI4):
                logger.warning(
                    "PEFT integration for Phi is not supported, skipping adapter config save"
                )
            elif self._model_type == ModelType.LLAMA3_VISION:
                logger.warning(
                    "PEFT integration for Llama3.2 Vision is not supported, skipping adapter config save"
                )
            else:
                state_dict[
                    training.ADAPTER_CONFIG
                ] = convert_weights.tune_to_peft_adapter_config(
                    adapter_config=state_dict[training.ADAPTER_CONFIG],
                    base_model_name_or_path=self.repo_id,
                )

                output_path = (
                    os.path.join(
                        self._output_dir, f"epoch_{epoch}", ADAPTER_CONFIG_FNAME
                    )
                    + ".json"
                )
                with self._fs.open(output_path, "w") as f:
                    json.dump(state_dict[training.ADAPTER_CONFIG], f)
                logger.info(
                    "Adapter checkpoint of size "
                    f"{os.path.getsize(output_path) / 1024**3:.2f} GiB "
                    f"saved to {output_path}"
                )

        # Save all files in ckpt_dir, except model weights and mapping, to output_dir/epoch_{epoch}
        # So its easy to run inference with the model using this epoch's checkpoint
        copy_files(
            self._checkpoint_dir,
            os.path.join(self._output_dir, f"epoch_{epoch}"),
            ignore_suffixes=SUFFIXES_TO_NOT_COPY,
        )

        # If the recipe state needs to be output, first remove the model state dict
        # and if it exists, remove the adapter state dict as well
        if intermediate_checkpoint:
            _ = state_dict.pop(training.MODEL_KEY, None)
            _ = state_dict.pop(training.ADAPTER_KEY, None)
            _ = state_dict.pop(training.ADAPTER_CONFIG, None)
            output_path = os.path.join(
                self._output_dir, RECIPE_STATE_DIRNAME, "recipe_state.pt"
            )
            parent_path = os.path.dirname(output_path)
            self._fs.mkdirs(parent_path, exist_ok=True)
            torch.save(state_dict, output_path)
            logger.info(
                "Recipe checkpoint of size "
                f"{os.path.getsize(output_path) / 1024**3:.2f} GiB "
                f"saved to {output_path}"
            )
        else:
            logger.info("Saving final epoch checkpoint.")
            if adapter_only:
                logger.info(
                    "Please note that you have set adapter_only=True, so only adapter weights will be saved."
                    "You need to merge the adapter weights into your base model for further use. "
                    f"See {self.__class__.__name__}.save_checkpoint for more details."
                )
            else:
                logger.info(
                    "The full model checkpoint, including all weights and configurations, has been saved successfully."
                    "You can now use this checkpoint for further training or inference."
                )


class FullModelMetaCheckpointer(_CheckpointerInterface):
    """
    Checkpointer which reads and writes checkpoints in Meta's format. Examples include
    the Llama-2-7b model from the meta-llama repo (https://huggingface.co/meta-llama/Llama-2-7b)

    Currently we support reading from a single checkpoint file only. Support for reading from
    sharded checkpoints is WIP.

    Args:
        checkpoint_dir (str): Directory containing the checkpoint files
        checkpoint_files (List[str]): List of checkpoint files to load. Currently this checkpointer only
            supports loading a single checkpoint file.
        model_type (str): Model type of the model for which the checkpointer is being loaded, e.g. LLAMA3.
        output_dir (str): Directory to save the checkpoint files
        adapter_checkpoint (Optional[str]): Path to the adapter weights. If None,
            and `should_load_recipe_state=True`, then look for adapter_model.pt in output_dir/epoch_{largest_epoch}.
            Default is None.
        recipe_checkpoint (Optional[str]): Path to the recipe state checkpoint file. If None,
            and `should_load_recipe_state=True`, then look for recipe_state.pt in output_dir/recipe_state.
            Default is None.
        resume_from_checkpoint (bool): If True, the checkpointer will load the additional checkpoint files corresponding to
                the recipe state from a previous run. Default is False. This flag is deprecated. Please use the
                should_load_recipe_state instead.
        should_load_recipe_state (bool): If True, the checkpointer will load the additional checkpoint files corresponding to
                the recipe state from a previous run. Default is False

    Raises:
        ValueError: If ``checkpoint_files`` is not a list of length 1
    """

    def __init__(
        self,
        checkpoint_dir: str,
        checkpoint_files: List[str],
        model_type: str,
        output_dir: str,
        adapter_checkpoint: Optional[str] = None,
        recipe_checkpoint: Optional[str] = None,
        resume_from_checkpoint: bool = False,
        should_load_recipe_state: bool = False,
    ) -> None:

        # Fail fast if ``checkpoint_files`` is invalid
        # TODO: support loading more than one file
        if len(checkpoint_files) != 1:
            raise ValueError(
                "Currently we only support reading from a single checkpoint file. "
                f"Got {len(checkpoint_files)} files instead."
            )

        self._checkpoint_dir = Path(checkpoint_dir)
        self._should_load_recipe_state = should_load_recipe_state
        if resume_from_checkpoint:
            self._should_load_recipe_state = resume_from_checkpoint
            logger.warning(
                "*resume_from_checkpoint is deprecated. Please use the 'should_load_recipe_state' instead"
            )
        self._model_type = ModelType[model_type]
        self._output_dir = Path(output_dir)
        check_outdir_not_in_ckptdir(
            ckpt_dir=self._checkpoint_dir, out_dir=self._output_dir
        )
        self._output_dir.mkdir(parents=True, exist_ok=True)

        #  resume from adapter_model ckpt
        self._adapter_checkpoint = get_adapter_checkpoint_path(
            output_dir=self._output_dir,
            adapter_checkpoint=adapter_checkpoint,
            should_load_recipe_state=self._should_load_recipe_state,
            pattern=r"^epoch_(\d+)",
        )

        # resume recipe_state ckpt
        self._recipe_checkpoint = get_recipe_checkpoint_path(
            output_dir=self._output_dir,
            recipe_checkpoint=recipe_checkpoint,
            should_load_recipe_state=self._should_load_recipe_state,
        )

        # get ckpt paths
        self._checkpoint_paths = get_model_checkpoint_path(
            checkpoint_files=checkpoint_files,
            checkpoint_dir=self._checkpoint_dir,
            output_dir=self._output_dir,
            should_load_recipe_state=self._should_load_recipe_state,
            has_adapter_checkpoint=self._adapter_checkpoint is not None,
        )

        # we currently accept only a single file
        self._checkpoint_path = self._checkpoint_paths[0]

        if self._should_load_recipe_state:
            logger.info(
                "Loading the recipe state using: "
                f"\n\tcheckpoint_paths: {[str(path) for path in self._checkpoint_paths]}"
                f"\n\trecipe_checkpoint: {self._recipe_checkpoint}"
                f"\n\tadapter_checkpoint: {self._adapter_checkpoint}"
            )

    def load_checkpoint(self) -> Dict[str, Any]:
        """
        Load Meta checkpoint from file. Currently only loading from a single file is supported.
        """
        state_dict: Dict[str:Any] = {}
        model_state_dict = safe_torch_load(self._checkpoint_path)
        if self._model_type == ModelType.LLAMA3_VISION:
            from torchtune.models.llama3_2_vision._convert_weights import (
                llama3_vision_meta_to_tune,
            )

            state_dict[training.MODEL_KEY] = llama3_vision_meta_to_tune(
                model_state_dict
            )
        elif self._model_type == ModelType.LLAMA4:
            from torchtune.models.llama4._convert_weights import llama4_meta_to_tune

            state_dict[training.MODEL_KEY] = llama4_meta_to_tune(model_state_dict)
        else:
            state_dict[training.MODEL_KEY] = convert_weights.meta_to_tune(
                model_state_dict
            )

        # llama3_2 has tied weights, so we need to remove the output.weight key
        if self._model_type == ModelType.LLAMA3_2:
            logger.info(
                "Identified model_type = Llama3_2. Ignoring output.weight in"
                " checkpoint in favor of the tok_embedding.weight"
                " tied weights."
            )
            state_dict[training.MODEL_KEY].pop("output.weight")

        if self._adapter_checkpoint:
            adapter_state_dict = safe_torch_load(self._adapter_checkpoint)
            state_dict[training.ADAPTER_KEY] = adapter_state_dict

        if self._should_load_recipe_state:
            recipe_state = safe_torch_load(self._recipe_checkpoint, mmap=False)
            state_dict.update(recipe_state)
        return state_dict

    def save_checkpoint(
        self,
        state_dict: Dict[str, Any],
        epoch: int,
        intermediate_checkpoint: bool = False,
        adapter_only: bool = False,
    ) -> None:
        """
        Save Meta checkpoint to file. If ``intermediate_checkpoint`` is True, an additional
        checkpoint file ``recipe_state.pt`` is created in ``_output_dir/RECIPE_STATE_DIRNAME``
        which contains the recipe state.

        Args:
            state_dict (Dict[str, Any]): Checkpoint state dict to be written out to file
            epoch (int): Epoch number. Used to create the checkpoint file name
            intermediate_checkpoint (bool): If True, an additional checkpoint files for recipe state
                and (if applicable) adapter weights are created. Default is False
            adapter_only (bool): If True, only save the adapter weights. Default is False

        Raises:
            ValueError: if ``adapter_only`` is True and adapter checkpoint not found in state_dict.
        """

        if not adapter_only:
            model_state_dict = state_dict[training.MODEL_KEY]
            if self._model_type == ModelType.LLAMA3_VISION:
                from torchtune.models.llama3_2_vision._convert_weights import (
                    llama3_vision_tune_to_meta,
                )

                state_dict[training.MODEL_KEY] = llama3_vision_tune_to_meta(
                    model_state_dict
                )
            elif self._model_type == ModelType.LLAMA4:
                from torchtune.models.llama4._convert_weights import llama4_tune_to_meta

                state_dict[training.MODEL_KEY] = llama4_tune_to_meta(model_state_dict)
            else:
                # llama3_2 has tied weights, so we need to add the output.weight key
                if (
                    self._model_type == ModelType.LLAMA3_2
                    and "output.weight" not in model_state_dict
                ):
                    model_state_dict["output.weight"] = model_state_dict[
                        "tok_embeddings.weight"
                    ]

                state_dict[training.MODEL_KEY] = convert_weights.tune_to_meta(
                    model_state_dict
                )

            # TODO: We should consider adding adapter/model config, like we do for HF.
            model_filename = SHARD_FNAME.format(
                cpt_idx="1".zfill(5), num_shards="1".zfill(5)
            )
            checkpoint_file = Path.joinpath(
                self._output_dir, f"epoch_{epoch}", model_filename
            ).with_suffix(".bin")
            checkpoint_file.parent.mkdir(parents=True, exist_ok=True)

            torch.save(state_dict[training.MODEL_KEY], checkpoint_file)
            logger.info(
                "Model checkpoint of size "
                f"{os.path.getsize(checkpoint_file) / 1024**3:.2f} GiB "
                f"saved to {checkpoint_file}"
            )

        if training.ADAPTER_KEY in state_dict:
            output_path = Path.joinpath(
                self._output_dir, f"epoch_{epoch}", ADAPTER_MODEL_FNAME
            ).with_suffix(".pt")
            output_path.parent.mkdir(parents=True, exist_ok=True)
            torch.save(state_dict[training.ADAPTER_KEY], output_path)
            logger.info(
                "Adapter checkpoint of size "
                f"{os.path.getsize(output_path) / 1024**3:.2f} GiB "
                f"saved to {output_path}"
            )

        elif adapter_only:
            raise ValueError(
                "Adapter checkpoint not found in state_dict. Please ensure that the state_dict contains adapter weights."
            )

        # Save all files in ckpt_dir, except model weights and mapping, to output_dir/epoch_{epoch}
        # So its easy to run inference with the model using this epoch's checkpoint
        copy_files(
            self._checkpoint_dir,
            Path.joinpath(self._output_dir, f"epoch_{epoch}"),
            ignore_suffixes=SUFFIXES_TO_NOT_COPY,
        )

        # If the recipe state needs to be output, first remove the model state dict
        # and if it exists, remove the adapter state dict as well
        if intermediate_checkpoint:
            _ = state_dict.pop(training.MODEL_KEY, None)
            _ = state_dict.pop(training.ADAPTER_KEY, None)
            _ = state_dict.pop(training.ADAPTER_CONFIG, None)
            output_path = Path.joinpath(
                self._output_dir, RECIPE_STATE_DIRNAME, "recipe_state.pt"
            )
            output_path.parent.mkdir(parents=True, exist_ok=True)
            torch.save(state_dict, output_path)
            logger.info(
                "Recipe checkpoint of size "
                f"{os.path.getsize(output_path) / 1024**3:.2f} GiB "
                f"saved to {output_path}"
            )
        else:
            logger.info("Saving final epoch checkpoint.")
            if adapter_only:
                logger.info(
                    "Please note that you have set adapter_only=True, so only adapter weights will be saved."
                    "You need to merge the adapter weights into your base model for further use. "
                    f"See {self.__class__.__name__}.save_checkpoint for more details."
                )
            else:
                logger.info(
                    "The full model checkpoint, including all weights and configurations, has been saved successfully."
                    "You can now use this checkpoint for further training or inference."
                )


class DistributedCheckpointer(_CheckpointerInterface):
    """
    Checkpointer which reads and writes checkpoints in the DistributedCheckpointing format.

    Args:
        checkpoint_dir (str): Directory containing the checkpoint files
        output_dir (str): Directory to save the checkpoint files
        process_group (Optional[dist.ProcessGroup]): Optional process group to use
            for distributed saving/loading. If None, the default process group will be used.
            For checkpointing, gloo CPU-based backend is needed.
    """

    def __init__(
        self,
        checkpoint_dir: str,
        output_dir: str,
        process_group: Optional[dist.ProcessGroup] = None,
    ) -> None:
        self._checkpoint_dir = Path(checkpoint_dir)
        self._output_dir = Path(output_dir)
        self._checkpoint_future = None
        self._checkpoint_dir_prefix = "dist_epoch"
        self._metadata_file = ".metadata"
        _, self._rank = get_world_size_and_rank()
        self._process_group: Optional[dist.ProcessGroup] = process_group

    def _get_latest_intermediate_checkpoint(self) -> Optional[str]:
        """
        This method iterates over the available intermediate distributed checkpoints and
        finds the latest checkpoint to load.

        Returns:
            str: The fully qualified path of the checkpoint directory containing the latest and valid
            intermediate checkpoint. A valid checkpoint needs to have the metadata file.
        """

        checkpoint_dir_pattern = re.compile(f"{self._checkpoint_dir_prefix}_(\\d+)")
        checkpoint_paths = [
            name
            for name in os.listdir(self._output_dir)
            if re.match(checkpoint_dir_pattern, name)
            and os.path.isfile(
                os.path.join(self._output_dir, name, self._metadata_file)
            )
        ]

        if checkpoint_paths:
            latest_checkpoint_dir = sorted(
                checkpoint_paths, key=lambda x: int(x.split("_")[-1])
            )[-1]
            return os.path.join(self._output_dir, latest_checkpoint_dir)
        return None

    def load_checkpoint(
        self, state_dict: Dict[str, Any] = None, checkpoint_path: Optional[str] = None
    ) -> Dict[str, Any]:
        """
        Load a Distributed checkpoint saved at the <checkpoint_path>
        If no path is provided, latest intermediate checkpoint is loaded.
        """

        if state_dict is None:
            raise ValueError(
                "State dict must be provided to load a distributed checkpoint."
            )

        # If no checkpoint path is provided, load the latest intermediate checkpoint.
        if checkpoint_path is None:
            checkpoint_path = self._get_latest_intermediate_checkpoint()

            if checkpoint_path is None:
                raise ValueError(
                    "No checkpoint path was provided."
                    "Also, No intermediate checkpoint was found in the output directory."
                    "Please ensure that a checkpoint exists to load."
                )

        log_rank_zero(logger, msg=f"Loading checkpoint from {checkpoint_path}")

        load(
            state_dict=state_dict,
            storage_reader=FileSystemReader(checkpoint_path),
            process_group=self._process_group,
        )

        return state_dict

    def save_checkpoint(
        self,
        state_dict: Dict[str, Any],
        epoch: int,
        save_async: bool = False,
    ) -> None:
        """
        Save a distributed checkpoint to storage.
        If ``save_async`` is True, the save happens asynchronously unblocking the GPUs sooner. This
        should only be used for the intermediate checkpoints. Final checkpoint has to be a synchronous
        one as the finetuning job can not terminate until the checkpoint gets persisted.

        Args:
            state_dict (Dict[str, Any]): Checkpoint state dict to be written out to file
            epoch (int): Epoch number. Used to create the checkpoint file name
            save_async (bool): If True, save the checkpoint asynchronously
        """

        log_rank_zero(
            logger,
            msg=f"DistributedCheckpointer is saving a checkpoint for the epoch {epoch}",
        )

        checkpoint_path = Path.joinpath(
            self._output_dir, f"{self._checkpoint_dir_prefix}_{epoch}"
        )

        if self._checkpoint_future and not self._checkpoint_future.done():
            # Previous checkpoint needs to finish before saving the next one.
            wait_start = time.perf_counter()

            logger.info(
                f"Rank {self._rank}: previous checkpoint has not finished. Checkpointing frequency is too high. Waiting...",
            )

            self._checkpoint_future.result()

            logger.info(
                f"Rank {self._rank}: waited {time.perf_counter() - wait_start:.2f} seconds for previous checkpoint to finish",
            )
            self._checkpoint_future = None

        cp_start = time.perf_counter()

        if save_async:

            def callback(
                f: Future,
            ) -> None:
                if f.exception() is None:
                    logger.info(
                        f"Rank {self._rank}: Checkpoint is saved asynchronously to {checkpoint_path} successfully.",
                    )
                else:
                    logger.error(
                        f"Rank {self._rank}: Checkpoint failed to save asynchronously to {checkpoint_path} "
                        f"with the exception {f.exception()}"
                    )

            self._checkpoint_future = async_save(
                state_dict=state_dict,
                storage_writer=FileSystemWriter(
                    checkpoint_path,
                    thread_count=16,
                    single_file_per_rank=False,
                    sync_files=False,
                ),
                process_group=self._process_group,
            )

            logger.info(
                f"Rank {self._rank}: Trainer was blocked for {time.perf_counter() - cp_start:.2f} seconds "
                "for checkpointing to finish...",
            )

            self._checkpoint_future.add_done_callback(callback)
        else:
            log_rank_zero(
                logger,
                msg=f"Saving model checkpoint synchronously to {checkpoint_path}.",
            )

            save(
                state_dict=state_dict,
                storage_writer=FileSystemWriter(
                    checkpoint_path,
                    thread_count=16,
                    single_file_per_rank=False,
                    sync_files=False,
                ),
                process_group=self._process_group,
            )

        log_rank_zero(
            logger,
            msg="The full model checkpoint, including all the weights and configurations, has been saved successfully "
            "by the DistributedCheckpointer. You can now use this checkpoint for further training.",
        )<|MERGE_RESOLUTION|>--- conflicted
+++ resolved
@@ -660,10 +660,6 @@
         elif self._model_type == ModelType.LLAMA4:
             from torchtune.models.llama4._convert_weights import llama4_hf_to_tune
 
-<<<<<<< HEAD
-            text_config = self._config.get("text_config")
-=======
->>>>>>> 49f5d67c
             converted_state_dict[training.MODEL_KEY] = llama4_hf_to_tune(
                 merged_state_dict,
             )
@@ -775,10 +771,6 @@
             elif self._model_type == ModelType.LLAMA4:
                 from torchtune.models.llama4._convert_weights import llama4_tune_to_hf
 
-<<<<<<< HEAD
-                text_config = self._config.get("text_config")
-=======
->>>>>>> 49f5d67c
                 state_dict[training.MODEL_KEY] = llama4_tune_to_hf(
                     state_dict[training.MODEL_KEY],
                 )
