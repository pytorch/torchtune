# Copyright (c) Meta Platforms, Inc. and affiliates.
# All rights reserved.
#
# This source code is licensed under the BSD-style license found in the
# LICENSE file in the root directory of this source tree.

import gc
import json
import os
import re
import time
from concurrent.futures import Future
from pathlib import Path
from typing import Any, Dict, List, Optional, Protocol, Union

import torch
import torch.distributed as dist
from fsspec.core import url_to_fs
from safetensors.torch import save as save_safetensors, save_file
from torch.distributed.checkpoint import (
    async_save,
    FileSystemReader,
    FileSystemWriter,
    load,
    save,
)

from torchtune import training
from torchtune.models import convert_weights
from torchtune.training.checkpointing._utils import (
    ADAPTER_CONFIG_FNAME,
    ADAPTER_MODEL_FNAME,
    check_outdir_not_in_ckptdir,
    copy_files,
    get_adapter_checkpoint_path,
    get_model_checkpoint_path,
    get_recipe_checkpoint_path,
    ModelType,
    RECIPE_STATE_DIRNAME,
    REPO_ID_FNAME,
    safe_torch_load,
    SAFETENSOR_INDEX_FNAME,
    SHARD_FNAME,
    SUFFIXES_TO_NOT_COPY,
    TORCH_INDEX_FNAME,
)
from torchtune.utils import get_logger, get_world_size_and_rank, log_rank_zero

logger = get_logger("DEBUG")


class _CheckpointerInterface(Protocol):
    """
    Interface implemented by Checkpointers in torchtune.

    torchtune checkpointers are designed to be composable components which can be plugged
    into any training recipe. Each checkpointer supports a specific set of models and training
    scenarios making these easy to understand, debug and extend. For example, the
    ``FullModelCheckpointer``s are used for loading and saving all of the model weights.
    This checkpointer can be used for Full-Finetuning scenarios or PEFT where the output is a
    merged checkpoint. In case the current suite of checkpointers are inadequate,
    users are encouraged to implement their own and contribute back to torchtune.

    torchtune is also designed to be "state-dict invariant". This means the checkpointer
    ensures that the output checkpoint has the same format as the original checkpoint i.e.
    the output checkpoint has the same keys split across the same number of files as the original
    checkpoint. Being "state-dict invariant" allows users to seamlessly use torchtune checkpoints
    with their favorite post-training tools from the open-source ecosystem without writing
    torchtune-specific convertors. To be "state-dict invariant", the ``load_checkpoint`` and
    ``save_checkpoint`` methods make use of the weight convertors available in
    ``torchtune/models/<model_folder>``.

    torchtune Checkpointers support two checkpointing scenarios:
        * End-of-training Checkpointing. The model weights at the end of a completed training
            run are written out to file. The checkpointer ensures that the output checkpoint
            files have the same keys as the input checkpoint file used to begin training. The
            checkpointer also ensures that the keys are partitioned across the same number of
            files as the original checkpoint. This ensures that the original metadata files can
            be used as is, and the output checkpoint can be used with any tool that understands
            the original checkpoint format. This includes popular inference engines such as
            ``llama.cpp`` and ``gpt-fast``. The output state dict has the following format:
            {
                "key_1": weight
                ...
            }


        Mid-training Chekpointing. In addition to the model checkpoint files, we output an
            additional "recipe_state.pt" file for intermediate checkpoints. These are currently
            output at the end of each epoch, and contain information such as optimizer state,
            number of epochs completed etc which is needed to correctly resume a previously
            interrupted training run. The recipe is responsible for constructing the state dict
            with the information it needs. The checkpointer extracts the model state dict
            (key = "model") and writes everything else out to "recipe_state.pt". To prevent us
            from flooding ``output_dir`` with checkpoint files, the recipe state is overwritten
            at the end of each epoch. The output state dicts have the following formats:

            Model:
                {
                    "key_1": weight
                    ...
                }

            Recipe State:
                {
                    "optimizer": ...,
                    "epoch": ...,
                    ...
                }

    """

    def load_checkpoint(self, **kwargs) -> Dict[str, Any]:
        ...

    def save_checkpoint(self, state_dict: Dict[str, Any], **kwargs) -> None:
        ...


class FullModelTorchTuneCheckpointer(_CheckpointerInterface):
    """
    Checkpointer which reads and writes checkpoints in a format compatible with
    torchtune. No conversion of weights is required.

    Currently this supports reading a single checkpoint file only. This will likely change as
    we add support for larger models.

    Args:
        checkpoint_dir (str): Directory containing the checkpoint files
        checkpoint_files (List[str]): List of checkpoint files to load. Since the checkpointer takes care
            of sorting by file ID, the order in this list does not matter
        model_type (str): Model type of the model for which the checkpointer is being loaded, e.g. LLAMA3.
        output_dir (str): Directory to save the checkpoint files
        adapter_checkpoint (Optional[str]): Path to the adapter weights. If None,
            and `should_load_recipe_state=True`, then look for adapter_model.pt in output_dir/epoch_{largest_epoch}.
            Default is None.
        recipe_checkpoint (Optional[str]): Path to the recipe state checkpoint file. If None,
            and `should_load_recipe_state=True`, then look for recipe_state.pt in output_dir/RECIPE_STATE_DIRNAME.
            Default is None.
        resume_from_checkpoint (bool): If True, the checkpointer will load the additional checkpoint files corresponding to
            the recipe state from a previous run. Default is False. This flag is deprecated. Please use the
            should_load_recipe_state flag instead.
        should_load_recipe_state (bool): If True, the checkpointer will load the additional checkpoint files corresponding to
            the recipe state from a previous run. Default is False

    Raises:
        ValueError: If more than one checkpoint file is provided
    """

    def __init__(
        self,
        checkpoint_dir: str,
        checkpoint_files: List[str],
        model_type: str,
        output_dir: str,
        adapter_checkpoint: Optional[str] = None,
        recipe_checkpoint: Optional[str] = None,
        resume_from_checkpoint: bool = False,
        should_load_recipe_state: bool = False,
    ) -> None:

        # Fail fast if ``checkpoint_files`` is invalid
        # TODO: support loading more than one file
        if len(checkpoint_files) != 1:
            raise ValueError(
                "Currently we only support reading from a single checkpoint file. "
                f"Got {len(checkpoint_files)} files instead."
            )

        self._checkpoint_dir = Path(checkpoint_dir)
        self._should_load_recipe_state = should_load_recipe_state

        if resume_from_checkpoint:
            self._should_load_recipe_state = resume_from_checkpoint
            logger.warning(
                "*resume_from_checkpoint is deprecated. Please use the 'should_load_recipe_state' instead"
            )

        self._model_type = ModelType[model_type]
        self._output_dir = Path(output_dir)
        check_outdir_not_in_ckptdir(
            ckpt_dir=self._checkpoint_dir, out_dir=self._output_dir
        )
        self._output_dir.mkdir(parents=True, exist_ok=True)

        #  resume from adapter_model ckpt
        self._adapter_checkpoint = get_adapter_checkpoint_path(
            output_dir=self._output_dir,
            adapter_checkpoint=adapter_checkpoint,
            should_load_recipe_state=self._should_load_recipe_state,
            pattern=r"^epoch_(\d+)",
        )

        # resume recipe_state ckpt
        self._recipe_checkpoint = get_recipe_checkpoint_path(
            output_dir=self._output_dir,
            recipe_checkpoint=recipe_checkpoint,
            should_load_recipe_state=self._should_load_recipe_state,
        )

        # get ckpt paths
        self._checkpoint_paths = get_model_checkpoint_path(
            checkpoint_files=checkpoint_files,
            checkpoint_dir=self._checkpoint_dir,
            output_dir=self._output_dir,
            should_load_recipe_state=self._should_load_recipe_state,
            has_adapter_checkpoint=self._adapter_checkpoint is not None,
        )

        # we currently accept only a single file
        self._checkpoint_path = self._checkpoint_paths[0]

        if self._should_load_recipe_state:
            logger.info(
                "Loading the recipe state using: "
                f"\n\tcheckpoint_paths: {[str(path) for path in self._checkpoint_paths]}"
                f"\n\trecipe_checkpoint: {self._recipe_checkpoint}"
                f"\n\tadapter_checkpoint: {self._adapter_checkpoint}"
            )

    def load_checkpoint(self, weights_only: bool = True) -> Dict[str, Any]:
        """
        Load torchtune checkpoint from file. Currently only loading from a single file is supported.

        The output state_dict has the following format, with keys other than "model" only present if
        ``should_load_recipe_state`` is True:

        >>>     {
        >>>         "model": {
        >>>             "key_1": weight
        >>>             ...
        >>>         },
        >>>         "optimizer": {...},
        >>>         ...
        >>>     }

        Args:
            weights_only (bool): flag passed down to torch.load. We expose this, because quantized models
                cannot be loaded with weights_only=True

        Returns:
            Dict[str, Any]: state_dict from the input checkpoint
        """
        state_dict: Dict[str:Any] = {}
        state_dict[training.MODEL_KEY] = safe_torch_load(
            self._checkpoint_path, weights_only=weights_only
        )

        if self._adapter_checkpoint:
            adapter_state_dict = safe_torch_load(self._adapter_checkpoint)
            state_dict[training.ADAPTER_KEY] = adapter_state_dict

        if self._should_load_recipe_state:
            recipe_state = safe_torch_load(self._recipe_checkpoint, mmap=False)
            state_dict.update(recipe_state)
        return state_dict

    def save_checkpoint(
        self,
        state_dict: Dict[str, Any],
        epoch: int,
        intermediate_checkpoint: bool = False,
        adapter_only: bool = False,
    ) -> None:
        """
        Save torchtune checkpoint to file. If ``intermediate_checkpoint`` is True, an additional
        checkpoint file ``recipe_state.pt`` is created in ``_output_dir/RECIPE_STATE_DIRNAME``
        which contains the recipe state. The output state dicts have the following formats:

        >>> # Model
        >>> {
        >>>     "key_1": weight
        >>>     ...
        >>> }
        >>>
        >>> # Recipe state
        >>> {
        >>>     "optimizer": ...,
        >>>     "epoch": ...,
        >>>     ...
        >>> }

        Args:
            state_dict (Dict[str, Any]): State dict with model and (optionally) recipe state
            epoch (int): Current epoch number. This is added to the checkpoint file name to ensure
                we're not overwriting intermediate checkpoint files
            intermediate_checkpoint (bool): If True, save an additional checkpoint file with the
                recipe state
            adapter_only (bool): If True, only save the adapter weights. Default is False


        Raises:
            ValueError: if ``adapter_only`` is True and adapter checkpoint not found in state_dict.
        """

        # Output file is always a .bin file with the epoch number in the name
        if not adapter_only:
            shard_name = SHARD_FNAME.format(
                cpt_idx="1".zfill(5), num_shards="1".zfill(5)
            )
            output_path = Path.joinpath(
                self._output_dir, f"epoch_{epoch}", shard_name
            ).with_suffix(".bin")
            output_path.parent.mkdir(parents=True, exist_ok=True)
            torch.save(state_dict[training.MODEL_KEY], output_path)
            logger.info(
                "Model checkpoint of size "
                f"{os.path.getsize(output_path) / 1024**3:.2f} GiB "
                f"saved to {output_path}"
            )

        if training.ADAPTER_KEY in state_dict:
            output_path = Path.joinpath(
                self._output_dir, f"epoch_{epoch}", ADAPTER_MODEL_FNAME
            ).with_suffix(".pt")
            output_path.parent.mkdir(parents=True, exist_ok=True)
            torch.save(state_dict[training.ADAPTER_KEY], output_path)
            logger.info(
                "Adapter checkpoint of size "
                f"{os.path.getsize(output_path) / 1024**3:.2f} GiB "
                f"saved to {output_path}"
            )

        elif adapter_only:
            raise ValueError(
                "Adapter checkpoint not found in state_dict. Please ensure that the state_dict contains adapter weights."
            )

        # Save all files in ckpt_dir, except model weights and mapping, to output_dir/epoch_{epoch}
        # So its easy to run inference with the model using this epoch's checkpoint
        copy_files(
            self._checkpoint_dir,
            Path.joinpath(self._output_dir, f"epoch_{epoch}"),
            ignore_suffixes=SUFFIXES_TO_NOT_COPY,
        )

        # If the recipe state needs to be output, first remove the model state dict
        if intermediate_checkpoint:
            _ = state_dict.pop(training.MODEL_KEY, None)
            _ = state_dict.pop(training.ADAPTER_KEY, None)
            _ = state_dict.pop(training.ADAPTER_CONFIG, None)
            output_path = Path.joinpath(
                self._output_dir, RECIPE_STATE_DIRNAME, "recipe_state.pt"
            )
            output_path.parent.mkdir(parents=True, exist_ok=True)
            torch.save(state_dict, output_path)
            logger.info(
                "Recipe checkpoint of size "
                f"{os.path.getsize(output_path) / 1024**3:.2f} GiB "
                f"saved to {output_path}"
            )
        else:
            logger.info("Saving final epoch checkpoint.")
            if adapter_only:
                logger.info(
                    "Please note that you have set adapter_only=True, so only adapter weights will be saved."
                    "You need to merge the adapter weights into your base model for further use. "
                    f"See {self.__class__.__name__}.save_checkpoint for more details."
                )
            else:
                logger.info(
                    "The full model checkpoint, including all weights and configurations, has been saved successfully."
                    "You can now use this checkpoint for further training or inference."
                )


class FullModelHFCheckpointer(_CheckpointerInterface):
    """
    Checkpointer which reads and writes checkpoints in HF's format. For LoRA models this includes
    saving checkpoints in a format that can be loaded into PEFT via e.g. ``from_pretrained``. Examples include
    the Llama-2-7b-hf model from the meta-llama repo (https://huggingface.co/meta-llama/Llama-2-7b-hf).

    Note:
        HF checkpoint names are usually ordered by ID (eg: 0001_of_0003, 0002_of_0003, etc.) To ensure \
        we read the files in the right order, we sort the checkpoint file names before reading.

    Note:
        Checkpoint conversion to and from HF's format requires access to model params which are \
        read directly from the ``config.json`` file. This helps ensure we either load the weights \
        correctly or error out in case of discrepancy between the HF checkpoint file and torchtune's \
        model implementations.

    Args:
        checkpoint_dir (str): Directory containing the checkpoint files
        checkpoint_files (Union[List[str], Dict[str, str]]): List of checkpoint files to load or a dictionary
            containing the keys keys ["filename_format", "max_filename"]. Since the checkpointer takes care
            of sorting by file ID, the order in this list does not matter.
        model_type (str): Model type of the model for which the checkpointer is being loaded, e.g. LLAMA3.
        output_dir (str): Directory to save the checkpoint files
        adapter_checkpoint (Optional[str]): Path to the adapter weights. If None,
            and `should_load_recipe_state=True`, then look for adapter_model.pt in output_dir/epoch_{largest_epoch}.
            Default is None.
        recipe_checkpoint (Optional[str]): Path to the recipe state checkpoint file. If None,
            and `should_load_recipe_state=True`, then look for recipe_state.pt in output_dir/RECIPE_STATE_DIRNAME.
            Default is None.
        resume_from_checkpoint (bool): If True, the checkpointer will load the additional checkpoint files corresponding to
            the receipe state from a previous run. Default is False. This flag is deprecated. Please use
            the should_load_recipe_state flag instead.
        safe_serialization (bool): If True, the checkpointer will save the checkpoint file using `safetensors`.
            Default is True.
        should_load_recipe_state (bool): If True, the checkpointer will load the additional checkpoint files corresponding to
            the receipe state from a previous run. Default is False
        enable_dcp (bool): If True, the checkpointer will load the checkpoint file using dcp checkpointing apis.
            This is currently an experimental feature.

    Raises:
        ValueError: If ther checkpoint_dir and output_dir are not on the same filesystem
    """

    def __init__(
        self,
        checkpoint_dir: str,
        checkpoint_files: Union[List[str], Dict[str, str]],
        model_type: str,
        output_dir: str,
        adapter_checkpoint: Optional[str] = None,
        recipe_checkpoint: Optional[str] = None,
        resume_from_checkpoint: bool = False,
        safe_serialization: bool = True,
        should_load_recipe_state: bool = False,
        enable_dcp: bool = False,
    ) -> None:
        self._should_load_recipe_state = should_load_recipe_state
        if resume_from_checkpoint:
            self._should_load_recipe_state = resume_from_checkpoint
            logger.warning(
                "*resume_from_checkpoint is deprecated. Please use the 'should_load_recipe_state' instead"
            )

        self._safe_serialization = safe_serialization
        self._checkpoint_dir = checkpoint_dir
        self._model_type = ModelType[model_type]
        self._output_dir = output_dir
        check_outdir_not_in_ckptdir(
            ckpt_dir=self._checkpoint_dir, out_dir=self._output_dir
        )
        self._enable_dcp = enable_dcp

        self._fs, _ = url_to_fs(self._checkpoint_dir)
        output_fs, _ = url_to_fs(self._output_dir)
        if self._fs != output_fs:
            raise ValueError(
                f"Checkpoint and output directories must be on the same filesystem. "
                f"Got {self._fs} and {output_fs} instead."
            )

        self._fs.mkdirs(output_dir, exist_ok=True)

        # weight_map contains the state_dict key -> checkpoint file mapping so we can correctly
        # parition the state dict into output checkpoint files. This is updated during checkpoint
        # load
        self._weight_map: Dict[str, str] = None

        # the config.json file contains model params needed for state dict conversion
        self._config = None
        with self._fs.open(
            os.path.join(self._checkpoint_dir, "config.json"), "r"
        ) as json_file:
            self._config = json.loads(json_file.read())

        # repo_id is necessary for when saving an adapter config, so its compatible with HF.
        # This json file is produced and saved in the download step.
        # contents are {"repo_id": "some_model/some_model_version"}
        repo_id_path = os.path.join(self._checkpoint_dir, REPO_ID_FNAME) + ".json"

        self.repo_id = None
        if self._fs.exists(repo_id_path):
            with self._fs.open(repo_id_path, "r") as json_file:
                data = json.load(json_file)
                self.repo_id = data.get("repo_id")

        #  resume from adapter_model ckpt
        self._adapter_checkpoint = get_adapter_checkpoint_path(
            output_dir=self._output_dir,
            adapter_checkpoint=adapter_checkpoint,
            should_load_recipe_state=self._should_load_recipe_state,
            pattern=r"^epoch_(\d+)",
        )

        # resume recipe_state ckpt
        self._recipe_checkpoint = get_recipe_checkpoint_path(
            output_dir=self._output_dir,
            recipe_checkpoint=recipe_checkpoint,
            should_load_recipe_state=self._should_load_recipe_state,
        )

        # get ckpt paths
        self._checkpoint_paths = get_model_checkpoint_path(
            checkpoint_files=checkpoint_files,
            checkpoint_dir=self._checkpoint_dir,
            output_dir=self._output_dir,
            should_load_recipe_state=self._should_load_recipe_state,
            has_adapter_checkpoint=self._adapter_checkpoint is not None,
        )

        if self._should_load_recipe_state:
            logger.info(
                "Loading the recipe state using: "
                f"\n\tcheckpoint_paths: {[str(path) for path in self._checkpoint_paths]}"
                f"\n\trecipe_checkpoint: {self._recipe_checkpoint}"
                f"\n\tadapter_checkpoint: {self._adapter_checkpoint}"
            )

    def load_checkpoint(self) -> Dict[str, Any]:
        """
        Load HF checkpoint from file.

        The keys and weights from across all checkpoint files are merged into a single state_dict.
        We preserve the "state_dict key" <-> "checkpoint file" mapping in weight_map so we can
        write the state dict correctly in ``save_checkpoint``.

        Before returning, the model state dict is converted to a torchtune-compatible format using
        the appropriate convert_weights function (depending on ``self._model_type``).

        Returns:
            state_dict (Dict[str, Any]): torchtune checkpoint state dict

        Raises:
            ValueError: If the values in the input state_dict are not Tensors
        """

        self._weight_map = {}

        # merged state_dict contains keys and weights from all the checkpoint files
        merged_state_dict: Dict[str, torch.Tensor] = {}

        # converted_state_dict is the final state_dict passed to the recipe after the
        # keys are converted into the torchtune format. This optionally also contains
        # the recipe state and adapter weights
        converted_state_dict: Dict[str, Dict[str, torch.Tensor]] = {}

        if self._enable_dcp:
            from torch.distributed.checkpoint import (
                _HuggingFaceLoadPlanner,
                _HuggingFaceStorageReader,
            )

            # DCP load using the storage reader
            hf_storage_reader = _HuggingFaceStorageReader(path=self._checkpoint_dir)
            metadata = hf_storage_reader.read_metadata()
            state_dict = {}
            for key in metadata.state_dict_metadata.keys():
                # arbitrary value to ensure that the state_dict is not empty
                state_dict[key] = torch.empty(1)

            self._weight_map = metadata.storage_data

            load(
                state_dict=state_dict,
                storage_reader=hf_storage_reader,
                planner=_HuggingFaceLoadPlanner(),
            )

            merged_state_dict = state_dict
        else:
            # _checkpoint_paths are already sorted so simply enumerate to generate the right id
            for cpt_idx, cpt_path in enumerate(self._checkpoint_paths):
                state_dict = safe_torch_load(cpt_path)
                for key, value in state_dict.items():
                    # Ensure that the state dict is a flat dict of keys and tensors. Breaking this assumption
                    # will break recipe code
                    if not isinstance(value, torch.Tensor):
                        raise ValueError(
                            f"Expected all values in the state dict to be torch.Tensor. "
                            f"Found {type(value)} instead."
                        )
                    # idx is written in the 4 digit format (eg: 0001, 0002, etc.)
                    self._weight_map[key] = f"{cpt_idx + 1:04}"
                merged_state_dict.update(state_dict)

                # delete the state_dict to free up memory; TODO check if this del is needed
                del state_dict
                gc.collect()

        if self._model_type in (ModelType.PHI3_MINI, ModelType.PHI4):
            log_rank_zero(
                logger=logger,
                msg="Converting Phi weights from HF format."
                "Note that conversion of adapter weights into PEFT format is not supported.",
            )
            from torchtune.models.phi3._convert_weights import phi3_hf_to_tune

            num_heads = self._config["num_attention_heads"]
            num_kv_heads = self._config["num_key_value_heads"]
            dim = self._config["hidden_size"]

            # Should only pass num_heads, num_kv_heads, dim for GQA
            if num_heads == num_kv_heads:
                num_heads, num_kv_heads, dim = None, None, None

            converted_state_dict[training.MODEL_KEY] = phi3_hf_to_tune(
                merged_state_dict,
                num_heads=num_heads,
                num_kv_heads=num_kv_heads,
                dim=dim,
            )
        elif self._model_type == ModelType.REWARD:
            from torchtune.rlhf.utils import reward_hf_to_tune

            converted_state_dict[training.MODEL_KEY] = reward_hf_to_tune(
                merged_state_dict,
                num_heads=self._config["num_attention_heads"],
                num_kv_heads=self._config["num_key_value_heads"],
                dim=self._config["hidden_size"],
            )
        elif self._model_type == ModelType.QWEN2:
            from torchtune.models.qwen2._convert_weights import qwen2_hf_to_tune

            converted_state_dict[training.MODEL_KEY] = qwen2_hf_to_tune(
                merged_state_dict,
                num_heads=self._config["num_attention_heads"],
                num_kv_heads=self._config["num_key_value_heads"],
                dim=self._config["hidden_size"],
                tie_word_embeddings=self._config["tie_word_embeddings"],
            )
        elif self._model_type == ModelType.LLAMA3_VISION:
            from torchtune.models.llama3_2_vision._convert_weights import (
                llama3_vision_hf_to_tune,
            )

            text_config = self._config.get("text_config", {})
            vision_config = self._config.get("vision_config", {})
            converted_state_dict[training.MODEL_KEY] = llama3_vision_hf_to_tune(
                merged_state_dict,
                num_heads=text_config["num_attention_heads"],
                num_kv_heads=text_config["num_key_value_heads"],
                dim=text_config["hidden_size"],
                head_dim=text_config.get("head_dim", None),
                vocab_size=text_config["vocab_size"],
                cross_attention_layers=text_config.get("cross_attention_layers", None),
                encoder_dim=vision_config["hidden_size"],
                tile_size=vision_config["image_size"],
                num_tiles=vision_config["max_num_tiles"],
                supported_aspect_ratios=vision_config.get(
                    "supported_aspect_ratios", None
                ),
            )
        elif self._model_type == ModelType.CLIP_TEXT:
            from torchtune.models.clip._convert_weights import clip_text_hf_to_tune

            converted_state_dict[training.MODEL_KEY] = clip_text_hf_to_tune(
                merged_state_dict,
            )
        elif self._model_type == ModelType.GEMMA2:
            from torchtune.models.gemma2._convert_weights import gemma2_hf_to_tune

            converted_state_dict[training.MODEL_KEY] = gemma2_hf_to_tune(
                merged_state_dict,
                num_heads=self._config["num_attention_heads"],
                num_kv_heads=self._config["num_key_value_heads"],
                dim=self._config["hidden_size"],
                head_dim=self._config.get("head_dim", None),
            )
        elif self._model_type == ModelType.T5_ENCODER:
            from torchtune.models.t5._convert_weights import t5_encoder_hf_to_tune

            converted_state_dict[training.MODEL_KEY] = t5_encoder_hf_to_tune(
                merged_state_dict,
            )
        elif self._model_type == ModelType.LLAMA4:
            from torchtune.models.llama4._convert_weights import llama4_hf_to_tune

            text_config = self._config.get("text_config")
            converted_state_dict[training.MODEL_KEY] = llama4_hf_to_tune(
                merged_state_dict,
<<<<<<< HEAD
                num_heads=text_config["num_attention_heads"],
                num_kv_heads=text_config["num_key_value_heads"],
                dim=text_config["hidden_size"],
                head_dim=text_config.get("head_dim", None),
=======
>>>>>>> e6328e9d
            )
        else:
            converted_state_dict[training.MODEL_KEY] = convert_weights.hf_to_tune(
                merged_state_dict,
                num_heads=self._config["num_attention_heads"],
                num_kv_heads=self._config["num_key_value_heads"],
                dim=self._config["hidden_size"],
                head_dim=self._config.get("head_dim", None),
            )

        if self._adapter_checkpoint:
            adapter_state_dict = safe_torch_load(self._adapter_checkpoint)
            converted_state_dict[training.ADAPTER_KEY] = adapter_state_dict

        if self._should_load_recipe_state:
            recipe_state = safe_torch_load(self._recipe_checkpoint, mmap=False)
            converted_state_dict.update(recipe_state)

        return converted_state_dict

    def save_checkpoint(
        self,
        state_dict: Dict[str, Any],
        epoch: int,
        intermediate_checkpoint: bool = False,
        adapter_only: bool = False,
    ) -> None:
        """
        Save HF checkpoint to file. If ``intermediate_checkpoint`` is True, an additional
        checkpoint file ``recipe_state.pt`` is created in ``_output_dir/RECIPE_STATE_DIRNAME``
        which contains the recipe state.

        The state_dict is first converted back to the HF format and then partitioned based on the
        ``_weight_map`` into separate checkpoint files.

        Args:
            state_dict (Dict[str, Any]): Checkpoint state dict to be written out to file
            epoch (int): Epoch number. Used to create the checkpoint file name
            intermediate_checkpoint (bool): If True, an additional checkpoint files for recipe state
                and (if applicable) adapter weights are created. Default is False
            adapter_only (bool): If True, only save the adapter weights. Default is False

        Raises:
            ValueError: if ``adapter_only`` is True and adapter checkpoint not found in state_dict.
        """
        # convert the state_dict back to hf format; do this inplace
        if not adapter_only:
            if self._model_type in (ModelType.PHI3_MINI, ModelType.PHI4):
                from torchtune.models.phi3._convert_weights import phi3_tune_to_hf

                state_dict[training.MODEL_KEY] = phi3_tune_to_hf(
                    state_dict[training.MODEL_KEY]
                )
            elif self._model_type == ModelType.REWARD:
                from torchtune.rlhf.utils import reward_tune_to_hf

                state_dict[training.MODEL_KEY] = reward_tune_to_hf(
                    state_dict[training.MODEL_KEY],
                    num_heads=self._config["num_attention_heads"],
                    num_kv_heads=self._config["num_key_value_heads"],
                    dim=self._config["hidden_size"],
                )
            elif self._model_type == ModelType.QWEN2:
                from torchtune.models.qwen2._convert_weights import qwen2_tune_to_hf

                state_dict[training.MODEL_KEY] = qwen2_tune_to_hf(
                    state_dict[training.MODEL_KEY],
                    num_heads=self._config["num_attention_heads"],
                    num_kv_heads=self._config["num_key_value_heads"],
                    dim=self._config["hidden_size"],
                    tie_word_embeddings=self._config["tie_word_embeddings"],
                )
            elif self._model_type == ModelType.LLAMA3_VISION:
                from torchtune.models.llama3_2_vision._convert_weights import (
                    llama3_vision_tune_to_hf,
                )

                text_config = self._config.get("text_config", {})
                vision_config = self._config.get("vision_config", {})
                state_dict[training.MODEL_KEY] = llama3_vision_tune_to_hf(
                    state_dict[training.MODEL_KEY],
                    num_heads=text_config["num_attention_heads"],
                    num_kv_heads=text_config["num_key_value_heads"],
                    dim=text_config["hidden_size"],
                    head_dim=text_config.get("head_dim", None),
                    vocab_size=text_config["vocab_size"],
                    cross_attention_layers=text_config.get(
                        "cross_attention_layers", None
                    ),
                    encoder_dim=vision_config["hidden_size"],
                    tile_size=vision_config["image_size"],
                    num_tiles=vision_config["max_num_tiles"],
                    supported_aspect_ratios=vision_config.get(
                        "supported_aspect_ratios", None
                    ),
                )
            elif self._model_type == ModelType.GEMMA2:
                from torchtune.models.gemma2._convert_weights import gemma2_tune_to_hf

                state_dict[training.MODEL_KEY] = gemma2_tune_to_hf(
                    state_dict[training.MODEL_KEY],
                    num_heads=self._config["num_attention_heads"],
                    num_kv_heads=self._config["num_key_value_heads"],
                    dim=self._config["hidden_size"],
                    head_dim=self._config.get("head_dim", None),
                )
            elif self._model_type == ModelType.LLAMA4:
                from torchtune.models.llama4._convert_weights import llama4_tune_to_hf

                text_config = self._config.get("text_config")
                state_dict[training.MODEL_KEY] = llama4_tune_to_hf(
                    state_dict[training.MODEL_KEY],
<<<<<<< HEAD
                    num_heads=text_config["num_attention_heads"],
                    num_kv_heads=text_config["num_key_value_heads"],
                    dim=text_config["hidden_size"],
                    head_dim=text_config.get("head_dim", None),
=======
>>>>>>> e6328e9d
                )
            else:
                state_dict[training.MODEL_KEY] = convert_weights.tune_to_hf(
                    state_dict[training.MODEL_KEY],
                    num_heads=self._config["num_attention_heads"],
                    num_kv_heads=self._config["num_key_value_heads"],
                    dim=self._config["hidden_size"],
                    head_dim=self._config.get("head_dim", None),
                )

            if self._enable_dcp:
                from torch.distributed.checkpoint import (
                    _HuggingFaceSavePlanner,
                    _HuggingFaceStorageWriter,
                )

                # DCP save using the storage writer
                fqn_to_file_index_mapping = {}
                for fqn, filename in self._weight_map.items():
                    index = int(filename.split("-")[1])
                    fqn_to_file_index_mapping[fqn] = index
                storage_writer = _HuggingFaceStorageWriter(
                    path=os.path.join(self._output_dir, f"epoch_{epoch}"),
                    fqn_to_index_mapping=fqn_to_file_index_mapping,
                )
                save(
                    state_dict=state_dict[training.MODEL_KEY],
                    storage_writer=storage_writer,
                    planner=_HuggingFaceSavePlanner(),
                    no_dist=True,
                )
            else:
                # split the state_dict into separate dicts, one for each output checkpoint file
                # e.g. split_state_dicts= {
                #       "0001": {"key1": tensor1, "key2": tensor2},
                #       "0002": {"key3": tensor3}
                #       }
                split_state_dicts: Dict[str, Dict[str, torch.Tensor]] = {}
                total_size = 0
                for key, weight in state_dict[training.MODEL_KEY].items():
                    cpt_idx = self._weight_map[key]

                    # initialize dict
                    if cpt_idx not in split_state_dicts:
                        split_state_dicts[cpt_idx] = {}

                    split_state_dicts[cpt_idx].update({key: weight})
                    total_size += weight.numel() * weight.element_size()

                # write the partitioned state dicts to the right checkpoint file
                # e.g. model-00001-of-00004.safetensors, model-00002-of-00004.safetensors, etc
                num_shards = len(split_state_dicts)
                map_original_name_to_new_name = {}
                for cpt_idx, model_state_dict in split_state_dicts.items():
                    # TODO: We should probably use the original shard name and just add a prefix
                    # however, having the SHARD_FNAME standardizes our checkpoints
                    shard_name = SHARD_FNAME.format(
                        cpt_idx=f"{cpt_idx}".zfill(5),
                        num_shards=f"{num_shards}".zfill(5),
                    )
                    map_original_name_to_new_name[cpt_idx] = shard_name
                    output_path = os.path.join(
                        self._output_dir, f"epoch_{epoch}", shard_name
                    )
                    self._fs.mkdirs(os.path.dirname(output_path), exist_ok=True)
                    if not self._safe_serialization:
                        output_path = output_path = ".bin"
                        torch.save(model_state_dict, output_path)
                    else:
                        output_path = output_path + ".safetensors"
                        save_file(
                            model_state_dict, output_path, metadata={"format": "pt"}
                        )

                    logger.info(
                        "Model checkpoint of size "
                        f"{os.path.getsize(output_path) / 1024**3:.2f} GiB "
                        f"saved to {output_path}"
                    )

                # Save the appropriate index file based on serialization format
                # e.g. {metadata: {total_size: 1234},
                # weight_map: {"key1": "model_0001.safetensors", "key2": "model_0002.safetensors"}}
                if self._safe_serialization:
                    weight_map = {
                        k: map_original_name_to_new_name[cpt_idx] + ".safetensors"
                        for k, cpt_idx in self._weight_map.items()
                    }
                    index_file_name = SAFETENSOR_INDEX_FNAME
                else:
                    weight_map = {
                        k: map_original_name_to_new_name[cpt_idx] + ".bin"
                        for k, cpt_idx in self._weight_map.items()
                    }
                    index_file_name = TORCH_INDEX_FNAME

                index_path = os.path.join(
                    self._output_dir, f"epoch_{epoch}", index_file_name
                )

                index_data = {
                    "metadata": {"total_size": total_size},
                    "weight_map": weight_map,
                }
                with self._fs.open(index_path, "w") as f:
                    json.dump(index_data, f, indent=2)

        if training.ADAPTER_KEY in state_dict:

            # TODO: saving it "as is" is a requirement because, if we only save with
            # convert_weights.tune_to_peft_adapter_weights, we do NOT have a fn
            # convert_weights.peft_to_tune. The .pt format is not needed, but
            # it is an easy way to distinguish the adapters. Ideally we should save only one.
            output_path = (
                os.path.join(self._output_dir, f"epoch_{epoch}", ADAPTER_MODEL_FNAME)
                + ".pt"
            )
            self._fs.mkdirs(os.path.dirname(output_path), exist_ok=True)
            with self._fs.open(output_path, "wb") as f:
                torch.save(state_dict[training.ADAPTER_KEY], f)
            logger.info(
                "Adapter checkpoint of size "
                f"{os.path.getsize(output_path) / 1024**3:.2f} GiB "
                f"saved to {output_path}"
            )

            if self._model_type in (ModelType.PHI3_MINI, ModelType.PHI4):
                logger.warning(
                    "Saving Phi adapter weights to PEFT format is not supported, saving to torchtune format instead"
                )
            elif self._model_type == ModelType.LLAMA3_VISION:
                logger.warning(
                    "Saving Llama3.2 Vision adapter weights to PEFT format is not supported, saving to torchtune format instead"
                )
            else:
                state_dict[
                    training.ADAPTER_KEY
                ] = convert_weights.tune_to_peft_adapter_weights(
                    state_dict[training.ADAPTER_KEY],
                    num_heads=self._config["num_attention_heads"],
                    num_kv_heads=self._config["num_key_value_heads"],
                    dim=self._config["hidden_size"],
                    head_dim=self._config.get("head_dim", None),
                )
                output_path = os.path.join(
                    self._output_dir, f"epoch_{epoch}", ADAPTER_MODEL_FNAME
                )
                self._fs.mkdirs(os.path.dirname(output_path), exist_ok=True)
                if not self._safe_serialization:
                    output_path = output_path + ".bin"
                    with self._fs.open(output_path, "wb") as f:
                        torch.save(state_dict[training.ADAPTER_KEY], f)
                else:
                    output_path = output_path + ".safetensors"
                    with self._fs.open(output_path, "wb") as f:
                        save_bytes = save_safetensors(
                            state_dict[training.ADAPTER_KEY],
                            metadata={"format": "pt"},
                        )
                        f.write(save_bytes)
                logger.info(
                    "Adapter checkpoint of size "
                    f"{os.path.getsize(output_path) / 1024**3:.2f} GiB "
                    f"saved to {output_path}"
                )
        elif adapter_only:
            raise ValueError(
                "Adapter checkpoint not found in state_dict. Please ensure that the state_dict contains adapter weights."
            )

        if training.ADAPTER_CONFIG in state_dict:
            if self._model_type in (ModelType.PHI3_MINI, ModelType.PHI4):
                logger.warning(
                    "PEFT integration for Phi is not supported, skipping adapter config save"
                )
            elif self._model_type == ModelType.LLAMA3_VISION:
                logger.warning(
                    "PEFT integration for Llama3.2 Vision is not supported, skipping adapter config save"
                )
            else:
                state_dict[
                    training.ADAPTER_CONFIG
                ] = convert_weights.tune_to_peft_adapter_config(
                    adapter_config=state_dict[training.ADAPTER_CONFIG],
                    base_model_name_or_path=self.repo_id,
                )

                output_path = (
                    os.path.join(
                        self._output_dir, f"epoch_{epoch}", ADAPTER_CONFIG_FNAME
                    )
                    + ".json"
                )
                with self._fs.open(output_path, "w") as f:
                    json.dump(state_dict[training.ADAPTER_CONFIG], f)
                logger.info(
                    "Adapter checkpoint of size "
                    f"{os.path.getsize(output_path) / 1024**3:.2f} GiB "
                    f"saved to {output_path}"
                )

        # Save all files in ckpt_dir, except model weights and mapping, to output_dir/epoch_{epoch}
        # So its easy to run inference with the model using this epoch's checkpoint
        copy_files(
            self._checkpoint_dir,
            os.path.join(self._output_dir, f"epoch_{epoch}"),
            ignore_suffixes=SUFFIXES_TO_NOT_COPY,
        )

        # If the recipe state needs to be output, first remove the model state dict
        # and if it exists, remove the adapter state dict as well
        if intermediate_checkpoint:
            _ = state_dict.pop(training.MODEL_KEY, None)
            _ = state_dict.pop(training.ADAPTER_KEY, None)
            _ = state_dict.pop(training.ADAPTER_CONFIG, None)
            output_path = os.path.join(
                self._output_dir, RECIPE_STATE_DIRNAME, "recipe_state.pt"
            )
            parent_path = os.path.dirname(output_path)
            self._fs.mkdirs(parent_path, exist_ok=True)
            torch.save(state_dict, output_path)
            logger.info(
                "Recipe checkpoint of size "
                f"{os.path.getsize(output_path) / 1024**3:.2f} GiB "
                f"saved to {output_path}"
            )
        else:
            logger.info("Saving final epoch checkpoint.")
            if adapter_only:
                logger.info(
                    "Please note that you have set adapter_only=True, so only adapter weights will be saved."
                    "You need to merge the adapter weights into your base model for further use. "
                    f"See {self.__class__.__name__}.save_checkpoint for more details."
                )
            else:
                logger.info(
                    "The full model checkpoint, including all weights and configurations, has been saved successfully."
                    "You can now use this checkpoint for further training or inference."
                )


class FullModelMetaCheckpointer(_CheckpointerInterface):
    """
    Checkpointer which reads and writes checkpoints in Meta's format. Examples include
    the Llama-2-7b model from the meta-llama repo (https://huggingface.co/meta-llama/Llama-2-7b)

    Currently we support reading from a single checkpoint file only. Support for reading from
    sharded checkpoints is WIP.

    Args:
        checkpoint_dir (str): Directory containing the checkpoint files
        checkpoint_files (List[str]): List of checkpoint files to load. Currently this checkpointer only
            supports loading a single checkpoint file.
        model_type (str): Model type of the model for which the checkpointer is being loaded, e.g. LLAMA3.
        output_dir (str): Directory to save the checkpoint files
        adapter_checkpoint (Optional[str]): Path to the adapter weights. If None,
            and `should_load_recipe_state=True`, then look for adapter_model.pt in output_dir/epoch_{largest_epoch}.
            Default is None.
        recipe_checkpoint (Optional[str]): Path to the recipe state checkpoint file. If None,
            and `should_load_recipe_state=True`, then look for recipe_state.pt in output_dir/recipe_state.
            Default is None.
        resume_from_checkpoint (bool): If True, the checkpointer will load the additional checkpoint files corresponding to
                the recipe state from a previous run. Default is False. This flag is deprecated. Please use the
                should_load_recipe_state instead.
        should_load_recipe_state (bool): If True, the checkpointer will load the additional checkpoint files corresponding to
                the recipe state from a previous run. Default is False

    Raises:
        ValueError: If ``checkpoint_files`` is not a list of length 1
    """

    def __init__(
        self,
        checkpoint_dir: str,
        checkpoint_files: List[str],
        model_type: str,
        output_dir: str,
        adapter_checkpoint: Optional[str] = None,
        recipe_checkpoint: Optional[str] = None,
        resume_from_checkpoint: bool = False,
        should_load_recipe_state: bool = False,
    ) -> None:

        # Fail fast if ``checkpoint_files`` is invalid
        # TODO: support loading more than one file
        if len(checkpoint_files) != 1:
            raise ValueError(
                "Currently we only support reading from a single checkpoint file. "
                f"Got {len(checkpoint_files)} files instead."
            )

        self._checkpoint_dir = Path(checkpoint_dir)
        self._should_load_recipe_state = should_load_recipe_state
        if resume_from_checkpoint:
            self._should_load_recipe_state = resume_from_checkpoint
            logger.warning(
                "*resume_from_checkpoint is deprecated. Please use the 'should_load_recipe_state' instead"
            )
        self._model_type = ModelType[model_type]
        self._output_dir = Path(output_dir)
        check_outdir_not_in_ckptdir(
            ckpt_dir=self._checkpoint_dir, out_dir=self._output_dir
        )
        self._output_dir.mkdir(parents=True, exist_ok=True)

        #  resume from adapter_model ckpt
        self._adapter_checkpoint = get_adapter_checkpoint_path(
            output_dir=self._output_dir,
            adapter_checkpoint=adapter_checkpoint,
            should_load_recipe_state=self._should_load_recipe_state,
            pattern=r"^epoch_(\d+)",
        )

        # resume recipe_state ckpt
        self._recipe_checkpoint = get_recipe_checkpoint_path(
            output_dir=self._output_dir,
            recipe_checkpoint=recipe_checkpoint,
            should_load_recipe_state=self._should_load_recipe_state,
        )

        # get ckpt paths
        self._checkpoint_paths = get_model_checkpoint_path(
            checkpoint_files=checkpoint_files,
            checkpoint_dir=self._checkpoint_dir,
            output_dir=self._output_dir,
            should_load_recipe_state=self._should_load_recipe_state,
            has_adapter_checkpoint=self._adapter_checkpoint is not None,
        )

        # we currently accept only a single file
        self._checkpoint_path = self._checkpoint_paths[0]

        if self._should_load_recipe_state:
            logger.info(
                "Loading the recipe state using: "
                f"\n\tcheckpoint_paths: {[str(path) for path in self._checkpoint_paths]}"
                f"\n\trecipe_checkpoint: {self._recipe_checkpoint}"
                f"\n\tadapter_checkpoint: {self._adapter_checkpoint}"
            )

    def load_checkpoint(self) -> Dict[str, Any]:
        """
        Load Meta checkpoint from file. Currently only loading from a single file is supported.
        """
        state_dict: Dict[str:Any] = {}
        model_state_dict = safe_torch_load(self._checkpoint_path)
        if self._model_type == ModelType.LLAMA3_VISION:
            from torchtune.models.llama3_2_vision._convert_weights import (
                llama3_vision_meta_to_tune,
            )

            state_dict[training.MODEL_KEY] = llama3_vision_meta_to_tune(
                model_state_dict
            )
        elif self._model_type == ModelType.LLAMA4:
            from torchtune.models.llama4._convert_weights import llama4_meta_to_tune

            state_dict[training.MODEL_KEY] = llama4_meta_to_tune(model_state_dict)
        else:
            state_dict[training.MODEL_KEY] = convert_weights.meta_to_tune(
                model_state_dict
            )

        # llama3_2 has tied weights, so we need to remove the output.weight key
        if self._model_type == ModelType.LLAMA3_2:
            logger.info(
                "Identified model_type = Llama3_2. Ignoring output.weight in"
                " checkpoint in favor of the tok_embedding.weight"
                " tied weights."
            )
            state_dict[training.MODEL_KEY].pop("output.weight")

        if self._adapter_checkpoint:
            adapter_state_dict = safe_torch_load(self._adapter_checkpoint)
            state_dict[training.ADAPTER_KEY] = adapter_state_dict

        if self._should_load_recipe_state:
            recipe_state = safe_torch_load(self._recipe_checkpoint, mmap=False)
            state_dict.update(recipe_state)
        return state_dict

    def save_checkpoint(
        self,
        state_dict: Dict[str, Any],
        epoch: int,
        intermediate_checkpoint: bool = False,
        adapter_only: bool = False,
    ) -> None:
        """
        Save Meta checkpoint to file. If ``intermediate_checkpoint`` is True, an additional
        checkpoint file ``recipe_state.pt`` is created in ``_output_dir/RECIPE_STATE_DIRNAME``
        which contains the recipe state.

        Args:
            state_dict (Dict[str, Any]): Checkpoint state dict to be written out to file
            epoch (int): Epoch number. Used to create the checkpoint file name
            intermediate_checkpoint (bool): If True, an additional checkpoint files for recipe state
                and (if applicable) adapter weights are created. Default is False
            adapter_only (bool): If True, only save the adapter weights. Default is False

        Raises:
            ValueError: if ``adapter_only`` is True and adapter checkpoint not found in state_dict.
        """

        if not adapter_only:
            model_state_dict = state_dict[training.MODEL_KEY]
            if self._model_type == ModelType.LLAMA3_VISION:
                from torchtune.models.llama3_2_vision._convert_weights import (
                    llama3_vision_tune_to_meta,
                )

                state_dict[training.MODEL_KEY] = llama3_vision_tune_to_meta(
                    model_state_dict
                )
            elif self._model_type == ModelType.LLAMA4:
                from torchtune.models.llama4._convert_weights import llama4_tune_to_meta

                state_dict[training.MODEL_KEY] = llama4_tune_to_meta(model_state_dict)
            else:
                # llama3_2 has tied weights, so we need to add the output.weight key
                if (
                    self._model_type == ModelType.LLAMA3_2
                    and "output.weight" not in model_state_dict
                ):
                    model_state_dict["output.weight"] = model_state_dict[
                        "tok_embeddings.weight"
                    ]

                state_dict[training.MODEL_KEY] = convert_weights.tune_to_meta(
                    model_state_dict
                )

            # TODO: We should consider adding adapter/model config, like we do for HF.
            model_filename = SHARD_FNAME.format(
                cpt_idx="1".zfill(5), num_shards="1".zfill(5)
            )
            checkpoint_file = Path.joinpath(
                self._output_dir, f"epoch_{epoch}", model_filename
            ).with_suffix(".bin")
            checkpoint_file.parent.mkdir(parents=True, exist_ok=True)

            torch.save(state_dict[training.MODEL_KEY], checkpoint_file)
            logger.info(
                "Model checkpoint of size "
                f"{os.path.getsize(checkpoint_file) / 1024**3:.2f} GiB "
                f"saved to {checkpoint_file}"
            )

        if training.ADAPTER_KEY in state_dict:
            output_path = Path.joinpath(
                self._output_dir, f"epoch_{epoch}", ADAPTER_MODEL_FNAME
            ).with_suffix(".pt")
            output_path.parent.mkdir(parents=True, exist_ok=True)
            torch.save(state_dict[training.ADAPTER_KEY], output_path)
            logger.info(
                "Adapter checkpoint of size "
                f"{os.path.getsize(output_path) / 1024**3:.2f} GiB "
                f"saved to {output_path}"
            )

        elif adapter_only:
            raise ValueError(
                "Adapter checkpoint not found in state_dict. Please ensure that the state_dict contains adapter weights."
            )

        # Save all files in ckpt_dir, except model weights and mapping, to output_dir/epoch_{epoch}
        # So its easy to run inference with the model using this epoch's checkpoint
        copy_files(
            self._checkpoint_dir,
            Path.joinpath(self._output_dir, f"epoch_{epoch}"),
            ignore_suffixes=SUFFIXES_TO_NOT_COPY,
        )

        # If the recipe state needs to be output, first remove the model state dict
        # and if it exists, remove the adapter state dict as well
        if intermediate_checkpoint:
            _ = state_dict.pop(training.MODEL_KEY, None)
            _ = state_dict.pop(training.ADAPTER_KEY, None)
            _ = state_dict.pop(training.ADAPTER_CONFIG, None)
            output_path = Path.joinpath(
                self._output_dir, RECIPE_STATE_DIRNAME, "recipe_state.pt"
            )
            output_path.parent.mkdir(parents=True, exist_ok=True)
            torch.save(state_dict, output_path)
            logger.info(
                "Recipe checkpoint of size "
                f"{os.path.getsize(output_path) / 1024**3:.2f} GiB "
                f"saved to {output_path}"
            )
        else:
            logger.info("Saving final epoch checkpoint.")
            if adapter_only:
                logger.info(
                    "Please note that you have set adapter_only=True, so only adapter weights will be saved."
                    "You need to merge the adapter weights into your base model for further use. "
                    f"See {self.__class__.__name__}.save_checkpoint for more details."
                )
            else:
                logger.info(
                    "The full model checkpoint, including all weights and configurations, has been saved successfully."
                    "You can now use this checkpoint for further training or inference."
                )


class DistributedCheckpointer(_CheckpointerInterface):
    """
    Checkpointer which reads and writes checkpoints in the DistributedCheckpointing format.

    Args:
        checkpoint_dir (str): Directory containing the checkpoint files
        output_dir (str): Directory to save the checkpoint files
        process_group (Optional[dist.ProcessGroup]): Optional process group to use
            for distributed saving/loading. If None, the default process group will be used.
            For checkpointing, gloo CPU-based backend is needed.
    """

    def __init__(
        self,
        checkpoint_dir: str,
        output_dir: str,
        process_group: Optional[dist.ProcessGroup] = None,
    ) -> None:
        self._checkpoint_dir = Path(checkpoint_dir)
        self._output_dir = Path(output_dir)
        self._checkpoint_future = None
        self._checkpoint_dir_prefix = "dist_epoch"
        self._metadata_file = ".metadata"
        _, self._rank = get_world_size_and_rank()
        self._process_group: Optional[dist.ProcessGroup] = process_group

    def _get_latest_intermediate_checkpoint(self) -> Optional[str]:
        """
        This method iterates over the available intermediate distributed checkpoints and
        finds the latest checkpoint to load.

        Returns:
            str: The fully qualified path of the checkpoint directory containing the latest and valid
            intermediate checkpoint. A valid checkpoint needs to have the metadata file.
        """

        checkpoint_dir_pattern = re.compile(f"{self._checkpoint_dir_prefix}_(\\d+)")
        checkpoint_paths = [
            name
            for name in os.listdir(self._output_dir)
            if re.match(checkpoint_dir_pattern, name)
            and os.path.isfile(
                os.path.join(self._output_dir, name, self._metadata_file)
            )
        ]

        if checkpoint_paths:
            latest_checkpoint_dir = sorted(
                checkpoint_paths, key=lambda x: int(x.split("_")[-1])
            )[-1]
            return os.path.join(self._output_dir, latest_checkpoint_dir)
        return None

    def load_checkpoint(
        self, state_dict: Dict[str, Any] = None, checkpoint_path: Optional[str] = None
    ) -> Dict[str, Any]:
        """
        Load a Distributed checkpoint saved at the <checkpoint_path>
        If no path is provided, latest intermediate checkpoint is loaded.
        """

        if state_dict is None:
            raise ValueError(
                "State dict must be provided to load a distributed checkpoint."
            )

        # If no checkpoint path is provided, load the latest intermediate checkpoint.
        if checkpoint_path is None:
            checkpoint_path = self._get_latest_intermediate_checkpoint()

            if checkpoint_path is None:
                raise ValueError(
                    "No checkpoint path was provided."
                    "Also, No intermediate checkpoint was found in the output directory."
                    "Please ensure that a checkpoint exists to load."
                )

        log_rank_zero(logger, msg=f"Loading checkpoint from {checkpoint_path}")

        load(
            state_dict=state_dict,
            storage_reader=FileSystemReader(checkpoint_path),
            process_group=self._process_group,
        )

        return state_dict

    def save_checkpoint(
        self,
        state_dict: Dict[str, Any],
        epoch: int,
        save_async: bool = False,
    ) -> None:
        """
        Save a distributed checkpoint to storage.
        If ``save_async`` is True, the save happens asynchronously unblocking the GPUs sooner. This
        should only be used for the intermediate checkpoints. Final checkpoint has to be a synchronous
        one as the finetuning job can not terminate until the checkpoint gets persisted.

        Args:
            state_dict (Dict[str, Any]): Checkpoint state dict to be written out to file
            epoch (int): Epoch number. Used to create the checkpoint file name
            save_async (bool): If True, save the checkpoint asynchronously
        """

        log_rank_zero(
            logger,
            msg=f"DistributedCheckpointer is saving a checkpoint for the epoch {epoch}",
        )

        checkpoint_path = Path.joinpath(
            self._output_dir, f"{self._checkpoint_dir_prefix}_{epoch}"
        )

        if self._checkpoint_future and not self._checkpoint_future.done():
            # Previous checkpoint needs to finish before saving the next one.
            wait_start = time.perf_counter()

            logger.info(
                f"Rank {self._rank}: previous checkpoint has not finished. Checkpointing frequency is too high. Waiting...",
            )

            self._checkpoint_future.result()

            logger.info(
                f"Rank {self._rank}: waited {time.perf_counter() - wait_start:.2f} seconds for previous checkpoint to finish",
            )
            self._checkpoint_future = None

        cp_start = time.perf_counter()

        if save_async:

            def callback(
                f: Future,
            ) -> None:
                if f.exception() is None:
                    logger.info(
                        f"Rank {self._rank}: Checkpoint is saved asynchronously to {checkpoint_path} successfully.",
                    )
                else:
                    logger.error(
                        f"Rank {self._rank}: Checkpoint failed to save asynchronously to {checkpoint_path} "
                        f"with the exception {f.exception()}"
                    )

            self._checkpoint_future = async_save(
                state_dict=state_dict,
                storage_writer=FileSystemWriter(
                    checkpoint_path,
                    thread_count=16,
                    single_file_per_rank=False,
                    sync_files=False,
                ),
                process_group=self._process_group,
            )

            logger.info(
                f"Rank {self._rank}: Trainer was blocked for {time.perf_counter() - cp_start:.2f} seconds "
                "for checkpointing to finish...",
            )

            self._checkpoint_future.add_done_callback(callback)
        else:
            log_rank_zero(
                logger,
                msg=f"Saving model checkpoint synchronously to {checkpoint_path}.",
            )

            save(
                state_dict=state_dict,
                storage_writer=FileSystemWriter(
                    checkpoint_path,
                    thread_count=16,
                    single_file_per_rank=False,
                    sync_files=False,
                ),
                process_group=self._process_group,
            )

        log_rank_zero(
            logger,
            msg="The full model checkpoint, including all the weights and configurations, has been saved successfully "
            "by the DistributedCheckpointer. You can now use this checkpoint for further training.",
        )<|MERGE_RESOLUTION|>--- conflicted
+++ resolved
@@ -663,13 +663,6 @@
             text_config = self._config.get("text_config")
             converted_state_dict[training.MODEL_KEY] = llama4_hf_to_tune(
                 merged_state_dict,
-<<<<<<< HEAD
-                num_heads=text_config["num_attention_heads"],
-                num_kv_heads=text_config["num_key_value_heads"],
-                dim=text_config["hidden_size"],
-                head_dim=text_config.get("head_dim", None),
-=======
->>>>>>> e6328e9d
             )
         else:
             converted_state_dict[training.MODEL_KEY] = convert_weights.hf_to_tune(
@@ -782,13 +775,6 @@
                 text_config = self._config.get("text_config")
                 state_dict[training.MODEL_KEY] = llama4_tune_to_hf(
                     state_dict[training.MODEL_KEY],
-<<<<<<< HEAD
-                    num_heads=text_config["num_attention_heads"],
-                    num_kv_heads=text_config["num_key_value_heads"],
-                    dim=text_config["hidden_size"],
-                    head_dim=text_config.get("head_dim", None),
-=======
->>>>>>> e6328e9d
                 )
             else:
                 state_dict[training.MODEL_KEY] = convert_weights.tune_to_hf(
