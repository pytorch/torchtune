--- conflicted
+++ resolved
@@ -275,10 +275,6 @@
         Raises:
             ValueError: if ``adapter_only`` is True and adapter checkpoint not found in state_dict.
         """
-<<<<<<< HEAD
-        self._output_dir.mkdir(exist_ok=True, parents=True)
-=======
->>>>>>> f2bd4bc2
 
         # Output file is always a .bin file with the epoch number in the name
         if not adapter_only:
@@ -616,11 +612,6 @@
         Raises:
             ValueError: if ``adapter_only`` is True and adapter checkpoint not found in state_dict.
         """
-<<<<<<< HEAD
-        self._output_dir.mkdir(exist_ok=True, parents=True)
-
-=======
->>>>>>> f2bd4bc2
         # convert the state_dict back to hf format; do this inplace
         if not adapter_only:
             if self._model_type == ModelType.PHI3_MINI:
@@ -1037,10 +1028,6 @@
         Raises:
             ValueError: if ``adapter_only`` is True and adapter checkpoint not found in state_dict.
         """
-<<<<<<< HEAD
-        self._output_dir.mkdir(exist_ok=True, parents=True)
-=======
->>>>>>> f2bd4bc2
 
         if not adapter_only:
             model_state_dict = state_dict[training.MODEL_KEY]
