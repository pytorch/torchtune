# Copyright (c) Meta Platforms, Inc. and affiliates.
# All rights reserved.
#
# This source code is licensed under the BSD-style license found in the
# LICENSE file in the root directory of this source tree.

import gc
import json
import os
import re
import time
from concurrent.futures import Future
from pathlib import Path
from typing import Any, Dict, List, Optional, Protocol, Union

import torch
import torch.distributed as dist
from safetensors.torch import save_file
from torch.distributed.checkpoint import (
    async_save,
    FileSystemReader,
    FileSystemWriter,
    load,
    save,
)

from torchtune import training
from torchtune.models import convert_weights

from torchtune.training.checkpointing._utils import (
    ADAPTER_CONFIG_FNAME,
    ADAPTER_MODEL_FNAME,
<<<<<<< HEAD
    BASE_MODEL_DIRNAME,
    check_outdir_not_in_ckptdir,
=======
>>>>>>> c6ddf110
    copy_files,
    get_adapter_checkpoint_path,
    get_model_checkpoint_path,
    get_recipe_checkpoint_path,
    ModelType,
    RECIPE_STATE_DIRNAME,
    REPO_ID_FNAME,
    safe_torch_load,
    SAFETENSOR_INDEX_FNAME,
    SHARD_FNAME,
    SUFFIXES_TO_NOT_COPY,
    TORCH_INDEX_FNAME,
)
from torchtune.utils._logging import get_logger, log_rank_zero

logger = get_logger("DEBUG")


class _CheckpointerInterface(Protocol):
    """
    Interface implemented by Checkpointers in torchtune.

    torchtune checkpointers are designed to be composable components which can be plugged
    into any training recipe. Each checkpointer supports a specific set of models and training
    scenarios making these easy to understand, debug and extend. For example, the
    ``FullModelCheckpointer``s are used for loading and saving all of the model weights.
    This checkpointer can be used for Full-Finetuning scenarios or PEFT where the output is a
    merged checkpoint. In case the current suite of checkpointers are inadequate,
    users are encouraged to implement their own and contribute back to torchtune.

    torchtune is also designed to be "state-dict invariant". This means the checkpointer
    ensures that the output checkpoint has the same format as the original checkpoint i.e.
    the output checkpoint has the same keys split across the same number of files as the original
    checkpoint. Being "state-dict invariant" allows users to seamlessly use torchtune checkpoints
    with their favorite post-training tools from the open-source ecosystem without writing
    torchtune-specific convertors. To be "state-dict invariant", the ``load_checkpoint`` and
    ``save_checkpoint`` methods make use of the weight convertors available in
    ``torchtune/models/<model_folder>``.

    torchtune Checkpointers support two checkpointing scenarios:
        * End-of-training Checkpointing. The model weights at the end of a completed training
            run are written out to file. The checkpointer ensures that the output checkpoint
            files have the same keys as the input checkpoint file used to begin training. The
            checkpointer also ensures that the keys are partitioned across the same number of
            files as the original checkpoint. This ensures that the original metadata files can
            be used as is, and the output checkpoint can be used with any tool that understands
            the original checkpoint format. This includes popular inference engines such as
            ``llama.cpp`` and ``gpt-fast``. The output state dict has the following format:
            {
                "key_1": weight
                ...
            }


        Mid-training Chekpointing. In addition to the model checkpoint files, we output an
            additional "recipe_state.pt" file for intermediate checkpoints. These are currently
            output at the end of each epoch, and contain information such as optimizer state,
            number of epochs completed etc which is needed to correctly resume a previously
            interrupted training run. The recipe is responsible for constructing the state dict
            with the information it needs. The checkpointer extracts the model state dict
            (key = "model") and writes everything else out to "recipe_state.pt". To prevent us
            from flooding ``output_dir`` with checkpoint files, the recipe state is overwritten
            at the end of each epoch. The output state dicts have the following formats:

            Model:
                {
                    "key_1": weight
                    ...
                }

            Recipe State:
                {
                    "optimizer": ...,
                    "epoch": ...,
                    ...
                }

    """

    def load_checkpoint(self, **kwargs) -> Dict[str, Any]:
        ...

    def save_checkpoint(self, state_dict: Dict[str, Any], **kwargs) -> None:
        ...


class FullModelTorchTuneCheckpointer(_CheckpointerInterface):
    """
    Checkpointer which reads and writes checkpoints in a format compatible with
    torchtune. No conversion of weights is required.

    Currently this supports reading a single checkpoint file only. This will likely change as
    we add support for larger models.

    Args:
        checkpoint_dir (str): Directory containing the checkpoint files
        checkpoint_files (List[str]): List of checkpoint files to load. Since the checkpointer takes care
            of sorting by file ID, the order in this list does not matter
        model_type (str): Model type of the model for which the checkpointer is being loaded, e.g. LLAMA3.
        output_dir (str): Directory to save the checkpoint files
        adapter_checkpoint (Optional[str]): Path to the adapter weights. If None,
            and `should_load_recipe_state=True`, then look for adapter_model.pt in output_dir/epoch_{largest_epoch}.
            Default is None.
        recipe_checkpoint (Optional[str]): Path to the recipe state checkpoint file. If None,
            and `should_load_recipe_state=True`, then look for recipe_state.pt in output_dir/RECIPE_STATE_DIRNAME.
            Default is None.
        resume_from_checkpoint (bool): If True, the checkpointer will load the additional checkpoint files corresponding to
            the recipe state from a previous run. Default is False. This flag is deprecated. Please use the
            should_load_recipe_state flag instead.
        should_load_recipe_state (bool): If True, the checkpointer will load the additional checkpoint files corresponding to
            the recipe state from a previous run. Default is False

    Raises:
        ValueError: If more than one checkpoint file is provided
    """

    def __init__(
        self,
        checkpoint_dir: str,
        checkpoint_files: List[str],
        model_type: str,
        output_dir: str,
        adapter_checkpoint: Optional[str] = None,
        recipe_checkpoint: Optional[str] = None,
        resume_from_checkpoint: bool = False,
        should_load_recipe_state: bool = False,
    ) -> None:

        # Fail fast if ``checkpoint_files`` is invalid
        # TODO: support loading more than one file
        if len(checkpoint_files) != 1:
            raise ValueError(
                "Currently we only support reading from a single checkpoint file. "
                f"Got {len(checkpoint_files)} files instead."
            )

        self._checkpoint_dir = Path(checkpoint_dir)
        self._should_load_recipe_state = should_load_recipe_state

        if resume_from_checkpoint:
            self._should_load_recipe_state = resume_from_checkpoint
            logger.warning(
                "*resume_from_checkpoint is deprecated. Please use the 'should_load_recipe_state' instead"
            )

        self._model_type = ModelType[model_type]
        self._output_dir = Path(output_dir)
        check_outdir_not_in_ckptdir(
            ckpt_dir=self._checkpoint_dir, out_dir=self._output_dir
        )
        self._output_dir.mkdir(parents=True, exist_ok=True)

        #  resume from adapter_model ckpt
        self._adapter_checkpoint = get_adapter_checkpoint_path(
            output_dir=self._output_dir,
            adapter_checkpoint=adapter_checkpoint,
            should_load_recipe_state=self._should_load_recipe_state,
            pattern=r"^epoch_(\d+)",
        )

        # resume recipe_state ckpt
        self._recipe_checkpoint = get_recipe_checkpoint_path(
            output_dir=self._output_dir,
            recipe_checkpoint=recipe_checkpoint,
            should_load_recipe_state=self._should_load_recipe_state,
        )

        # get ckpt paths
        self._checkpoint_paths = get_model_checkpoint_path(
            checkpoint_files=checkpoint_files,
            checkpoint_dir=self._checkpoint_dir,
            output_dir=self._output_dir,
            should_load_recipe_state=self._should_load_recipe_state,
            has_adapter_checkpoint=self._adapter_checkpoint is not None,
        )

        # we currently accept only a single file
        self._checkpoint_path = self._checkpoint_paths[0]

        if self._should_load_recipe_state:
            logger.info(
                "Loading the recipe state using: "
                f"\n\tcheckpoint_paths: {[str(path) for path in self._checkpoint_paths]}"
                f"\n\trecipe_checkpoint: {self._recipe_checkpoint}"
                f"\n\tadapter_checkpoint: {self._adapter_checkpoint}"
            )

    def load_checkpoint(self, weights_only: bool = True) -> Dict[str, Any]:
        """
        Load torchtune checkpoint from file. Currently only loading from a single file is supported.

        The output state_dict has the following format, with keys other than "model" only present if
        ``should_load_recipe_state`` is True:

        >>>     {
        >>>         "model": {
        >>>             "key_1": weight
        >>>             ...
        >>>         },
        >>>         "optimizer": {...},
        >>>         ...
        >>>     }

        Args:
            weights_only (bool): flag passed down to torch.load. We expose this, because quantized models
                cannot be loaded with weights_only=True

        Returns:
            Dict[str, Any]: state_dict from the input checkpoint
        """
        state_dict: Dict[str:Any] = {}
        state_dict[training.MODEL_KEY] = safe_torch_load(
            self._checkpoint_path, weights_only=weights_only
        )

        if self._adapter_checkpoint:
            adapter_state_dict = safe_torch_load(self._adapter_checkpoint)
            state_dict[training.ADAPTER_KEY] = adapter_state_dict

        if self._should_load_recipe_state:
            recipe_state = safe_torch_load(self._recipe_checkpoint, mmap=False)
            state_dict.update(recipe_state)
        return state_dict

    def save_checkpoint(
        self,
        state_dict: Dict[str, Any],
        epoch: int,
        intermediate_checkpoint: bool = False,
        adapter_only: bool = False,
    ) -> None:
        """
        Save torchtune checkpoint to file. If ``intermediate_checkpoint`` is True, an additional
        checkpoint file ``recipe_state.pt`` is created in ``_output_dir/RECIPE_STATE_DIRNAME``
        which contains the recipe state. The output state dicts have the following formats:

        >>> # Model
        >>> {
        >>>     "key_1": weight
        >>>     ...
        >>> }
        >>>
        >>> # Recipe state
        >>> {
        >>>     "optimizer": ...,
        >>>     "epoch": ...,
        >>>     ...
        >>> }

        Args:
            state_dict (Dict[str, Any]): State dict with model and (optionally) recipe state
            epoch (int): Current epoch number. This is added to the checkpoint file name to ensure
                we're not overwriting intermediate checkpoint files
            intermediate_checkpoint (bool): If True, save an additional checkpoint file with the
                recipe state
            adapter_only (bool): If True, only save the adapter weights. Default is False


        Raises:
            ValueError: if ``adapter_only`` is True and adapter checkpoint not found in state_dict.
        """

        # Output file is always a .bin file with the epoch number in the name
        if not adapter_only:
            shard_name = SHARD_FNAME.format(
                cpt_idx="1".zfill(5), num_shards="1".zfill(5)
            )
            output_path = Path.joinpath(
                self._output_dir, f"epoch_{epoch}", shard_name
            ).with_suffix(".bin")
            output_path.parent.mkdir(parents=True, exist_ok=True)
            torch.save(state_dict[training.MODEL_KEY], output_path)
            logger.info(
                "Model checkpoint of size "
                f"{os.path.getsize(output_path) / 1024**3:.2f} GiB "
                f"saved to {output_path}"
            )

        if training.ADAPTER_KEY in state_dict:
            output_path = Path.joinpath(
                self._output_dir, f"epoch_{epoch}", ADAPTER_MODEL_FNAME
            ).with_suffix(".pt")
            output_path.parent.mkdir(parents=True, exist_ok=True)
            torch.save(state_dict[training.ADAPTER_KEY], output_path)
            logger.info(
                "Adapter checkpoint of size "
                f"{os.path.getsize(output_path) / 1024**3:.2f} GiB "
                f"saved to {output_path}"
            )

        elif adapter_only:
            raise ValueError(
                "Adapter checkpoint not found in state_dict. Please ensure that the state_dict contains adapter weights."
            )

        # Save all files in ckpt_dir, except model weights and mapping, to output_dir/epoch_{epoch}
        # So its easy to run inference with the model using this epoch's checkpoint
        copy_files(
            self._checkpoint_dir,
            Path.joinpath(self._output_dir, f"epoch_{epoch}"),
            ignore_suffixes=SUFFIXES_TO_NOT_COPY,
        )

        # If the recipe state needs to be output, first remove the model state dict
        if intermediate_checkpoint:
            _ = state_dict.pop(training.MODEL_KEY, None)
            _ = state_dict.pop(training.ADAPTER_KEY, None)
            _ = state_dict.pop(training.ADAPTER_CONFIG, None)
            output_path = Path.joinpath(
                self._output_dir, RECIPE_STATE_DIRNAME, "recipe_state.pt"
            )
            output_path.parent.mkdir(parents=True, exist_ok=True)
            torch.save(state_dict, output_path)
            logger.info(
                "Recipe checkpoint of size "
                f"{os.path.getsize(output_path) / 1024**3:.2f} GiB "
                f"saved to {output_path}"
            )
        else:
            logger.info("Saving final epoch checkpoint.")
            if adapter_only:
                logger.info(
                    "Please note that you have set adapter_only=True, so only adapter weights will be saved."
                    "You need to merge the adapter weights into your base model for further use. "
                    f"See {self.__class__.__name__}.save_checkpoint for more details."
                )
            else:
                logger.info(
                    "The full model checkpoint, including all weights and configurations, has been saved successfully."
                    "You can now use this checkpoint for further training or inference."
                )


class FullModelHFCheckpointer(_CheckpointerInterface):
    """
    Checkpointer which reads and writes checkpoints in HF's format. For LoRA models this includes
    saving checkpoints in a format that can be loaded into PEFT via e.g. ``from_pretrained``. Examples include
    the Llama-2-7b-hf model from the meta-llama repo (https://huggingface.co/meta-llama/Llama-2-7b-hf).

    Note:
        HF checkpoint names are usually ordered by ID (eg: 0001_of_0003, 0002_of_0003, etc.) To ensure \
        we read the files in the right order, we sort the checkpoint file names before reading.

    Note:
        Checkpoint conversion to and from HF's format requires access to model params which are \
        read directly from the ``config.json`` file. This helps ensure we either load the weights \
        correctly or error out in case of discrepancy between the HF checkpoint file and torchtune's \
        model implementations.

    Args:
        checkpoint_dir (str): Directory containing the checkpoint files
        checkpoint_files (Union[List[str], Dict[str, str]]): List of checkpoint files to load or a dictionary
            containing the keys keys ["filename_format", "max_filename"]. Since the checkpointer takes care
            of sorting by file ID, the order in this list does not matter.
        model_type (str): Model type of the model for which the checkpointer is being loaded, e.g. LLAMA3.
        output_dir (str): Directory to save the checkpoint files
        adapter_checkpoint (Optional[str]): Path to the adapter weights. If None,
            and `should_load_recipe_state=True`, then look for adapter_model.pt in output_dir/epoch_{largest_epoch}.
            Default is None.
        recipe_checkpoint (Optional[str]): Path to the recipe state checkpoint file. If None,
            and `should_load_recipe_state=True`, then look for recipe_state.pt in output_dir/RECIPE_STATE_DIRNAME.
            Default is None.
        resume_from_checkpoint (bool): If True, the checkpointer will load the additional checkpoint files corresponding to
            the receipe state from a previous run. Default is False. This flag is deprecated. Please use
            the should_load_recipe_state flag instead.
        safe_serialization (bool): If True, the checkpointer will save the checkpoint file using `safetensors`.
            Default is True.
        should_load_recipe_state (bool): If True, the checkpointer will load the additional checkpoint files corresponding to
            the receipe state from a previous run. Default is False
    """

    def __init__(
        self,
        checkpoint_dir: str,
        checkpoint_files: Union[List[str], Dict[str, str]],
        model_type: str,
        output_dir: str,
        adapter_checkpoint: Optional[str] = None,
        recipe_checkpoint: Optional[str] = None,
        resume_from_checkpoint: bool = False,
        safe_serialization: bool = True,
        should_load_recipe_state: bool = False,
    ) -> None:

        self._should_load_recipe_state = should_load_recipe_state
        if resume_from_checkpoint:
            self._should_load_recipe_state = resume_from_checkpoint
            logger.warning(
                "*resume_from_checkpoint is deprecated. Please use the 'should_load_recipe_state' instead"
            )

        self._safe_serialization = safe_serialization
        self._checkpoint_dir = Path(checkpoint_dir)
        self._model_type = ModelType[model_type]
        self._output_dir = Path(output_dir)
        check_outdir_not_in_ckptdir(
            ckpt_dir=self._checkpoint_dir, out_dir=self._output_dir
        )
        self._output_dir.mkdir(parents=True, exist_ok=True)

        # weight_map contains the state_dict key -> checkpoint file mapping so we can correctly
        # parition the state dict into output checkpoint files. This is updated during checkpoint
        # load
        self._weight_map: Dict[str, str] = None

        # the config.json file contains model params needed for state dict conversion
        self._config = json.loads(
            Path.joinpath(self._checkpoint_dir, "config.json").read_text()
        )

        # repo_id is necessary for when saving an adapter config, so its compatible with HF.
        # This json file is produced and saved in the download step.
        # contents are {"repo_id": "some_model/some_model_version"}
        repo_id_path = Path.joinpath(self._checkpoint_dir, REPO_ID_FNAME).with_suffix(
            ".json"
        )
        self.repo_id = None
        if repo_id_path.exists():
            with open(repo_id_path, "r") as json_file:
                data = json.load(json_file)
                self.repo_id = data.get("repo_id")

        #  resume from adapter_model ckpt
        self._adapter_checkpoint = get_adapter_checkpoint_path(
            output_dir=self._output_dir,
            adapter_checkpoint=adapter_checkpoint,
            should_load_recipe_state=self._should_load_recipe_state,
            pattern=r"^epoch_(\d+)",
        )

        # resume recipe_state ckpt
        self._recipe_checkpoint = get_recipe_checkpoint_path(
            output_dir=self._output_dir,
            recipe_checkpoint=recipe_checkpoint,
            should_load_recipe_state=self._should_load_recipe_state,
        )

        # get ckpt paths
        self._checkpoint_paths = get_model_checkpoint_path(
            checkpoint_files=checkpoint_files,
            checkpoint_dir=self._checkpoint_dir,
            output_dir=self._output_dir,
            should_load_recipe_state=self._should_load_recipe_state,
            has_adapter_checkpoint=self._adapter_checkpoint is not None,
        )

        if self._should_load_recipe_state:
            logger.info(
                "Loading the recipe state using: "
                f"\n\tcheckpoint_paths: {[str(path) for path in self._checkpoint_paths]}"
                f"\n\trecipe_checkpoint: {self._recipe_checkpoint}"
                f"\n\tadapter_checkpoint: {self._adapter_checkpoint}"
            )

    def load_checkpoint(self) -> Dict[str, Any]:
        """
        Load HF checkpoint from file.

        The keys and weights from across all checkpoint files are merged into a single state_dict.
        We preserve the "state_dict key" <-> "checkpoint file" mapping in weight_map so we can
        write the state dict correctly in ``save_checkpoint``.

        Before returning, the model state dict is converted to a torchtune-compatible format using
        the appropriate convert_weights function (depending on ``self._model_type``).

        Returns:
            state_dict (Dict[str, Any]): torchtune checkpoint state dict

        Raises:
            ValueError: If the values in the input state_dict are not Tensors
        """

        self._weight_map = {}

        # merged state_dict contains keys and weights from all the checkpoint files
        merged_state_dict: Dict[str, torch.Tensor] = {}

        # converted_state_dict is the final state_dict passed to the recipe after the
        # keys are converted into the torchtune format. This optionally also contains
        # the recipe state and adapter weights
        converted_state_dict: Dict[str, Dict[str, torch.Tensor]] = {}

        # _checkpoint_paths are already sorted so simply enumerate to generate the right id
        for cpt_idx, cpt_path in enumerate(self._checkpoint_paths):
            state_dict = safe_torch_load(cpt_path)
            for key, value in state_dict.items():
                # Ensure that the state dict is a flat dict of keys and tensors. Breaking this assumption
                # will break recipe code
                if not isinstance(value, torch.Tensor):
                    raise ValueError(
                        f"Expected all values in the state dict to be torch.Tensor. "
                        f"Found {type(value)} instead."
                    )
                # idx is written in the 4 digit format (eg: 0001, 0002, etc.)
                self._weight_map[key] = f"{cpt_idx + 1:04}"
            merged_state_dict.update(state_dict)

            # delete the state_dict to free up memory; TODO check if this del is needed
            del state_dict
            gc.collect()
        if self._model_type == ModelType.PHI3_MINI:
            log_rank_zero(
                logger=logger,
                msg="Converting Phi-3 Mini weights from HF format."
                "Note that conversion of adapter weights into PEFT format is not supported.",
            )
            from torchtune.models.phi3._convert_weights import phi3_hf_to_tune

            converted_state_dict[training.MODEL_KEY] = phi3_hf_to_tune(
                merged_state_dict
            )
        elif self._model_type == ModelType.REWARD:
            from torchtune.rlhf.utils import reward_hf_to_tune

            converted_state_dict[training.MODEL_KEY] = reward_hf_to_tune(
                merged_state_dict,
                num_heads=self._config["num_attention_heads"],
                num_kv_heads=self._config["num_key_value_heads"],
                dim=self._config["hidden_size"],
            )
        elif self._model_type == ModelType.QWEN2:
            from torchtune.models.qwen2._convert_weights import qwen2_hf_to_tune

            converted_state_dict[training.MODEL_KEY] = qwen2_hf_to_tune(
                merged_state_dict,
                num_heads=self._config["num_attention_heads"],
                num_kv_heads=self._config["num_key_value_heads"],
                dim=self._config["hidden_size"],
                tie_word_embeddings=self._config["tie_word_embeddings"],
            )
        elif self._model_type == ModelType.LLAMA3_VISION:
            from torchtune.models.llama3_2_vision._convert_weights import (
                llama3_vision_hf_to_tune,
            )

            text_config = self._config.get("text_config", {})
            vision_config = self._config.get("vision_config", {})
            converted_state_dict[training.MODEL_KEY] = llama3_vision_hf_to_tune(
                merged_state_dict,
                num_heads=text_config["num_attention_heads"],
                num_kv_heads=text_config["num_key_value_heads"],
                dim=text_config["hidden_size"],
                head_dim=text_config.get("head_dim", None),
                vocab_size=text_config["vocab_size"],
                cross_attention_layers=text_config.get("cross_attention_layers", None),
                encoder_dim=vision_config["hidden_size"],
                tile_size=vision_config["image_size"],
                num_tiles=vision_config["max_num_tiles"],
                supported_aspect_ratios=vision_config.get(
                    "supported_aspect_ratios", None
                ),
            )
        elif self._model_type == ModelType.CLIP_TEXT:
            from torchtune.models.clip._convert_weights import clip_text_hf_to_tune

            converted_state_dict[training.MODEL_KEY] = clip_text_hf_to_tune(
                merged_state_dict,
            )
        elif self._model_type == ModelType.GEMMA2:
            from torchtune.models.gemma2._convert_weights import gemma2_hf_to_tune

            converted_state_dict[training.MODEL_KEY] = gemma2_hf_to_tune(
                merged_state_dict,
                num_heads=self._config["num_attention_heads"],
                num_kv_heads=self._config["num_key_value_heads"],
                dim=self._config["hidden_size"],
                head_dim=self._config.get("head_dim", None),
            )
        else:
            converted_state_dict[training.MODEL_KEY] = convert_weights.hf_to_tune(
                merged_state_dict,
                num_heads=self._config["num_attention_heads"],
                num_kv_heads=self._config["num_key_value_heads"],
                dim=self._config["hidden_size"],
                head_dim=self._config.get("head_dim", None),
            )

        if self._adapter_checkpoint:
            adapter_state_dict = safe_torch_load(self._adapter_checkpoint)
            converted_state_dict[training.ADAPTER_KEY] = adapter_state_dict

        if self._should_load_recipe_state:
            recipe_state = safe_torch_load(self._recipe_checkpoint, mmap=False)
            converted_state_dict.update(recipe_state)

        return converted_state_dict

    def save_checkpoint(
        self,
        state_dict: Dict[str, Any],
        epoch: int,
        intermediate_checkpoint: bool = False,
        adapter_only: bool = False,
    ) -> None:
        """
        Save HF checkpoint to file. If ``intermediate_checkpoint`` is True, an additional
        checkpoint file ``recipe_state.pt`` is created in ``_output_dir/RECIPE_STATE_DIRNAME``
        which contains the recipe state.

        The state_dict is first converted back to the HF format and then partitioned based on the
        ``_weight_map`` into separate checkpoint files.

        Args:
            state_dict (Dict[str, Any]): Checkpoint state dict to be written out to file
            epoch (int): Epoch number. Used to create the checkpoint file name
            intermediate_checkpoint (bool): If True, an additional checkpoint files for recipe state
                and (if applicable) adapter weights are created. Default is False
            adapter_only (bool): If True, only save the adapter weights. Default is False

        Raises:
            ValueError: if ``adapter_only`` is True and adapter checkpoint not found in state_dict.
        """
        # convert the state_dict back to hf format; do this inplace
        if not adapter_only:
            if self._model_type == ModelType.PHI3_MINI:
                from torchtune.models.phi3._convert_weights import phi3_tune_to_hf

                state_dict[training.MODEL_KEY] = phi3_tune_to_hf(
                    state_dict[training.MODEL_KEY]
                )
            elif self._model_type == ModelType.REWARD:
                from torchtune.rlhf.utils import reward_tune_to_hf

                state_dict[training.MODEL_KEY] = reward_tune_to_hf(
                    state_dict[training.MODEL_KEY],
                    num_heads=self._config["num_attention_heads"],
                    num_kv_heads=self._config["num_key_value_heads"],
                    dim=self._config["hidden_size"],
                )
            elif self._model_type == ModelType.QWEN2:
                from torchtune.models.qwen2._convert_weights import qwen2_tune_to_hf

                state_dict[training.MODEL_KEY] = qwen2_tune_to_hf(
                    state_dict[training.MODEL_KEY],
                    num_heads=self._config["num_attention_heads"],
                    num_kv_heads=self._config["num_key_value_heads"],
                    dim=self._config["hidden_size"],
                    tie_word_embeddings=self._config["tie_word_embeddings"],
                )
            elif self._model_type == ModelType.LLAMA3_VISION:
                from torchtune.models.llama3_2_vision._convert_weights import (
                    llama3_vision_tune_to_hf,
                )

                text_config = self._config.get("text_config", {})
                vision_config = self._config.get("vision_config", {})
                state_dict[training.MODEL_KEY] = llama3_vision_tune_to_hf(
                    state_dict[training.MODEL_KEY],
                    num_heads=text_config["num_attention_heads"],
                    num_kv_heads=text_config["num_key_value_heads"],
                    dim=text_config["hidden_size"],
                    head_dim=text_config.get("head_dim", None),
                    vocab_size=text_config["vocab_size"],
                    cross_attention_layers=text_config.get(
                        "cross_attention_layers", None
                    ),
                    encoder_dim=vision_config["hidden_size"],
                    tile_size=vision_config["image_size"],
                    num_tiles=vision_config["max_num_tiles"],
                    supported_aspect_ratios=vision_config.get(
                        "supported_aspect_ratios", None
                    ),
                )
            elif self._model_type == ModelType.GEMMA2:
                from torchtune.models.gemma2._convert_weights import gemma2_tune_to_hf

                state_dict[training.MODEL_KEY] = gemma2_tune_to_hf(
                    state_dict[training.MODEL_KEY],
                    num_heads=self._config["num_attention_heads"],
                    num_kv_heads=self._config["num_key_value_heads"],
                    dim=self._config["hidden_size"],
                    head_dim=self._config.get("head_dim", None),
                )
            else:
                state_dict[training.MODEL_KEY] = convert_weights.tune_to_hf(
                    state_dict[training.MODEL_KEY],
                    num_heads=self._config["num_attention_heads"],
                    num_kv_heads=self._config["num_key_value_heads"],
                    dim=self._config["hidden_size"],
                    head_dim=self._config.get("head_dim", None),
                )

            # split the state_dict into separate dicts, one for each output checkpoint file
            # e.g. split_state_dicts= {
            #       "0001": {"key1": tensor1, "key2": tensor2},
            #       "0002": {"key3": tensor3}
            #       }
            split_state_dicts: Dict[str, Dict[str, torch.Tensor]] = {}
            total_size = 0
            for key, weight in state_dict[training.MODEL_KEY].items():
                cpt_idx = self._weight_map[key]

                # initialize dict
                if cpt_idx not in split_state_dicts:
                    split_state_dicts[cpt_idx] = {}

                split_state_dicts[cpt_idx].update({key: weight})
                total_size += weight.numel() * weight.element_size()

            # write the partitioned state dicts to the right checkpoint file
            # e.g. model-00001-of-00004.safetensors, model-00002-of-00004.safetensors, etc
            num_shards = len(split_state_dicts)
            map_original_name_to_new_name = {}
            for cpt_idx, model_state_dict in split_state_dicts.items():
                # TODO: We should probably use the original shard name and just add a prefix
                # however, having the SHARD_FNAME standardizes our checkpoints
                shard_name = SHARD_FNAME.format(
                    cpt_idx=f"{cpt_idx}".zfill(5), num_shards=f"{num_shards}".zfill(5)
                )
                map_original_name_to_new_name[cpt_idx] = shard_name
                output_path = Path.joinpath(
                    self._output_dir, f"epoch_{epoch}", shard_name
                )
                output_path.parent.mkdir(parents=True, exist_ok=True)
                if not self._safe_serialization:
                    output_path = output_path.with_suffix(".bin")
                    torch.save(model_state_dict, output_path)
                else:
                    output_path = output_path.with_suffix(".safetensors")
                    save_file(model_state_dict, output_path, metadata={"format": "pt"})

                logger.info(
                    "Model checkpoint of size "
                    f"{os.path.getsize(output_path) / 1024**3:.2f} GiB "
                    f"saved to {output_path}"
                )

            # Save the appropriate index file based on serialization format
            # e.g. {metadata: {total_size: 1234}, weight_map: {"key1": "model_0001.safetensors", "key2": "model_0002.safetensors"}}
            if self._safe_serialization:
                weight_map = {
                    k: map_original_name_to_new_name[cpt_idx] + ".safetensors"
                    for k, cpt_idx in self._weight_map.items()
                }
                index_file_name = SAFETENSOR_INDEX_FNAME
            else:
                weight_map = {
                    k: map_original_name_to_new_name[cpt_idx] + ".bin"
                    for k, cpt_idx in self._weight_map.items()
                }
                index_file_name = TORCH_INDEX_FNAME

            index_path = Path.joinpath(
                self._output_dir, f"epoch_{epoch}", index_file_name
            )

            index_data = {
                "metadata": {"total_size": total_size},
                "weight_map": weight_map,
            }
            with open(index_path, "w") as f:
                json.dump(index_data, f, indent=2)

        if training.ADAPTER_KEY in state_dict:

            # TODO: saving it "as is" is a requirement because, if we only save with
            # convert_weights.tune_to_peft_adapter_weights, we do NOT have a fn
            # convert_weights.peft_to_tune. The .pt format is not needed, but
            # it is an easy way to distinguish the adapters. Ideally we should save only one.
            output_path = Path.joinpath(
                self._output_dir, f"epoch_{epoch}", ADAPTER_MODEL_FNAME
            ).with_suffix(".pt")
            output_path.parent.mkdir(parents=True, exist_ok=True)
            torch.save(state_dict[training.ADAPTER_KEY], output_path)
            logger.info(
                "Adapter checkpoint of size "
                f"{os.path.getsize(output_path) / 1024**3:.2f} GiB "
                f"saved to {output_path}"
            )

            if self._model_type == ModelType.PHI3_MINI:
                logger.warning(
                    "Saving Phi-3 Mini adapter weights to PEFT format is not supported, saving to torchtune format instead"
                )
            elif self._model_type == ModelType.LLAMA3_VISION:
                logger.warning(
                    "Saving Llama3.2 Vision adapter weights to PEFT format is not supported, saving to torchtune format instead"
                )
            else:
                state_dict[
                    training.ADAPTER_KEY
                ] = convert_weights.tune_to_peft_adapter_weights(
                    state_dict[training.ADAPTER_KEY],
                    num_heads=self._config["num_attention_heads"],
                    num_kv_heads=self._config["num_key_value_heads"],
                    dim=self._config["hidden_size"],
                    head_dim=self._config.get("head_dim", None),
                )
                output_path = Path.joinpath(
                    self._output_dir, f"epoch_{epoch}", ADAPTER_MODEL_FNAME
                )
                output_path.parent.mkdir(parents=True, exist_ok=True)
                if not self._safe_serialization:
                    output_path = output_path.with_suffix(".bin")
                    torch.save(state_dict[training.ADAPTER_KEY], output_path)
                else:
                    output_path = output_path.with_suffix(".safetensors")
                    save_file(
                        state_dict[training.ADAPTER_KEY],
                        output_path,
                        metadata={"format": "pt"},
                    )
                logger.info(
                    "Adapter checkpoint of size "
                    f"{os.path.getsize(output_path) / 1024**3:.2f} GiB "
                    f"saved to {output_path}"
                )
        elif adapter_only:
            raise ValueError(
                "Adapter checkpoint not found in state_dict. Please ensure that the state_dict contains adapter weights."
            )

        if training.ADAPTER_CONFIG in state_dict:
            if self._model_type == ModelType.PHI3_MINI:
                logger.warning(
                    "PEFT integration for Phi-3 Mini is not supported, skipping adapter config save"
                )
            elif self._model_type == ModelType.LLAMA3_VISION:
                logger.warning(
                    "PEFT integration for Llama3.2 Vision is not supported, skipping adapter config save"
                )
            else:
                state_dict[
                    training.ADAPTER_CONFIG
                ] = convert_weights.tune_to_peft_adapter_config(
                    adapter_config=state_dict[training.ADAPTER_CONFIG],
                    base_model_name_or_path=self.repo_id,
                )

                output_path = Path.joinpath(
                    self._output_dir, f"epoch_{epoch}", ADAPTER_CONFIG_FNAME
                ).with_suffix(".json")
                with open(output_path, "w") as f:
                    json.dump(state_dict[training.ADAPTER_CONFIG], f)
                logger.info(
                    "Adapter checkpoint of size "
                    f"{os.path.getsize(output_path) / 1024**3:.2f} GiB "
                    f"saved to {output_path}"
                )

        # Save all files in ckpt_dir, except model weights and mapping, to output_dir/epoch_{epoch}
        # So its easy to run inference with the model using this epoch's checkpoint
        copy_files(
            self._checkpoint_dir,
            Path.joinpath(self._output_dir, f"epoch_{epoch}"),
            ignore_suffixes=SUFFIXES_TO_NOT_COPY,
        )

        # If the recipe state needs to be output, first remove the model state dict
        # and if it exists, remove the adapter state dict as well
        if intermediate_checkpoint:
            _ = state_dict.pop(training.MODEL_KEY, None)
            _ = state_dict.pop(training.ADAPTER_KEY, None)
            _ = state_dict.pop(training.ADAPTER_CONFIG, None)
            output_path = Path.joinpath(
                self._output_dir, RECIPE_STATE_DIRNAME, "recipe_state.pt"
            )
            output_path.parent.mkdir(parents=True, exist_ok=True)
            torch.save(state_dict, output_path)
            logger.info(
                "Recipe checkpoint of size "
                f"{os.path.getsize(output_path) / 1024**3:.2f} GiB "
                f"saved to {output_path}"
            )
        else:
            logger.info("Saving final epoch checkpoint.")
            if adapter_only:
                logger.info(
                    "Please note that you have set adapter_only=True, so only adapter weights will be saved."
                    "You need to merge the adapter weights into your base model for further use. "
                    f"See {self.__class__.__name__}.save_checkpoint for more details."
                )
            else:
                logger.info(
                    "The full model checkpoint, including all weights and configurations, has been saved successfully."
                    "You can now use this checkpoint for further training or inference."
                )


class FullModelMetaCheckpointer(_CheckpointerInterface):
    """
    Checkpointer which reads and writes checkpoints in Meta's format. Examples include
    the Llama-2-7b model from the meta-llama repo (https://huggingface.co/meta-llama/Llama-2-7b)

    Currently we support reading from a single checkpoint file only. Support for reading from
    sharded checkpoints is WIP.

    Args:
        checkpoint_dir (str): Directory containing the checkpoint files
        checkpoint_files (List[str]): List of checkpoint files to load. Currently this checkpointer only
            supports loading a single checkpoint file.
        model_type (str): Model type of the model for which the checkpointer is being loaded, e.g. LLAMA3.
        output_dir (str): Directory to save the checkpoint files
        adapter_checkpoint (Optional[str]): Path to the adapter weights. If None,
            and `should_load_recipe_state=True`, then look for adapter_model.pt in output_dir/epoch_{largest_epoch}.
            Default is None.
        recipe_checkpoint (Optional[str]): Path to the recipe state checkpoint file. If None,
            and `should_load_recipe_state=True`, then look for recipe_state.pt in output_dir/recipe_state.
            Default is None.
        resume_from_checkpoint (bool): If True, the checkpointer will load the additional checkpoint files corresponding to
                the recipe state from a previous run. Default is False. This flag is deprecated. Please use the
                should_load_recipe_state instead.
        should_load_recipe_state (bool): If True, the checkpointer will load the additional checkpoint files corresponding to
                the recipe state from a previous run. Default is False

    Raises:
        ValueError: If ``checkpoint_files`` is not a list of length 1
        ValueError: If ``should_load_recipe_state`` is True but ``recipe_checkpoint`` is None
    """

    def __init__(
        self,
        checkpoint_dir: str,
        checkpoint_files: List[str],
        model_type: str,
        output_dir: str,
        adapter_checkpoint: Optional[str] = None,
        recipe_checkpoint: Optional[str] = None,
        resume_from_checkpoint: bool = False,
        should_load_recipe_state: bool = False,
    ) -> None:

        # Fail fast if ``checkpoint_files`` is invalid
        # TODO: support loading more than one file
        if len(checkpoint_files) != 1:
            raise ValueError(
                "Currently we only support reading from a single checkpoint file. "
                f"Got {len(checkpoint_files)} files instead."
            )

        self._checkpoint_dir = Path(checkpoint_dir)
        self._should_load_recipe_state = should_load_recipe_state
        if resume_from_checkpoint:
            self._should_load_recipe_state = resume_from_checkpoint
            logger.warning(
                "*resume_from_checkpoint is deprecated. Please use the 'should_load_recipe_state' instead"
            )
        self._model_type = ModelType[model_type]
        self._output_dir = Path(output_dir)
        check_outdir_not_in_ckptdir(
            ckpt_dir=self._checkpoint_dir, out_dir=self._output_dir
        )
        self._output_dir.mkdir(parents=True, exist_ok=True)

        #  resume from adapter_model ckpt
        self._adapter_checkpoint = get_adapter_checkpoint_path(
            output_dir=self._output_dir,
            adapter_checkpoint=adapter_checkpoint,
            should_load_recipe_state=self._should_load_recipe_state,
            pattern=r"^epoch_(\d+)",
        )

        # resume recipe_state ckpt
        self._recipe_checkpoint = get_recipe_checkpoint_path(
            output_dir=self._output_dir,
            recipe_checkpoint=recipe_checkpoint,
            should_load_recipe_state=self._should_load_recipe_state,
        )

        # get ckpt paths
        self._checkpoint_paths = get_model_checkpoint_path(
            checkpoint_files=checkpoint_files,
            checkpoint_dir=self._checkpoint_dir,
            output_dir=self._output_dir,
            should_load_recipe_state=self._should_load_recipe_state,
            has_adapter_checkpoint=self._adapter_checkpoint is not None,
        )

        # we currently accept only a single file
        self._checkpoint_path = self._checkpoint_paths[0]

        if self._should_load_recipe_state:
            logger.info(
                "Loading the recipe state using: "
                f"\n\tcheckpoint_paths: {[str(path) for path in self._checkpoint_paths]}"
                f"\n\trecipe_checkpoint: {self._recipe_checkpoint}"
                f"\n\tadapter_checkpoint: {self._adapter_checkpoint}"
            )

    def load_checkpoint(self) -> Dict[str, Any]:
        """
        Load Meta checkpoint from file. Currently only loading from a single file is supported.
        """
        state_dict: Dict[str:Any] = {}
        model_state_dict = safe_torch_load(self._checkpoint_path)
        if self._model_type == ModelType.LLAMA3_VISION:
            from torchtune.models.llama3_2_vision._convert_weights import (
                llama3_vision_meta_to_tune,
            )

            state_dict[training.MODEL_KEY] = llama3_vision_meta_to_tune(
                model_state_dict
            )
        else:
            state_dict[training.MODEL_KEY] = convert_weights.meta_to_tune(
                model_state_dict
            )

        # llama3_2 has tied weights, so we need to remove the output.weight key
        if self._model_type == ModelType.LLAMA3_2:
            logger.info(
                "Identified model_type = Llama3_2. Ignoring output.weight in"
                " checkpoint in favor of the tok_embedding.weight"
                " tied weights."
            )
            state_dict[training.MODEL_KEY].pop("output.weight")

        if self._adapter_checkpoint:
            adapter_state_dict = safe_torch_load(self._adapter_checkpoint)
            state_dict[training.ADAPTER_KEY] = adapter_state_dict

        if self._should_load_recipe_state:
            recipe_state = safe_torch_load(self._recipe_checkpoint, mmap=False)
            state_dict.update(recipe_state)
        return state_dict

    def save_checkpoint(
        self,
        state_dict: Dict[str, Any],
        epoch: int,
        intermediate_checkpoint: bool = False,
        adapter_only: bool = False,
    ) -> None:
        """
        Save Meta checkpoint to file. If ``intermediate_checkpoint`` is True, an additional
        checkpoint file ``recipe_state.pt`` is created in ``_output_dir/RECIPE_STATE_DIRNAME``
        which contains the recipe state.

        Args:
            state_dict (Dict[str, Any]): Checkpoint state dict to be written out to file
            epoch (int): Epoch number. Used to create the checkpoint file name
            intermediate_checkpoint (bool): If True, an additional checkpoint files for recipe state
                and (if applicable) adapter weights are created. Default is False
            adapter_only (bool): If True, only save the adapter weights. Default is False

        Raises:
            ValueError: if ``adapter_only`` is True and adapter checkpoint not found in state_dict.
        """

        if not adapter_only:
            model_state_dict = state_dict[training.MODEL_KEY]
            if self._model_type == ModelType.LLAMA3_VISION:
                from torchtune.models.llama3_2_vision._convert_weights import (
                    llama3_vision_tune_to_meta,
                )

                state_dict[training.MODEL_KEY] = llama3_vision_tune_to_meta(
                    model_state_dict
                )
            else:
                # llama3_2 has tied weights, so we need to add the output.weight key
                if (
                    self._model_type == ModelType.LLAMA3_2
                    and "output.weight" not in model_state_dict
                ):
                    model_state_dict["output.weight"] = model_state_dict[
                        "tok_embeddings.weight"
                    ]

                state_dict[training.MODEL_KEY] = convert_weights.tune_to_meta(
                    model_state_dict
                )

            # TODO: We should consider adding adapter/model config, like we do for HF.
            model_filename = SHARD_FNAME.format(
                cpt_idx="1".zfill(5), num_shards="1".zfill(5)
            )
            checkpoint_file = Path.joinpath(
                self._output_dir, f"epoch_{epoch}", model_filename
            ).with_suffix(".bin")
            checkpoint_file.parent.mkdir(parents=True, exist_ok=True)

            torch.save(state_dict[training.MODEL_KEY], checkpoint_file)
            logger.info(
                "Model checkpoint of size "
                f"{os.path.getsize(checkpoint_file) / 1024**3:.2f} GiB "
                f"saved to {checkpoint_file}"
            )

        if training.ADAPTER_KEY in state_dict:
            output_path = Path.joinpath(
                self._output_dir, f"epoch_{epoch}", ADAPTER_MODEL_FNAME
            ).with_suffix(".pt")
            output_path.parent.mkdir(parents=True, exist_ok=True)
            torch.save(state_dict[training.ADAPTER_KEY], output_path)
            logger.info(
                "Adapter checkpoint of size "
                f"{os.path.getsize(output_path) / 1024**3:.2f} GiB "
                f"saved to {output_path}"
            )

        elif adapter_only:
            raise ValueError(
                "Adapter checkpoint not found in state_dict. Please ensure that the state_dict contains adapter weights."
            )

        # Save all files in ckpt_dir, except model weights and mapping, to output_dir/epoch_{epoch}
        # So its easy to run inference with the model using this epoch's checkpoint
        copy_files(
            self._checkpoint_dir,
            Path.joinpath(self._output_dir, f"epoch_{epoch}"),
            ignore_suffixes=SUFFIXES_TO_NOT_COPY,
        )

        # If the recipe state needs to be output, first remove the model state dict
        # and if it exists, remove the adapter state dict as well
        if intermediate_checkpoint:
            _ = state_dict.pop(training.MODEL_KEY, None)
            _ = state_dict.pop(training.ADAPTER_KEY, None)
            _ = state_dict.pop(training.ADAPTER_CONFIG, None)
            output_path = Path.joinpath(
                self._output_dir, RECIPE_STATE_DIRNAME, "recipe_state.pt"
            )
            output_path.parent.mkdir(parents=True, exist_ok=True)
            torch.save(state_dict, output_path)
            logger.info(
                "Recipe checkpoint of size "
                f"{os.path.getsize(output_path) / 1024**3:.2f} GiB "
                f"saved to {output_path}"
            )
        else:
            logger.info("Saving final epoch checkpoint.")
            if adapter_only:
                logger.info(
                    "Please note that you have set adapter_only=True, so only adapter weights will be saved."
                    "You need to merge the adapter weights into your base model for further use. "
                    f"See {self.__class__.__name__}.save_checkpoint for more details."
                )
            else:
                logger.info(
                    "The full model checkpoint, including all weights and configurations, has been saved successfully."
                    "You can now use this checkpoint for further training or inference."
                )


class DistributedCheckpointer(_CheckpointerInterface):
    """
    Checkpointer which reads and writes checkpoints in the DistributedCheckpointing format.

    Args:
        checkpoint_dir (str): Directory containing the checkpoint files
        output_dir (str): Directory to save the checkpoint files
        process_group (Optional[dist.ProcessGroup]): Optional process group to use
            for distributed saving/loading. If None, the default process group will be used.
            For checkpointing, gloo CPU-based backend is needed.
    """

    def __init__(
        self,
        checkpoint_dir: str,
        output_dir: str,
        process_group: Optional[dist.ProcessGroup] = None,
    ) -> None:
        self._checkpoint_dir = Path(checkpoint_dir)
        self._output_dir = Path(output_dir)
        self._checkpoint_future = None
        self._checkpoint_dir_prefix = "dist_epoch"
        self._metadata_file = ".metadata"
        _, self._rank = training.get_world_size_and_rank()
        self._process_group: Optional[dist.ProcessGroup] = process_group

    def _get_latest_intermediate_checkpoint(self) -> Optional[str]:
        """
        This method iterates over the available intermediate distributed checkpoints and
        finds the latest checkpoint to load.

        Returns:
            str: The fully qualified path of the checkpoint directory containing the latest and valid
            intermediate checkpoint. A valid checkpoint needs to have the metadata file.
        """

        checkpoint_dir_pattern = re.compile(f"{self._checkpoint_dir_prefix}_(\\d+)")
        checkpoint_paths = [
            name
            for name in os.listdir(self._output_dir)
            if re.match(checkpoint_dir_pattern, name)
            and os.path.isfile(
                os.path.join(self._output_dir, name, self._metadata_file)
            )
        ]

        if checkpoint_paths:
            latest_checkpoint_dir = sorted(
                checkpoint_paths, key=lambda x: int(x.split("_")[-1])
            )[-1]
            return os.path.join(self._output_dir, latest_checkpoint_dir)
        return None

    def load_checkpoint(
        self, state_dict: Dict[str, Any] = None, checkpoint_path: Optional[str] = None
    ) -> Dict[str, Any]:
        """
        Load a Distributed checkpoint saved at the <checkpoint_path>
        If no path is provided, latest intermediate checkpoint is loaded.
        """

        if state_dict is None:
            raise ValueError(
                "State dict must be provided to load a distributed checkpoint."
            )

        # If no checkpoint path is provided, load the latest intermediate checkpoint.
        if checkpoint_path is None:
            checkpoint_path = self._get_latest_intermediate_checkpoint()

            if checkpoint_path is None:
                raise ValueError(
                    "No checkpoint path was provided."
                    "Also, No intermediate checkpoint was found in the output directory."
                    "Please ensure that a checkpoint exists to load."
                )

        log_rank_zero(logger, msg=f"Loading checkpoint from {checkpoint_path}")

        load(
            state_dict=state_dict,
            storage_reader=FileSystemReader(checkpoint_path),
            process_group=self._process_group,
        )

        return state_dict

    def save_checkpoint(
        self,
        state_dict: Dict[str, Any],
        epoch: int,
        save_async: bool = False,
    ) -> None:
        """
        Save a distributed checkpoint to storage.
        If ``save_async`` is True, the save happens asynchronously unblocking the GPUs sooner. This
        should only be used for the intermediate checkpoints. Final checkpoint has to be a synchronous
        one as the finetuning job can not terminate until the checkpoint gets persisted.

        Args:
            state_dict (Dict[str, Any]): Checkpoint state dict to be written out to file
            epoch (int): Epoch number. Used to create the checkpoint file name
            save_async (bool): If True, save the checkpoint asynchronously
        """

        log_rank_zero(
            logger,
            msg=f"DistributedCheckpointer is saving a checkpoint for the epoch {epoch}",
        )

        checkpoint_path = Path.joinpath(
            self._output_dir, f"{self._checkpoint_dir_prefix}_{epoch}"
        )

        if self._checkpoint_future and not self._checkpoint_future.done():
            # Previous checkpoint needs to finish before saving the next one.
            wait_start = time.perf_counter()

            logger.info(
                f"Rank {self._rank}: previous checkpoint has not finished. Checkpointing frequency is too high. Waiting...",
            )

            self._checkpoint_future.result()

            logger.info(
                f"Rank {self._rank}: waited {time.perf_counter() - wait_start:.2f} seconds for previous checkpoint to finish",
            )
            self._checkpoint_future = None

        cp_start = time.perf_counter()

        if save_async:

            def callback(
                f: Future,
            ) -> None:
                if f.exception() is None:
                    logger.info(
                        f"Rank {self._rank}: Checkpoint is saved asynchronously to {checkpoint_path} successfully.",
                    )
                else:
                    logger.error(
                        f"Rank {self._rank}: Checkpoint failed to save asynchronously to {checkpoint_path} "
                        f"with the exception {f.exception()}"
                    )

            self._checkpoint_future = async_save(
                state_dict=state_dict,
                storage_writer=FileSystemWriter(
                    checkpoint_path,
                    thread_count=16,
                    single_file_per_rank=False,
                    sync_files=False,
                ),
                process_group=self._process_group,
            )

            logger.info(
                f"Rank {self._rank}: Trainer was blocked for {time.perf_counter() - cp_start:.2f} seconds "
                "for checkpointing to finish...",
            )

            self._checkpoint_future.add_done_callback(callback)
        else:
            log_rank_zero(
                logger,
                msg=f"Saving model checkpoint synchronously to {checkpoint_path}.",
            )

            save(
                state_dict=state_dict,
                storage_writer=FileSystemWriter(
                    checkpoint_path,
                    thread_count=16,
                    single_file_per_rank=False,
                    sync_files=False,
                ),
                process_group=self._process_group,
            )

        log_rank_zero(
            logger,
            msg="The full model checkpoint, including all the weights and configurations, has been saved successfully "
            "by the DistributedCheckpointer. You can now use this checkpoint for further training.",
        )<|MERGE_RESOLUTION|>--- conflicted
+++ resolved
@@ -30,11 +30,7 @@
 from torchtune.training.checkpointing._utils import (
     ADAPTER_CONFIG_FNAME,
     ADAPTER_MODEL_FNAME,
-<<<<<<< HEAD
-    BASE_MODEL_DIRNAME,
     check_outdir_not_in_ckptdir,
-=======
->>>>>>> c6ddf110
     copy_files,
     get_adapter_checkpoint_path,
     get_model_checkpoint_path,
