--- conflicted
+++ resolved
@@ -631,9 +631,9 @@
                 logger.warning(
                     "Saving Phi-3 Mini adapter weights to PEFT format is not supported, saving to torchtune format instead"
                 )
-            elif self._model_type == ModelType.LLAMA3_VISION:
+            elif self._model_type == ModelType.QWEN2:
                 logger.warning(
-                    "Saving Llama3.2 Vision adapter weights to PEFT format is not supported, saving to torchtune format instead"
+                    "Saving QWEN2 adapter weights to PEFT format is not supported, saving to torchtune format instead"
                 )
             else:
                 if self._model_type == ModelType.LLAMA3_VISION:
@@ -680,7 +680,6 @@
             )
 
         if training.ADAPTER_CONFIG in state_dict:
-<<<<<<< HEAD
             state_dict[
                 training.ADAPTER_CONFIG
             ] = convert_weights.tune_to_peft_adapter_config(
@@ -694,30 +693,6 @@
                 f"{os.path.getsize(output_path) / 1000**3:.2f} GB "
                 f"saved to {output_path}"
             )
-=======
-            if self._model_type == ModelType.PHI3_MINI:
-                logger.warning(
-                    "PEFT integration for Phi-3 Mini is not supported, skipping adapter config save"
-                )
-            elif self._model_type == ModelType.LLAMA3_VISION:
-                logger.warning(
-                    "PEFT integration for Llama3.2 Vision is not supported, skipping adapter config save"
-                )
-            else:
-                state_dict[
-                    training.ADAPTER_CONFIG
-                ] = convert_weights.tune_to_peft_adapter_config(
-                    state_dict[training.ADAPTER_CONFIG]
-                )
-                output_path = Path.joinpath(self._output_dir, "adapter_config.json")
-                with open(output_path, "w") as f:
-                    json.dump(state_dict[training.ADAPTER_CONFIG], f)
-                logger.info(
-                    "Adapter checkpoint of size "
-                    f"{os.path.getsize(output_path) / 1000**3:.2f} GB "
-                    f"saved to {output_path}"
-                )
->>>>>>> eab21f07
 
         # If the recipe state needs to be output, first remove the model state dict
         # and if it exists, remove the adapter state dict as well
