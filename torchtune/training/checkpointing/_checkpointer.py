--- conflicted
+++ resolved
@@ -7,14 +7,13 @@
 import gc
 import json
 import os
-
 from pathlib import Path
 from typing import Any, Dict, List, Optional, Protocol, Union
 
 import torch
 from safetensors.torch import save_file
+
 from torchtune import training
-
 from torchtune.models import convert_weights
 from torchtune.models.clip._convert_weights import clip_text_hf_to_tune
 from torchtune.models.phi3._convert_weights import phi3_hf_to_tune, phi3_tune_to_hf
@@ -489,11 +488,10 @@
                     "supported_aspect_ratios", None
                 ),
             )
-<<<<<<< HEAD
         elif self._model_type == ModelType.CLIP_TEXT:
             converted_state_dict[training.MODEL_KEY] = clip_text_hf_to_tune(
                 merged_state_dict,
-=======
+            )
         elif self._model_type == ModelType.GEMMA2:
             from torchtune.models.gemma2._convert_weights import gemma2_hf_to_tune
 
@@ -503,7 +501,6 @@
                 num_kv_heads=self._config["num_key_value_heads"],
                 dim=self._config["hidden_size"],
                 head_dim=self._config.get("head_dim", None),
->>>>>>> ac4f88e1
             )
         else:
             converted_state_dict[training.MODEL_KEY] = convert_weights.hf_to_tune(
