# Copyright (c) Meta Platforms, Inc. and affiliates.
# All rights reserved.
#
# This source code is licensed under the BSD-style license found in the
# LICENSE file in the root directory of this source tree.

from ._device import get_device
from ._distributed import (  # noqa
    contains_fsdp,
    FSDPPolicyType,
    get_full_finetune_fsdp_wrap_policy,
    get_full_model_state_dict,
    get_full_optimizer_state_dict,
    get_world_size_and_rank,
    init_distributed,
    is_distributed,
    load_from_full_model_state_dict,
    load_from_full_optimizer_state_dict,
    lora_fsdp_wrap_policy,
    prepare_model_for_fsdp_with_meta_device,
    set_torch_num_threads,
    shard_model,
    validate_no_params_on_meta_device,
)
from ._generation import generate, generate_next_token  # noqa

from ._version import torch_version_ge
from .logging import get_logger
from .memory import (  # noqa
    cleanup_before_training,
    create_optim_in_bwd_wrapper,
    get_memory_stats,
    log_memory_stats,
    OptimizerInBackwardWrapper,
    register_optim_in_bwd_hooks,
    set_activation_checkpointing,
)
<<<<<<< HEAD
from .pooling import get_unmasked_sequence_lengths
=======

from .seed import set_seed
>>>>>>> 71be8ad0

__all__ = [
    "update_state_dict_for_classifier",
    "get_memory_stats",
    "FSDPPolicyType",
    "log_memory_stats",
    "get_device",
    "get_logger",
    "get_world_size_and_rank",
    "init_distributed",
    "is_distributed",
    "lora_fsdp_wrap_policy",
    "get_full_finetune_fsdp_wrap_policy",
    "set_activation_checkpointing",
    "torch_version_ge",
    "OptimizerInBackwardWrapper",
    "create_optim_in_bwd_wrapper",
    "register_optim_in_bwd_hooks",
    "generate",
    "generate_next_token",
    "shard_model",
]<|MERGE_RESOLUTION|>--- conflicted
+++ resolved
@@ -35,12 +35,6 @@
     register_optim_in_bwd_hooks,
     set_activation_checkpointing,
 )
-<<<<<<< HEAD
-from .pooling import get_unmasked_sequence_lengths
-=======
-
-from .seed import set_seed
->>>>>>> 71be8ad0
 
 __all__ = [
     "update_state_dict_for_classifier",
