# Copyright (c) Meta Platforms, Inc. and affiliates.
# All rights reserved.
#
# This source code is licensed under the BSD-style license found in the
# LICENSE file in the root directory of this source tree.

from ._device import get_device
from ._generation import generate, generate_next_token  # noqa

from ._version import torch_version_ge
from .logging import get_logger

__all__ = [
<<<<<<< HEAD
    "update_state_dict_for_classifier",
    "FSDPPolicyType",
    "get_device",
    "get_logger",
    "get_world_size_and_rank",
    "init_distributed",
    "is_distributed",
    "lora_fsdp_wrap_policy",
    "get_full_finetune_fsdp_wrap_policy",
=======
    "get_memory_stats",
    "log_memory_stats",
    "get_device",
    "get_logger",
    "set_activation_checkpointing",
>>>>>>> e9593215
    "torch_version_ge",
    "generate",
    "generate_next_token",
]<|MERGE_RESOLUTION|>--- conflicted
+++ resolved
@@ -5,29 +5,14 @@
 # LICENSE file in the root directory of this source tree.
 
 from ._device import get_device
-from ._generation import generate, generate_next_token  # noqa
+from ._generation import generate, generate_next_token
 
 from ._version import torch_version_ge
 from .logging import get_logger
 
 __all__ = [
-<<<<<<< HEAD
-    "update_state_dict_for_classifier",
-    "FSDPPolicyType",
     "get_device",
     "get_logger",
-    "get_world_size_and_rank",
-    "init_distributed",
-    "is_distributed",
-    "lora_fsdp_wrap_policy",
-    "get_full_finetune_fsdp_wrap_policy",
-=======
-    "get_memory_stats",
-    "log_memory_stats",
-    "get_device",
-    "get_logger",
-    "set_activation_checkpointing",
->>>>>>> e9593215
     "torch_version_ge",
     "generate",
     "generate_next_token",
