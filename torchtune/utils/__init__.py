--- conflicted
+++ resolved
@@ -59,13 +59,8 @@
     "save_checkpoint",
     "transform_opt_state_dict",
     "validate_checkpoint",
-<<<<<<< HEAD
-    "memory_stats_log",
-=======
-    "get_autocast",
     "get_memory_stats",
     "log_memory_stats",
->>>>>>> bec7babe
     "get_device",
     "get_dtype",
     "get_logger",
