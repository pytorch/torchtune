# Copyright (c) Meta Platforms, Inc. and affiliates.
# All rights reserved.
#
# This source code is licensed under the BSD-style license found in the
# LICENSE file in the root directory of this source tree.

from ._device import get_device
from ._generation import generate, generate_next_token

from ._version import torch_version_ge
<<<<<<< HEAD
from .argparse import TuneRecipeArgumentParser
from .collate import padded_collate, padded_collate_packed
from .constants import (  # noqa
    ADAPTER_CONFIG,
    ADAPTER_KEY,
    EPOCHS_KEY,
    MAX_STEPS_KEY,
    MODEL_KEY,
    OPT_KEY,
    RNG_KEY,
    SEED_KEY,
    STEPS_KEY,
    TOTAL_EPOCHS_KEY,
)
=======
>>>>>>> f1fbe1ac
from .logging import get_logger

__all__ = [
    "get_device",
    "get_logger",
<<<<<<< HEAD
    "get_world_size_and_rank",
    "init_distributed",
    "is_distributed",
    "lora_fsdp_wrap_policy",
    "get_full_finetune_fsdp_wrap_policy",
    "padded_collate",
    "padded_collate_packed",
    "get_unmasked_sequence_lengths",
    "set_activation_checkpointing",
    "set_default_dtype",
    "set_seed",
    "validate_expected_param_dtype",
    "TuneRecipeArgumentParser",
=======
>>>>>>> f1fbe1ac
    "torch_version_ge",
    "generate",
    "generate_next_token",
]<|MERGE_RESOLUTION|>--- conflicted
+++ resolved
@@ -8,44 +8,11 @@
 from ._generation import generate, generate_next_token
 
 from ._version import torch_version_ge
-<<<<<<< HEAD
-from .argparse import TuneRecipeArgumentParser
-from .collate import padded_collate, padded_collate_packed
-from .constants import (  # noqa
-    ADAPTER_CONFIG,
-    ADAPTER_KEY,
-    EPOCHS_KEY,
-    MAX_STEPS_KEY,
-    MODEL_KEY,
-    OPT_KEY,
-    RNG_KEY,
-    SEED_KEY,
-    STEPS_KEY,
-    TOTAL_EPOCHS_KEY,
-)
-=======
->>>>>>> f1fbe1ac
 from .logging import get_logger
 
 __all__ = [
     "get_device",
     "get_logger",
-<<<<<<< HEAD
-    "get_world_size_and_rank",
-    "init_distributed",
-    "is_distributed",
-    "lora_fsdp_wrap_policy",
-    "get_full_finetune_fsdp_wrap_policy",
-    "padded_collate",
-    "padded_collate_packed",
-    "get_unmasked_sequence_lengths",
-    "set_activation_checkpointing",
-    "set_default_dtype",
-    "set_seed",
-    "validate_expected_param_dtype",
-    "TuneRecipeArgumentParser",
-=======
->>>>>>> f1fbe1ac
     "torch_version_ge",
     "generate",
     "generate_next_token",
