# Copyright (c) Meta Platforms, Inc. and affiliates.
# All rights reserved.
#
# This source code is licensed under the BSD-style license found in the
# LICENSE file in the root directory of this source tree.

from ._checkpointing import (  # noqa
    ADAPTER_CONFIG,
    ADAPTER_KEY,
    Checkpointer,
    EPOCHS_KEY,
    FullModelHFCheckpointer,
    FullModelMetaCheckpointer,
    FullModelTorchTuneCheckpointer,
    MAX_STEPS_KEY,
    MODEL_KEY,
    ModelType,
    OPT_KEY,
    RNG_KEY,
    SEED_KEY,
    STEPS_KEY,
    TOTAL_EPOCHS_KEY,
    update_state_dict_for_classifier,
)

from ._device import get_device
from ._distributed import (  # noqa
    contains_fsdp,
    FSDPPolicyType,
    get_full_finetune_fsdp_wrap_policy,
    get_full_model_state_dict,
    get_full_optimizer_state_dict,
    get_world_size_and_rank,
    init_distributed,
    is_distributed,
    load_from_full_model_state_dict,
    load_from_full_optimizer_state_dict,
    lora_fsdp_wrap_policy,
    prepare_model_for_fsdp_with_meta_device,
    set_torch_num_threads,
    shard_model,
    validate_no_params_on_meta_device,
)
from ._generation import generate, generate_next_token  # noqa
from ._profiler import (
    DEFAULT_PROFILE_DIR,
    DEFAULT_PROFILER_ACTIVITIES,
    DEFAULT_SCHEDULE,
    DEFAULT_TRACE_OPTS,
    DummyProfiler,
    PROFILER_KEY,
    setup_torch_profiler,
)
from ._version import torch_version_ge
from .logging import get_logger
from .memory import (  # noqa
    cleanup_before_training,
    create_optim_in_bwd_wrapper,
    get_memory_stats,
    log_memory_stats,
    OptimizerInBackwardWrapper,
    register_optim_in_bwd_hooks,
    set_activation_checkpointing,
)
from .pooling import get_unmasked_sequence_lengths

<<<<<<< HEAD
from .quantization import get_quantizer_mode
=======
from .precision import get_dtype, set_default_dtype, validate_expected_param_dtype
>>>>>>> 929a45a9
from .seed import set_seed

__all__ = [
    "update_state_dict_for_classifier",
    "get_memory_stats",
    "FSDPPolicyType",
    "log_memory_stats",
    "get_device",
    "get_logger",
    "get_world_size_and_rank",
    "init_distributed",
    "is_distributed",
    "lora_fsdp_wrap_policy",
    "get_full_finetune_fsdp_wrap_policy",
    "get_unmasked_sequence_lengths",
    "set_activation_checkpointing",
    "set_seed",
    "torch_version_ge",
    "OptimizerInBackwardWrapper",
    "create_optim_in_bwd_wrapper",
    "register_optim_in_bwd_hooks",
    "DEFAULT_PROFILE_DIR",
    "DEFAULT_PROFILER_ACTIVITIES",
    "DEFAULT_SCHEDULE",
    "DEFAULT_TRACE_OPTS",
    "DummyProfiler",
    "PROFILER_KEY",
    "setup_torch_profiler",
    "generate",
    "generate_next_token",
    "shard_model",
]<|MERGE_RESOLUTION|>--- conflicted
+++ resolved
@@ -63,12 +63,6 @@
     set_activation_checkpointing,
 )
 from .pooling import get_unmasked_sequence_lengths
-
-<<<<<<< HEAD
-from .quantization import get_quantizer_mode
-=======
-from .precision import get_dtype, set_default_dtype, validate_expected_param_dtype
->>>>>>> 929a45a9
 from .seed import set_seed
 
 __all__ = [
