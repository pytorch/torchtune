# Copyright (c) Meta Platforms, Inc. and affiliates.
# All rights reserved.
#
# This source code is licensed under the BSD-style license found in the
# LICENSE file in the root directory of this source tree.

<<<<<<< HEAD
from ._checkpointing import (  # noqa
    ADAPTER_CONFIG,
    ADAPTER_KEY,
    Checkpointer,
    EPOCHS_KEY,
    FullModelHFCheckpointer,
    FullModelMetaCheckpointer,
    FullModelTorchTuneCheckpointer,
    MAX_STEPS_KEY,
    MODEL_KEY,
    ModelType,
    OPT_KEY,
    RNG_KEY,
    SEED_KEY,
    STEPS_KEY,
    TOTAL_EPOCHS_KEY,
    update_state_dict_for_classifier,
)

=======
from ._device import get_device
from ._distributed import (  # noqa
    contains_fsdp,
    FSDPPolicyType,
    get_full_finetune_fsdp_wrap_policy,
    get_full_model_state_dict,
    get_full_optimizer_state_dict,
    get_world_size_and_rank,
    init_distributed,
    is_distributed,
    load_from_full_model_state_dict,
    load_from_full_optimizer_state_dict,
    lora_fsdp_wrap_policy,
    prepare_model_for_fsdp_with_meta_device,
    set_torch_num_threads,
    shard_model,
    validate_no_params_on_meta_device,
)
>>>>>>> c1e2d0d2
from ._generation import generate, generate_next_token  # noqa

from ._version import torch_version_ge
from .logging import get_logger
from .memory import (  # noqa
    cleanup_before_training,
    create_optim_in_bwd_wrapper,
    get_memory_stats,
    log_memory_stats,
    OptimizerInBackwardWrapper,
    register_optim_in_bwd_hooks,
    set_activation_checkpointing,
)

from .seed import set_seed

__all__ = [
    "update_state_dict_for_classifier",
    "get_memory_stats",
    "FSDPPolicyType",
    "log_memory_stats",
<<<<<<< HEAD
    "get_dtype",
    "get_logger",
    "get_unmasked_sequence_lengths",
=======
    "get_device",
    "get_logger",
    "get_world_size_and_rank",
    "init_distributed",
    "is_distributed",
    "lora_fsdp_wrap_policy",
    "get_full_finetune_fsdp_wrap_policy",
>>>>>>> c1e2d0d2
    "set_activation_checkpointing",
    "set_seed",
    "torch_version_ge",
    "OptimizerInBackwardWrapper",
    "create_optim_in_bwd_wrapper",
    "register_optim_in_bwd_hooks",
    "generate",
    "generate_next_token",
]<|MERGE_RESOLUTION|>--- conflicted
+++ resolved
@@ -4,46 +4,7 @@
 # This source code is licensed under the BSD-style license found in the
 # LICENSE file in the root directory of this source tree.
 
-<<<<<<< HEAD
-from ._checkpointing import (  # noqa
-    ADAPTER_CONFIG,
-    ADAPTER_KEY,
-    Checkpointer,
-    EPOCHS_KEY,
-    FullModelHFCheckpointer,
-    FullModelMetaCheckpointer,
-    FullModelTorchTuneCheckpointer,
-    MAX_STEPS_KEY,
-    MODEL_KEY,
-    ModelType,
-    OPT_KEY,
-    RNG_KEY,
-    SEED_KEY,
-    STEPS_KEY,
-    TOTAL_EPOCHS_KEY,
-    update_state_dict_for_classifier,
-)
-
-=======
 from ._device import get_device
-from ._distributed import (  # noqa
-    contains_fsdp,
-    FSDPPolicyType,
-    get_full_finetune_fsdp_wrap_policy,
-    get_full_model_state_dict,
-    get_full_optimizer_state_dict,
-    get_world_size_and_rank,
-    init_distributed,
-    is_distributed,
-    load_from_full_model_state_dict,
-    load_from_full_optimizer_state_dict,
-    lora_fsdp_wrap_policy,
-    prepare_model_for_fsdp_with_meta_device,
-    set_torch_num_threads,
-    shard_model,
-    validate_no_params_on_meta_device,
-)
->>>>>>> c1e2d0d2
 from ._generation import generate, generate_next_token  # noqa
 
 from ._version import torch_version_ge
@@ -65,19 +26,8 @@
     "get_memory_stats",
     "FSDPPolicyType",
     "log_memory_stats",
-<<<<<<< HEAD
-    "get_dtype",
-    "get_logger",
-    "get_unmasked_sequence_lengths",
-=======
     "get_device",
     "get_logger",
-    "get_world_size_and_rank",
-    "init_distributed",
-    "is_distributed",
-    "lora_fsdp_wrap_policy",
-    "get_full_finetune_fsdp_wrap_policy",
->>>>>>> c1e2d0d2
     "set_activation_checkpointing",
     "set_seed",
     "torch_version_ge",
