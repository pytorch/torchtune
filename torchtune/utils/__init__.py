# Copyright (c) Meta Platforms, Inc. and affiliates.
# All rights reserved.
#
# This source code is licensed under the BSD-style license found in the
# LICENSE file in the root directory of this source tree.

from ._checkpointing import (  # noqa
    ADAPTER_CONFIG,
    ADAPTER_KEY,
    Checkpointer,
    EPOCHS_KEY,
    FullModelHFCheckpointer,
    FullModelMetaCheckpointer,
    FullModelTorchTuneCheckpointer,
    MAX_STEPS_KEY,
    MODEL_KEY,
    ModelType,
    OPT_KEY,
    RNG_KEY,
    SEED_KEY,
    STEPS_KEY,
    TOTAL_EPOCHS_KEY,
    update_state_dict_for_classifier,
)

from ._device import get_device
from ._distributed import (  # noqa
    contains_fsdp,
    FSDPPolicyType,
    get_full_finetune_fsdp_wrap_policy,
    get_full_model_state_dict,
    get_full_optimizer_state_dict,
    get_world_size_and_rank,
    init_distributed,
    is_distributed,
    load_from_full_model_state_dict,
    load_from_full_optimizer_state_dict,
    lora_fsdp_wrap_policy,
    prepare_model_for_fsdp_with_meta_device,
    set_torch_num_threads,
    shard_model,
    validate_no_params_on_meta_device,
)
from ._generation import generate, generate_next_token  # noqa
from ._profiler import (
    DEFAULT_PROFILE_DIR,
    DEFAULT_PROFILER_ACTIVITIES,
    DEFAULT_SCHEDULE,
    DEFAULT_TRACE_OPTS,
    DummyProfiler,
    PROFILER_KEY,
    setup_torch_profiler,
)
from ._version import torch_version_ge
<<<<<<< HEAD
from .collate import padded_collate
from .constants import (  # noqa
    ADAPTER_CONFIG,
    ADAPTER_KEY,
    EPOCHS_KEY,
    MAX_STEPS_KEY,
    MODEL_KEY,
    OPT_KEY,
    RNG_KEY,
    SEED_KEY,
    STEPS_KEY,
    TOTAL_EPOCHS_KEY,
)
=======
from .argparse import TuneRecipeArgumentParser
>>>>>>> f95a9f8c
from .logging import get_logger
from .memory import (  # noqa
    cleanup_before_training,
    create_optim_in_bwd_wrapper,
    get_memory_stats,
    log_memory_stats,
    OptimizerInBackwardWrapper,
    register_optim_in_bwd_hooks,
    set_activation_checkpointing,
)
from .pooling import get_unmasked_sequence_lengths

from .precision import get_dtype, set_default_dtype, validate_expected_param_dtype
from .quantization import get_quantizer_mode
from .seed import set_seed

__all__ = [
    "update_state_dict_for_classifier",
    "get_memory_stats",
    "FSDPPolicyType",
    "log_memory_stats",
    "get_device",
    "get_dtype",
    "get_logger",
    "get_world_size_and_rank",
    "init_distributed",
    "is_distributed",
    "lora_fsdp_wrap_policy",
    "get_full_finetune_fsdp_wrap_policy",
    "get_unmasked_sequence_lengths",
    "set_activation_checkpointing",
    "set_default_dtype",
    "set_seed",
    "validate_expected_param_dtype",
    "torch_version_ge",
    "OptimizerInBackwardWrapper",
    "create_optim_in_bwd_wrapper",
    "register_optim_in_bwd_hooks",
    "DEFAULT_PROFILE_DIR",
    "DEFAULT_PROFILER_ACTIVITIES",
    "DEFAULT_SCHEDULE",
    "DEFAULT_TRACE_OPTS",
    "DummyProfiler",
    "PROFILER_KEY",
    "setup_torch_profiler",
    "get_quantizer_mode",
    "generate",
    "generate_next_token",
    "shard_model",
]<|MERGE_RESOLUTION|>--- conflicted
+++ resolved
@@ -52,23 +52,6 @@
     setup_torch_profiler,
 )
 from ._version import torch_version_ge
-<<<<<<< HEAD
-from .collate import padded_collate
-from .constants import (  # noqa
-    ADAPTER_CONFIG,
-    ADAPTER_KEY,
-    EPOCHS_KEY,
-    MAX_STEPS_KEY,
-    MODEL_KEY,
-    OPT_KEY,
-    RNG_KEY,
-    SEED_KEY,
-    STEPS_KEY,
-    TOTAL_EPOCHS_KEY,
-)
-=======
-from .argparse import TuneRecipeArgumentParser
->>>>>>> f95a9f8c
 from .logging import get_logger
 from .memory import (  # noqa
     cleanup_before_training,
