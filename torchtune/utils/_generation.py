--- conflicted
+++ resolved
@@ -41,17 +41,11 @@
     temperature: float = 1.0,
     top_k: int = None,
 ) -> torch.Tensor:
-<<<<<<< HEAD
-    # x: [1, s]
-    # input_pos: [s]
-    logits = model(x, input_pos=input_pos)
-=======
     """Generates the next tokens."""
     # model produces logits in [bsz, seq_length, vocab_size]
     # we want to take the last token's logits as the input to the next model call
     logits = model(x, input_pos=input_pos)[:, -1]
     return sample(logits, temperature, top_k)
->>>>>>> dc2b9911
 
 
 def update_stop_tokens_tracker(
