--- conflicted
+++ resolved
@@ -186,16 +186,6 @@
 
     if resume_from_checkpoint:
 
-<<<<<<< HEAD
-    return ckpt_dict
-
-# TODO: probably put this somewhere else
-def _map_key(key: str, param_name_mapping: Dict[str, str]) -> str:
-    for k, v in param_name_mapping.items():
-        if k in key:
-            key = key.replace(k, v)
-    return key
-=======
         # If the correct state is not available, fail. Training will not be
         # meaningful
         if (
@@ -209,5 +199,4 @@
                 f"Checkpoint does not contain the required keys needed to resume training correctly.\n"
                 f"Expected Keys: {OPT_KEY}, {EPOCHS_KEY}, {SEED_KEY}, {TOTAL_EPOCHS_KEY}, {MAX_STEPS_KEY}, {MODEL_KEY}\n"
                 f"Found Keys: {ckpt_dict.keys()}."
-            )
->>>>>>> d13c37ca
+            )