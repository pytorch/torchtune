--- conflicted
+++ resolved
@@ -242,11 +242,7 @@
             self._writer = None
 
 
-<<<<<<< HEAD
-ALL_METRIC_LOGGERS: Dict[str, "MetricLogger"] = {
-=======
-_METRIC_LOGGER_DICT: Dict[str, "MetricLoggerInterface"] = {
->>>>>>> ae10f0a6
+ALL_METRIC_LOGGERS: Dict[str, "MetricLoggerInterface"] = {
     "wandb": WandBLogger,
     "tensorboard": TensorBoardLogger,
     "stdout": StdoutLogger,
