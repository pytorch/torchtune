# Copyright (c) Meta Platforms, Inc. and affiliates.
# All rights reserved.
#
# This source code is licensed under the BSD-style license found in the
# LICENSE file in the root directory of this source tree.


import logging
import os
from itertools import chain
from typing import Any, Callable, Dict, Set, Tuple, Type

import torch
import torch.distributed as dist
from torch import nn
from torch.distributed._composable.fsdp import FSDPModule
from torch.distributed._tensor import distribute_tensor
from torch.distributed.fsdp import ShardingStrategy
from torch.distributed.fsdp.wrap import ModuleWrapPolicy
from torchtune import modules
from torchtune.modules.peft.lora import (
    _lora_a_init_params,
    _lora_b_init_params,
    LoRALinear,
)

from torchtune.utils._device import get_device
from torchtune.utils.logging import get_logger

_log: logging.Logger = get_logger()


FSDPPolicyType: Type = Callable[[nn.Module, bool, int], bool]

FSDPPolicyType.__doc__ = """

A datatype for a function that can be used as an FSDP wrapping policy.
In particular, this type denotes a function that can accept an nn.Module, a boolean flag, and an integer
and return a boolean indicating whether the module should be wrapped with FSDP. Objects of this type can
be directly passed into PyTorch FSDP's ``auto_wrap_policy`` argument to specify how FSDP wraps submodules.

The below function serves as an example of creating and returning a function that obeys the contract of
``FSDPPolicyType``::

    def get_fsdp_policy(module: nn.Module, modules_to_wrap: Set[Type], min_num_params: int):

        def my_fsdp_policy(module: nn.Module, modules_to_wrap: Set[Type], recurse: bool, min_num_params: int) -> bool:
            if recurse:
                return True
            # Wrap layers that are of type in ``modules_to_wrap`` and layers with more than min_num_params

            return isinstance(module, tuple(modules_to_wrap)) or sum(p.numel() for p in module.parameters()) > 1000

        return functools.partial(my_fsdp_policy, modules_to_wrap=modules_to_wrap)

Please see documentation of ``auto_wrap_policy`` at https://pytorch.org/docs/stable/fsdp.html for additional details.

"""

_valid_distributed_single_node_nnodes = ["1:1", "1"]


def _get_sharding_strategy(strategy: str) -> ShardingStrategy:
    """Helper function to convert sharding strategy strings to ShardingStrategy enum."""
    return getattr(ShardingStrategy, strategy)


def is_distributed() -> bool:
    """Check if all environment variables required to initialize torch.distributed are set
    and distributed is properly installed. This indicates a distributed run.
    https://pytorch.org/docs/stable/distributed.html#environment-variable-initialization
    """
    port = os.environ.get("MASTER_PORT", "")
    addr = os.environ.get("MASTER_ADDR", "")
    size = int(os.environ.get("WORLD_SIZE", 1))
    rank = int(os.environ.get("RANK", -1))
    avlb = dist.is_available()
    return bool(port and addr and size >= 1 and rank >= 0 and avlb)


def _broadcast_tensor(tensor: torch.Tensor, src: int = 0) -> torch.Tensor:
    """Broadcasts a tensor from a source to all other processes.

    Args:
        tensor (torch.Tensor): Tensor to broadcast.
        src (int, optional): Source rank. Defaults to 0.

    Returns:
        torch.Tensor: Broadcasted tensor.
    """
    if dist.is_available() and dist.is_initialized():
        device = tensor.device
        if dist.get_backend() == "nccl":
            tensor = tensor.to(get_device("cuda"))
        dist.broadcast(tensor, src=src, group=None)
        return tensor.to(device)
    else:
        return tensor


def init_distributed(**kwargs: Dict) -> bool:  # noqa: DOC106, DOC109
    """Initialize torch.distributed.

    Args:
        **kwargs (Dict): Additional arguments to pass to torch.distributed.init_process_group.

    Returns:
        bool: True if torch.distributed is initialized.

    Raises:
        RuntimeError: If torch.distributed is already initialized.
    """
    if is_distributed():
        if dist.is_initialized():
            raise RuntimeError("torch.distributed already initialized.")
        dist.init_process_group(**kwargs)
        return True
    else:
        return False


def get_world_size_and_rank() -> Tuple[int, int]:
    """Function that gets the current world size (aka total number
    of ranks) and rank number of the current trainer.

    Returns:
        Tuple[int, int]: world size, rank
    """
    if dist.is_available() and dist.is_initialized():
        return torch.distributed.get_world_size(), torch.distributed.get_rank()
    else:
        return 1, 0


def validate_no_params_on_meta_device(model: nn.Module) -> None:
    """
    Utility to validate that model has no params or buffers on meta device.
    If a meta param or buffer is found, an error indicating the param name will
    be raised.

    Args:
        model (nn.Module): model to check for meta params

    Raises:
        RuntimeError: If meta params or buffers exist in model
    """
    for n, p in chain(model.named_parameters(), model.named_buffers()):
        if p.is_meta:
            raise RuntimeError(f"Unexpected param or buffer {n} on meta device.")


def contains_fsdp(model: nn.Module) -> bool:
    """
    Checks if the model contains FSDP.

    Args:
        model (nn.Module): Model to check.

    Returns:
        bool: True if the model contains FSDP, False otherwise.
    """
    return any(
        isinstance(m, torch.distributed.fsdp.FullyShardedDataParallel)
        for m in model.modules()
    )


def _dummy_reset_params(x: nn.Module) -> None:
    """
    Dummy method for patching no-op reset_parameters() when using
    FSDP with meta device.
    """
    return


def prepare_model_for_fsdp_with_meta_device(model: nn.Module) -> nn.Module:
    """
    Dynamically define reset_parameters on every submodule of the model. For LoRA models,
    ensure that the FSDP contract of reset_parameters only modifying a module's directly-owned
    parameters is satisfied. More details here: https://github.com/pytorch/pytorch/issues/104187.

    Args:
        model (nn.Module): model class to prepare for usage with FSDP and meta device.

    Returns:
        nn.Module: Model with reset_parameters defined on every submodule.
        In the case of a LoRA model, we override the default reset_parameters of nn.Linear.

    Raises:
        RuntimeError: if model contains submodule with non-callable attribute reset_parameters
    """
    for k, v in model.named_modules():
        # If the module does not have reset_parameters defined, we define
        # a no-op reset_parameters method to satisfy FSDP's contract.
        reset_params = getattr(v, "reset_parameters", None)

        if reset_params is not None and not callable(reset_params):
            raise RuntimeError(
                f"Cannot override existing reset_parameters variable for FSDP init in {k}"
            )

        if reset_params is None:
            v.reset_parameters = _dummy_reset_params.__get__(v)

        # This will define reset_parameters for LoRA weight initialization
        # directly on any LoRALinear submodules lora_a and lora_b.
        if isinstance(v, LoRALinear):
            v.lora_a.reset_parameters = _lora_a_init_params.__get__(v.lora_a)
            v.lora_b.reset_parameters = _lora_b_init_params.__get__(v.lora_b)

    return model


def lora_fsdp_wrap_policy(modules_to_wrap: Set[Type]) -> FSDPPolicyType:
    """
    A default policy for wrapping models trained with LoRA using FSDP. Specifically,
    this will wrap individual LoRA A & B submodules in their own FSDP units to
    maximize memory savings. After this is done, model will also be hierarchically wrapped
    based on nn.Module types specified in ``modules_to_wrap``. This function assumes that
    (a) LoRA's A and B matrices are the only trainable weights in the entire model, and
    (b) we have already set requires_grad = True on LoRA params.

    Args:
        modules_to_wrap (Set[Type]): nn.Module types to recursively wrap

    Returns:
        FSDPPolicyType: Wrapping policy that can be passed into ``FullyShardedDataParallel``. Please see
        documentation for :const:`~torchtune.utils.FSDPPolicyType` for additional details.
    """

    def lora_wrap_fsdp(module: nn.Module, recurse: bool, **kwargs):
        if recurse:
            return True

        # Assumes lora_a and lora_b are nn.Linears that are the
        # only trainable modules in the entire network. Wraps
        # these in separate FSDP unit to work around FSDP allocating
        # extra gradient memory when wrapped with other modules.
        if hasattr(module, "weight") and module.weight.requires_grad:
            return True

        return isinstance(module, tuple(modules_to_wrap))

    return lora_wrap_fsdp


<<<<<<< HEAD
def load_from_full_model_state_dict(
    model: FSDPModule,
    full_sd: Dict[str, Any],
    device: torch.device,
    is_rank_zero: bool,
):
    meta_sharded_sd = model.state_dict()
    sharded_sd = {}
    for param_name, full_tensor in full_sd.items():
        sharded_meta_param = meta_sharded_sd.get(param_name)
        if is_rank_zero:
            full_tensor = full_tensor.detach().to(device)
        else:
            full_tensor = torch.empty(
                sharded_meta_param.size(),
                device=device,
                dtype=sharded_meta_param.dtype,
            )
        torch.distributed.broadcast(full_tensor, src=0)
        sharded_tensor = distribute_tensor(
            full_tensor, sharded_meta_param.device_mesh, sharded_meta_param.placements
        )
        sharded_sd[param_name] = nn.Parameter(sharded_tensor)
    model.load_state_dict(sharded_sd, strict=False, assign=True)


def get_full_model_state_dict(
    model: FSDPModule,
    is_rank_zero: bool,
) -> Dict[str, Any]:
    sharded_sd = model.state_dict()
    cpu_state_dict = {}
    for param_name, sharded_param in sharded_sd.items():
        full_param = sharded_param.full_tensor()
        if is_rank_zero:
            cpu_state_dict[param_name] = full_param.cpu()
        else:
            del full_param
    return cpu_state_dict
=======
def get_full_finetune_fsdp_wrap_policy(
    memory_efficient_fsdp_wrap: bool, modules_to_wrap: Set[Type]
) -> FSDPPolicyType:
    """
    Retrieves an FSDP wrapping policy based on the specified flags ``memory_efficient_fsdp_wrap`` and
    ``modules_to_wrap``. Specifically, if ``memory_efficient_fsdp_wrap`` is set to ``True``, the returned
    policy will wrap the model's token embedding and output projection in addition to the modules specified
    to maximize memory savings.

    Args:
        memory_efficient_fsdp_wrap (bool): If ``True``, will also wrap embedding and output projection layers with FSDP.
        modules_to_wrap (Set[Type]): Set of module types to wrap.

    Note:
        ``memory_efficient_fsdp_wrap`` memory improvements have currently only been verified on llama3 workloads,
        to provide ~15% memory improvement (when used alongside AC memory efficient wrapping). Other workloads
        have not been verified and may not see the same improvements.
    Returns:
        FSDPPolicyType: Wrapping policy that can be passed into ``FullyShardedDataParallel`` as the ``auto_wrap_policy``
            argument. Please see documentation for const:`~torchtune.utils.FSDPPolicyType` for additional details.
    """
    if memory_efficient_fsdp_wrap:
        return _memory_efficient_wrap_policy(modules_to_wrap=modules_to_wrap)
    else:
        return ModuleWrapPolicy(modules_to_wrap)


def _memory_efficient_wrap_policy(modules_to_wrap: Set[Type]) -> FSDPPolicyType:
    """
    A default policy for memory efficient wrapping for full finetuning using FSDP. Specifically,
    this will wrap the model's token embedding and output projection into their own FSDP units to
    maximize memory savings. This helps especially if these layers are particularly large,
    such as due to a large embedding size.
    After this is done, model will also be hierarchically wrapped
    based on nn.Module types specified in ``modules_to_wrap``. This function assumes that the
    input model has an attribute ``output`` that is a nn.Linear which is the model's output projection.
    Args:
        modules_to_wrap (Set[Type]): nn.Module types to recursively wrap
    Returns:
        FSDPPolicyType: Wrapping policy that can be passed into ``FullyShardedDataParallel``.
    """
    modules_to_wrap.add(torch.nn.Embedding)

    def llama3_wrap(module: nn.Module, recurse: bool, **kwargs):
        # Label that output_proj should be wrapped individually.
        if isinstance(module, modules.TransformerDecoder):
            module.output._wrap = True
        if recurse:
            return True

        # Wrap output_proj individually.
        if getattr(module, "_wrap", False):
            return True

        return isinstance(module, tuple(modules_to_wrap))

    return llama3_wrap
>>>>>>> 1e56b807
<|MERGE_RESOLUTION|>--- conflicted
+++ resolved
@@ -244,7 +244,6 @@
     return lora_wrap_fsdp
 
 
-<<<<<<< HEAD
 def load_from_full_model_state_dict(
     model: FSDPModule,
     full_sd: Dict[str, Any],
@@ -284,7 +283,8 @@
         else:
             del full_param
     return cpu_state_dict
-=======
+
+  
 def get_full_finetune_fsdp_wrap_policy(
     memory_efficient_fsdp_wrap: bool, modules_to_wrap: Set[Type]
 ) -> FSDPPolicyType:
@@ -341,5 +341,4 @@
 
         return isinstance(module, tuple(modules_to_wrap))
 
-    return llama3_wrap
->>>>>>> 1e56b807
+    return llama3_wrap