# Copyright (c) Meta Platforms, Inc. and affiliates.
# All rights reserved.
#
# This source code is licensed under the BSD-style license found in the
# LICENSE file in the root directory of this source tree.


import logging
import os
from itertools import chain
<<<<<<< HEAD
from typing import Any, Callable, Dict, Optional, Set, Tuple, Type, Union
=======
from typing import Any, Callable, Dict, Set, Tuple, Type
>>>>>>> 4b5a895e

import torch
import torch.distributed as dist
import torch.distributed._composable.fsdp
from torch import nn
<<<<<<< HEAD
from torch.distributed._tensor import distribute_tensor
=======

try:
    from torch.distributed._composable.fsdp import FSDPModule
except ImportError:
    from torch.distributed._composable.fsdp import FSDP as FSDPModule  # noqa: N811
from torch.distributed._tensor import distribute_tensor
from torch.distributed.fsdp import ShardingStrategy
>>>>>>> 4b5a895e
from torch.distributed.fsdp.wrap import ModuleWrapPolicy
from torch.distributed.fsdp import ShardingStrategy
from torchtune import modules
from torchtune.modules.peft.lora import (
    _lora_a_init_params,
    _lora_b_init_params,
    LoRALinear,
)
from torchtune.utils._device import get_device
from torchtune.utils.logging import get_logger

_log: logging.Logger = get_logger()


FSDPPolicyType: Type = Callable[[nn.Module, bool, int], bool]

FSDPPolicyType.__doc__ = """

A datatype for a function that can be used as an FSDP wrapping policy.
In particular, this type denotes a function that can accept an nn.Module, a boolean flag, and an integer
and return a boolean indicating whether the module should be wrapped with FSDP. Objects of this type can
be directly passed into PyTorch FSDP's ``auto_wrap_policy`` argument to specify how FSDP wraps submodules.

The below function serves as an example of creating and returning a function that obeys the contract of
``FSDPPolicyType``::

    def get_fsdp_policy(module: nn.Module, modules_to_wrap: Set[Type], min_num_params: int):

        def my_fsdp_policy(module: nn.Module, modules_to_wrap: Set[Type], recurse: bool, min_num_params: int) -> bool:
            if recurse:
                return True
            # Wrap layers that are of type in ``modules_to_wrap`` and layers with more than min_num_params

            return isinstance(module, tuple(modules_to_wrap)) or sum(p.numel() for p in module.parameters()) > 1000

        return functools.partial(my_fsdp_policy, modules_to_wrap=modules_to_wrap)

Please see documentation of ``auto_wrap_policy`` at https://pytorch.org/docs/stable/fsdp.html for additional details.

"""

_valid_distributed_single_node_nnodes = ["1:1", "1"]


def _get_sharding_strategy(strategy: str) -> ShardingStrategy:
    """Helper function to convert sharding strategy strings to ShardingStrategy enum."""
    return getattr(ShardingStrategy, strategy)


def is_distributed() -> bool:
    """Check if all environment variables required to initialize torch.distributed are set
    and distributed is properly installed. This indicates a distributed run.
    https://pytorch.org/docs/stable/distributed.html#environment-variable-initialization
    """
    port = os.environ.get("MASTER_PORT", "")
    addr = os.environ.get("MASTER_ADDR", "")
    size = int(os.environ.get("WORLD_SIZE", 1))
    rank = int(os.environ.get("RANK", -1))
    avlb = dist.is_available()
    return bool(port and addr and size >= 1 and rank >= 0 and avlb)


def _broadcast_tensor(tensor: torch.Tensor, src: int = 0) -> torch.Tensor:
    """Broadcasts a tensor from a source to all other processes.

    Args:
        tensor (torch.Tensor): Tensor to broadcast.
        src (int, optional): Source rank. Defaults to 0.

    Returns:
        torch.Tensor: Broadcasted tensor.
    """
    if dist.is_available() and dist.is_initialized():
        device = tensor.device
        if dist.get_backend() == "nccl":
            tensor = tensor.to(get_device("cuda"))
        dist.broadcast(tensor, src=src, group=None)
        return tensor.to(device)
    else:
        return tensor


def init_distributed(**kwargs: Dict) -> bool:  # noqa: DOC106, DOC109
    """Initialize torch.distributed.

    Args:
        **kwargs (Dict): Additional arguments to pass to torch.distributed.init_process_group.

    Returns:
        bool: True if torch.distributed is initialized.

    Raises:
        RuntimeError: If torch.distributed is already initialized.
    """
    if is_distributed():
        if dist.is_initialized():
            raise RuntimeError("torch.distributed already initialized.")
        dist.init_process_group(**kwargs)
        return True
    else:
        return False


def get_world_size_and_rank() -> Tuple[int, int]:
    """Function that gets the current world size (aka total number
    of ranks) and rank number of the current trainer.

    Returns:
        Tuple[int, int]: world size, rank
    """
    if dist.is_available() and dist.is_initialized():
        return torch.distributed.get_world_size(), torch.distributed.get_rank()
    else:
        return 1, 0


def validate_no_params_on_meta_device(model: nn.Module) -> None:
    """
    Utility to validate that model has no params or buffers on meta device.
    If a meta param or buffer is found, an error indicating the param name will
    be raised.

    Args:
        model (nn.Module): model to check for meta params

    Raises:
        RuntimeError: If meta params or buffers exist in model
    """
    for n, p in chain(model.named_parameters(), model.named_buffers()):
        if p.is_meta:
            raise RuntimeError(f"Unexpected param or buffer {n} on meta device.")


def contains_fsdp(model: nn.Module) -> bool:
    """
    Checks if the model contains FSDP.

    Args:
        model (nn.Module): Model to check.

    Returns:
        bool: True if the model contains FSDP, False otherwise.
    """
    return any(
        isinstance(m, torch.distributed.fsdp.FullyShardedDataParallel)
        for m in model.modules()
    )


def _dummy_reset_params(x: nn.Module) -> None:
    """
    Dummy method for patching no-op reset_parameters() when using
    FSDP with meta device.
    """
    return


def prepare_model_for_fsdp_with_meta_device(model: nn.Module) -> nn.Module:
    """
    Dynamically define reset_parameters on every submodule of the model. For LoRA models,
    ensure that the FSDP contract of reset_parameters only modifying a module's directly-owned
    parameters is satisfied. More details here: https://github.com/pytorch/pytorch/issues/104187.

    Args:
        model (nn.Module): model class to prepare for usage with FSDP and meta device.

    Returns:
        nn.Module: Model with reset_parameters defined on every submodule.
        In the case of a LoRA model, we override the default reset_parameters of nn.Linear.

    Raises:
        RuntimeError: if model contains submodule with non-callable attribute reset_parameters
    """
    for k, v in model.named_modules():
        # If the module does not have reset_parameters defined, we define
        # a no-op reset_parameters method to satisfy FSDP's contract.
        reset_params = getattr(v, "reset_parameters", None)

        if reset_params is not None and not callable(reset_params):
            raise RuntimeError(
                f"Cannot override existing reset_parameters variable for FSDP init in {k}"
            )

        if reset_params is None:
            v.reset_parameters = _dummy_reset_params.__get__(v)

        # This will define reset_parameters for LoRA weight initialization
        # directly on any LoRALinear submodules lora_a and lora_b.
        if isinstance(v, LoRALinear):
            v.lora_a.reset_parameters = _lora_a_init_params.__get__(v.lora_a)
            v.lora_b.reset_parameters = _lora_b_init_params.__get__(v.lora_b)

    return model


def lora_fsdp_wrap_policy(modules_to_wrap: Set[Type]) -> FSDPPolicyType:
    """
    A default policy for wrapping models trained with LoRA using FSDP. Specifically,
    this will wrap individual LoRA A & B submodules in their own FSDP units to
    maximize memory savings. After this is done, model will also be hierarchically wrapped
    based on nn.Module types specified in ``modules_to_wrap``. This function assumes that
    (a) LoRA's A and B matrices are the only trainable weights in the entire model, and
    (b) we have already set requires_grad = True on LoRA params.

    Args:
        modules_to_wrap (Set[Type]): nn.Module types to recursively wrap

    Returns:
        FSDPPolicyType: Wrapping policy that can be passed into ``FullyShardedDataParallel``. Please see
        documentation for :const:`~torchtune.utils.FSDPPolicyType` for additional details.
    """

    def lora_wrap_fsdp(module: nn.Module, recurse: bool, **kwargs):
        if recurse:
            return True

        # Assumes lora_a and lora_b are nn.Linears that are the
        # only trainable modules in the entire network. Wraps
        # these in separate FSDP unit to work around FSDP allocating
        # extra gradient memory when wrapped with other modules.
        if hasattr(module, "weight") and module.weight.requires_grad:
            return True

        return isinstance(module, tuple(modules_to_wrap))

    return lora_wrap_fsdp


<<<<<<< HEAD
# remove if torch.distributed.checkpoint
# implements rank0 load and broadcoast
def load_from_full_state_dict(
    model: torch.distributed._composable.fsdp.FSDP,
=======
def load_from_full_model_state_dict(
    model: FSDPModule,
>>>>>>> 4b5a895e
    full_sd: Dict[str, Any],
    device: torch.device,
    is_rank_zero: bool,
):
    meta_sharded_sd = model.state_dict()
    sharded_sd = {}
    for param_name, full_tensor in full_sd.items():
        sharded_meta_param = meta_sharded_sd.get(param_name)
<<<<<<< HEAD
        if is_rank_zero:
            full_tensor = full_tensor.detach().to(device)
        else:
            full_tensor = torch.empty(
                sharded_meta_param.size(),
                device=device,
                dtype=sharded_meta_param.dtype,
            )
        torch.distributed.broadcast(full_tensor, src=0)
=======
>>>>>>> 4b5a895e
        sharded_tensor = distribute_tensor(
            full_tensor, sharded_meta_param.device_mesh, sharded_meta_param.placements
        )
        sharded_sd[param_name] = nn.Parameter(sharded_tensor)
    model.load_state_dict(sharded_sd, strict=False, assign=True)


<<<<<<< HEAD
# remove if torch.distributed.checkpoint
# implements rank0 load and broadcoast
# def get_full_optimizer_state_dict(
#     opt: Optimizer,
#     is_rank_zero: bool,
# ) -> Dict[str, Any]:
#     sharded_sd = opt.state_dict()
#     sharded_state = sharded_sd["state"]
#     full_state = {}
#     for group_id, sharded_group in sharded_state.items():
#         group_state = {}
#         for attr, sharded_tensor in sharded_group.items():
#             if isinstance(sharded_tensor, DTensor):
#                 full_tensor = sharded_tensor.full_tensor()
#             else:
#                 full_tensor = sharded_tensor
#             if is_rank_zero:
#                 group_state[attr] = full_tensor.cpu()
#             else:
#                 del full_tensor
#         full_state[group_id] = group_state
#     return {
#         "param_groups": sharded_sd["param_groups"],
#         "state": full_state,
#     }
=======
def get_full_model_state_dict(
    model: FSDPModule,
    is_rank_zero: bool,
) -> Dict[str, Any]:
    sharded_sd = model.state_dict()
    cpu_state_dict = {}
    for param_name, sharded_param in sharded_sd.items():
        full_param = sharded_param.full_tensor()
        if is_rank_zero:
            cpu_state_dict[param_name] = full_param.cpu()
        else:
            del full_param
    return cpu_state_dict

>>>>>>> 4b5a895e

def get_full_finetune_fsdp_wrap_policy(
    memory_efficient_fsdp_wrap: bool, modules_to_wrap: Set[Type]
) -> FSDPPolicyType:
    """
    Retrieves an FSDP wrapping policy based on the specified flags ``memory_efficient_fsdp_wrap`` and
    ``modules_to_wrap``. Specifically, if ``memory_efficient_fsdp_wrap`` is set to ``True``, the returned
    policy will wrap the model's token embedding and output projection in addition to the modules specified
    to maximize memory savings.

    Args:
        memory_efficient_fsdp_wrap (bool): If ``True``, will also wrap embedding and output projection layers with FSDP.
        modules_to_wrap (Set[Type]): Set of module types to wrap.

    Note:
        ``memory_efficient_fsdp_wrap`` memory improvements have currently only been verified on llama3 workloads,
        to provide ~15% memory improvement (when used alongside AC memory efficient wrapping). Other workloads
        have not been verified and may not see the same improvements.
    Returns:
        FSDPPolicyType: Wrapping policy that can be passed into ``FullyShardedDataParallel`` as the ``auto_wrap_policy``
            argument. Please see documentation for const:`~torchtune.utils.FSDPPolicyType` for additional details.
    """
    if memory_efficient_fsdp_wrap:
        return _memory_efficient_wrap_policy(modules_to_wrap=modules_to_wrap)
    else:
        return ModuleWrapPolicy(modules_to_wrap)


def _memory_efficient_wrap_policy(modules_to_wrap: Set[Type]) -> FSDPPolicyType:
    """
    A default policy for memory efficient wrapping for full finetuning using FSDP. Specifically,
    this will wrap the model's token embedding and output projection into their own FSDP units to
    maximize memory savings. This helps especially if these layers are particularly large,
    such as due to a large embedding size.
    After this is done, model will also be hierarchically wrapped
    based on nn.Module types specified in ``modules_to_wrap``. This function assumes that the
    input model has an attribute ``output`` that is a nn.Linear which is the model's output projection.
    Args:
        modules_to_wrap (Set[Type]): nn.Module types to recursively wrap
    Returns:
        FSDPPolicyType: Wrapping policy that can be passed into ``FullyShardedDataParallel``.
    """
    modules_to_wrap.add(torch.nn.Embedding)

    def llama3_wrap(module: nn.Module, recurse: bool, **kwargs):
        # Label that output_proj should be wrapped individually.
        if isinstance(module, modules.TransformerDecoder):
            module.output._wrap = True
        if recurse:
            return True

        # Wrap output_proj individually.
        if getattr(module, "_wrap", False):
            return True

        return isinstance(module, tuple(modules_to_wrap))

    return llama3_wrap<|MERGE_RESOLUTION|>--- conflicted
+++ resolved
@@ -8,27 +8,18 @@
 import logging
 import os
 from itertools import chain
-<<<<<<< HEAD
-from typing import Any, Callable, Dict, Optional, Set, Tuple, Type, Union
-=======
 from typing import Any, Callable, Dict, Set, Tuple, Type
->>>>>>> 4b5a895e
 
 import torch
 import torch.distributed as dist
 import torch.distributed._composable.fsdp
 from torch import nn
-<<<<<<< HEAD
-from torch.distributed._tensor import distribute_tensor
-=======
-
 try:
     from torch.distributed._composable.fsdp import FSDPModule
 except ImportError:
     from torch.distributed._composable.fsdp import FSDP as FSDPModule  # noqa: N811
 from torch.distributed._tensor import distribute_tensor
 from torch.distributed.fsdp import ShardingStrategy
->>>>>>> 4b5a895e
 from torch.distributed.fsdp.wrap import ModuleWrapPolicy
 from torch.distributed.fsdp import ShardingStrategy
 from torchtune import modules
@@ -257,15 +248,8 @@
     return lora_wrap_fsdp
 
 
-<<<<<<< HEAD
-# remove if torch.distributed.checkpoint
-# implements rank0 load and broadcoast
-def load_from_full_state_dict(
-    model: torch.distributed._composable.fsdp.FSDP,
-=======
 def load_from_full_model_state_dict(
     model: FSDPModule,
->>>>>>> 4b5a895e
     full_sd: Dict[str, Any],
     device: torch.device,
     is_rank_zero: bool,
@@ -274,18 +258,6 @@
     sharded_sd = {}
     for param_name, full_tensor in full_sd.items():
         sharded_meta_param = meta_sharded_sd.get(param_name)
-<<<<<<< HEAD
-        if is_rank_zero:
-            full_tensor = full_tensor.detach().to(device)
-        else:
-            full_tensor = torch.empty(
-                sharded_meta_param.size(),
-                device=device,
-                dtype=sharded_meta_param.dtype,
-            )
-        torch.distributed.broadcast(full_tensor, src=0)
-=======
->>>>>>> 4b5a895e
         sharded_tensor = distribute_tensor(
             full_tensor, sharded_meta_param.device_mesh, sharded_meta_param.placements
         )
@@ -293,33 +265,7 @@
     model.load_state_dict(sharded_sd, strict=False, assign=True)
 
 
-<<<<<<< HEAD
-# remove if torch.distributed.checkpoint
-# implements rank0 load and broadcoast
-# def get_full_optimizer_state_dict(
-#     opt: Optimizer,
-#     is_rank_zero: bool,
-# ) -> Dict[str, Any]:
-#     sharded_sd = opt.state_dict()
-#     sharded_state = sharded_sd["state"]
-#     full_state = {}
-#     for group_id, sharded_group in sharded_state.items():
-#         group_state = {}
-#         for attr, sharded_tensor in sharded_group.items():
-#             if isinstance(sharded_tensor, DTensor):
-#                 full_tensor = sharded_tensor.full_tensor()
-#             else:
-#                 full_tensor = sharded_tensor
-#             if is_rank_zero:
-#                 group_state[attr] = full_tensor.cpu()
-#             else:
-#                 del full_tensor
-#         full_state[group_id] = group_state
-#     return {
-#         "param_groups": sharded_sd["param_groups"],
-#         "state": full_state,
-#     }
-=======
+
 def get_full_model_state_dict(
     model: FSDPModule,
     is_rank_zero: bool,
@@ -334,7 +280,6 @@
             del full_param
     return cpu_state_dict
 
->>>>>>> 4b5a895e
 
 def get_full_finetune_fsdp_wrap_policy(
     memory_efficient_fsdp_wrap: bool, modules_to_wrap: Set[Type]
