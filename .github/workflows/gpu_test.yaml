name: GPU tests

on:
  schedule:
    # Runs at midnight every day
    - cron:  '0 0 * * *'
  push:
    branches: [ main ]
  pull_request:
  workflow_dispatch:

concurrency:
  group: gpu-test-${{ github.workflow }}-${{ github.ref == 'refs/heads/main' && github.run_number || github.ref }}
  # TODO: debugging
  #
  cancel-in-progress: true

permissions:
  id-token: write
  contents: read

defaults:
  run:
    shell: bash -l -eo pipefail {0}

jobs:
  gpu_test:
    if: github.repository_owner == 'pytorch'
    runs-on: linux.g4dn.12xlarge.nvidia.gpu
    strategy:
      matrix:
        python-version: ['3.9', '3.10', '3.11']
        torch-version: ["stable", "nightly"]
        # Do not run against nightlies on PR
        # TODO: debugging
        # exclude:
        #   - torch-version: ${{ github.event_name == 'pull_request' && 'nightly' }}
    steps:
      - name: Check out repo
        uses: actions/checkout@v3
      - name: Setup conda env
        uses: conda-incubator/setup-miniconda@v2
        with:
          auto-update-conda: true
          miniconda-version: "latest"
          activate-environment: test
          python-version: ${{ matrix.python-version }}
      - name: Update pip
        run: python -m pip install --upgrade pip
      - name: Install torch nightly
        if: ${{ matrix.torch-version == 'nightly' }}
        run: python -m pip install --pre torch torchvision torchao --index-url https://download.pytorch.org/whl/nightly/cu126
      - name: Install torch stable
        if: ${{ matrix.torch-version == 'stable' }}
        run: python -m pip install torch torchvision torchao
      - name: Install remaining dependencies
        run: |
          python -m pip install -e ".[dev]"
          python -m pip install lm-eval>=0.4.5
      - name: Run recipe and unit tests with coverage
<<<<<<< HEAD
        run: pytest -m integration_test tests/recipes -vv
        # run: pytest -m integration_test tests/recipes/test_lora_dpo_distributed.py tests/recipes/test_knowledge_distillation_distributed.py -vv
=======
        run: pytest tests/recipes --with-integration -vv
>>>>>>> 171cfbc7
      - name: Upload Coverage to Codecov
        uses: codecov/codecov-action@v3<|MERGE_RESOLUTION|>--- conflicted
+++ resolved
@@ -58,11 +58,6 @@
           python -m pip install -e ".[dev]"
           python -m pip install lm-eval>=0.4.5
       - name: Run recipe and unit tests with coverage
-<<<<<<< HEAD
-        run: pytest -m integration_test tests/recipes -vv
-        # run: pytest -m integration_test tests/recipes/test_lora_dpo_distributed.py tests/recipes/test_knowledge_distillation_distributed.py -vv
-=======
         run: pytest tests/recipes --with-integration -vv
->>>>>>> 171cfbc7
       - name: Upload Coverage to Codecov
         uses: codecov/codecov-action@v3