--- conflicted
+++ resolved
@@ -60,11 +60,7 @@
         prefix = "qlora" if run_qlora else "lora"
         cmd = f"""
         tune lora_finetune_single_device
-<<<<<<< HEAD
-            --config {prefix}_finetune_single_device \
-=======
-            --config llama2/7B_lora_single_device \
->>>>>>> 5bef0c07
+            --config llama2/7B_{prefix}_single_device \
             output_dir={tmpdir} \
             checkpointer=torchtune.utils.FullModelMetaCheckpointer
             checkpointer.checkpoint_dir='{ckpt_dir}' \
