# Copyright (c) Meta Platforms, Inc. and affiliates.
# All rights reserved.
#
# This source code is licensed under the BSD-style license found in the
# LICENSE file in the root directory of this source tree.

import os
import runpy
import sys
from pathlib import Path

import pytest
import torch
from omegaconf import OmegaConf
from tests.common import TUNE_PATH
from tests.recipes.utils import (
    CKPT_COMPONENT_MAP,
    dummy_alpaca_dataset_config,
    MODEL_TEST_CONFIGS,
    write_hf_ckpt_config,
)
from tests.test_utils import (
    CKPT_MODEL_PATHS,
    gen_log_file_name,
    get_loss_values_from_metric_logger,
<<<<<<< HEAD
=======
    TOKENIZER_PATHS,
    torch_version_ge,
>>>>>>> 3b1bcf9f
)
from torchtune import config
from torchtune.utils import torch_version_ge


class TestLoRAFinetuneSingleDeviceRecipe:
    def _get_test_config_overrides(self, dtype_str: str = "fp32"):
        return [
            "batch_size=8",
            "device=cpu",
            f"dtype={dtype_str}",
            "enable_activation_checkpointing=False",
            "dataset.train_on_input=False",
            "seed=9",
            "epochs=2",
            "max_steps_per_epoch=2",
            "optimizer.lr=2e-5",
            "log_every_n_steps=1",
            "gradient_accumulation_steps=1",
        ] + dummy_alpaca_dataset_config()

    def _fetch_expected_loss_values(self, model_type):
        loss_values_map = {
            "llama2": [10.5209, 10.5269, 10.5130, 10.5242],
            "llama3": [11.9838, 11.9691, 11.9616, 11.9383],
        }
        return loss_values_map[model_type]

    def _fetch_qlora_expected_loss_values(self, dtype):
        if dtype == "bf16":
            return [10.5197, 10.5272, 10.5129, 10.5243]
        return [10.5198, 10.5271, 10.5131, 10.5244]

    @pytest.mark.integration_test
    @pytest.mark.parametrize("compile", [True, False])
    @pytest.mark.parametrize(
        "config, model_type, ckpt_type",
        [
            ("llama2/7B_lora_single_device", "llama2", "meta"),
            ("llama3/8B_lora_single_device", "llama3", "tune"),
        ],
    )
    def test_loss(self, compile, config, model_type, ckpt_type, tmpdir, monkeypatch):
        ckpt_component = CKPT_COMPONENT_MAP[ckpt_type]
        ckpt = model_type + "_" + ckpt_type
        ckpt_path = Path(CKPT_MODEL_PATHS[ckpt])
        tokenizer_path = Path(TOKENIZER_PATHS[model_type])
        ckpt_dir = ckpt_path.parent
        log_file = gen_log_file_name(tmpdir)

        # To workaround https://github.com/pytorch/torchtune/issues/676
        if compile:
            os.environ["TORCH_COMPILE_BACKEND"] = "aot_eager"

        cmd = f"""
        tune run lora_finetune_single_device \
            --config {config} \
            output_dir={tmpdir} \
            checkpointer._component_={ckpt_component} \
            checkpointer.checkpoint_dir='{ckpt_dir}' \
            checkpointer.checkpoint_files=[{ckpt_path}] \
            checkpointer.output_dir={tmpdir} \
            checkpointer.model_type={model_type.upper()} \
            tokenizer.path='{tokenizer_path}' \
            metric_logger.filename={log_file} \
            compile={compile} \
        """.split()

        model_config = MODEL_TEST_CONFIGS[model_type + "_lora"]

        cmd = cmd + self._get_test_config_overrides(dtype_str="fp32") + model_config
        monkeypatch.setattr(sys, "argv", cmd)
        with pytest.raises(SystemExit, match=""):
            runpy.run_path(TUNE_PATH, run_name="__main__")

        loss_values = get_loss_values_from_metric_logger(log_file)
        expected_loss_values = self._fetch_expected_loss_values(model_type)
        torch.testing.assert_close(
            loss_values, expected_loss_values, rtol=1e-5, atol=1e-5
        )

    @pytest.mark.integration_test
    @pytest.mark.parametrize("dtype", ["fp32", "bf16"])
    @pytest.mark.parametrize("compile", [True, False])
    @pytest.mark.skipif(
        not torch_version_ge("2.4.0"),
        reason="Please install a nightly build of torch to run this test.",
    )
    def test_loss_qlora(self, compile, dtype, tmpdir, monkeypatch):
        ckpt = "llama2_meta"
        ckpt_path = Path(CKPT_MODEL_PATHS[ckpt])
        ckpt_dir = ckpt_path.parent
        log_file = gen_log_file_name(tmpdir)

        # To workaround https://github.com/pytorch/torchtune/issues/676
        if compile:
            os.environ["TORCH_COMPILE_BACKEND"] = "aot_eager"

        cmd = f"""
        tune run lora_finetune_single_device
            --config llama2/7B_qlora_single_device \
            output_dir={tmpdir} \
            checkpointer=torchtune.utils.FullModelMetaCheckpointer
            checkpointer.checkpoint_dir='{ckpt_dir}' \
            checkpointer.checkpoint_files=[{ckpt_path}]\
            checkpointer.output_dir={tmpdir} \
            checkpointer.model_type=LLAMA2 \
            metric_logger.filename={log_file} \
            tokenizer.path=/tmp/test-artifacts/tokenizer.model \
            compile={compile} \
        """.split()

        model_config = MODEL_TEST_CONFIGS["llama2_qlora"]

        cmd = cmd + self._get_test_config_overrides(dtype_str=dtype) + model_config
        monkeypatch.setattr(sys, "argv", cmd)
        with pytest.raises(SystemExit):
            runpy.run_path(TUNE_PATH, run_name="__main__")

        loss_values = get_loss_values_from_metric_logger(log_file)
        expected_loss_values = self._fetch_qlora_expected_loss_values(dtype=dtype)
        torch.testing.assert_close(
            loss_values, expected_loss_values, rtol=1e-4, atol=1e-4
        )

    @pytest.mark.integration_test
    def test_training_state_on_resume(self, tmpdir, monkeypatch):
        """Test whether the recipe state is correctly updated on resume. Since this
        is model agnostic, we should run this on the small model only. The test
        consists of three stages:
            - Train a model for 2 epochs
            - Resume training after epoch 1
            - Make sure final loss matches the expected value of a model successfully resumed from a ckpt
        """

        ckpt = "llama2_hf"
        ckpt_path = Path(CKPT_MODEL_PATHS[ckpt])
        ckpt_dir = ckpt_path.parent
        log_file = gen_log_file_name(tmpdir)

        # Config file needed for model conversion.
        # Create a second copy for training resume
        write_hf_ckpt_config(ckpt_dir)
        write_hf_ckpt_config(tmpdir)

        # Train for two epochs
        cmd_1 = f"""
        tune run lora_finetune_single_device \
            --config llama2/7B_lora_single_device \
            output_dir={tmpdir} \
            checkpointer=torchtune.utils.FullModelHFCheckpointer \
            checkpointer.checkpoint_dir='{ckpt_dir}' \
            checkpointer.checkpoint_files=[{ckpt_path}]\
            checkpointer.output_dir={tmpdir} \
            checkpointer.model_type=LLAMA2 \
            tokenizer.path=/tmp/test-artifacts/tokenizer.model \
        """.split()

        model_config = MODEL_TEST_CONFIGS["llama2_lora"]

        cmd_1 = cmd_1 + self._get_test_config_overrides() + model_config
        monkeypatch.setattr(sys, "argv", cmd_1)
        with pytest.raises(SystemExit, match=""):
            runpy.run_path(TUNE_PATH, run_name="__main__")

        # Resume training
        cmd_2 = f"""
        tune run lora_finetune_single_device \
            --config llama2/7B_lora_single_device \
            output_dir={tmpdir} \
            checkpointer=torchtune.utils.FullModelHFCheckpointer \
            checkpointer.checkpoint_dir={tmpdir} \
            checkpointer.checkpoint_files=[{ckpt_path}]\
            checkpointer.adapter_checkpoint={os.path.join(tmpdir, "adapter_0.pt")}
            checkpointer.recipe_checkpoint={os.path.join(tmpdir, "recipe_state.pt")}
            checkpointer.output_dir={tmpdir} \
            checkpointer.model_type=LLAMA2 \
            resume_from_checkpoint=True \
            metric_logger.filename={log_file} \
            tokenizer.path=/tmp/test-artifacts/tokenizer.model \
        """.split()
        cmd_2 = cmd_2 + self._get_test_config_overrides() + model_config
        monkeypatch.setattr(sys, "argv", cmd_2)
        with pytest.raises(SystemExit, match=""):
            runpy.run_path(TUNE_PATH, run_name="__main__")

        # Second epoch only
        expected_loss_values = self._fetch_expected_loss_values("llama2")[2:]

        loss_values = get_loss_values_from_metric_logger(log_file)
        torch.testing.assert_close(
            loss_values, expected_loss_values, rtol=1e-5, atol=1e-5
        )

    @pytest.mark.integration_test
    def test_save_and_load_merged_weights(self, tmpdir, monkeypatch):
        ckpt = "llama2_tune"
        ckpt_path = Path(CKPT_MODEL_PATHS[ckpt])
        ckpt_dir = ckpt_path.parent

        cmd = f"""
        tune run lora_finetune_single_device \
            --config llama2/7B_lora_single_device \
            output_dir={tmpdir} \
            checkpointer=torchtune.utils.FullModelTorchTuneCheckpointer \
            checkpointer.checkpoint_dir='{ckpt_dir}' \
            checkpointer.checkpoint_files=[{ckpt_path}]\
            checkpointer.output_dir={tmpdir} \
            checkpointer.model_type=LLAMA2 \
            tokenizer.path=/tmp/test-artifacts/tokenizer.model \
        """.split()

        model_config = MODEL_TEST_CONFIGS["llama2_lora"]

        cmd = cmd + self._get_test_config_overrides() + model_config
        monkeypatch.setattr(sys, "argv", cmd)
        with pytest.raises(SystemExit, match=""):
            runpy.run_path(TUNE_PATH, run_name="__main__")

        # Next load both the merged weights in a Llama2 base model
        # and the base model weights + trained adapter weights in the LoRA Llama 2 model
        # The results of calling forward on dummy inputs should be the same.
        inputs = torch.randint(low=0, high=32_000, size=(2, 100))

        # Build LoRA model for loading base + adapter weights separately
        lora_model = config.instantiate(OmegaConf.from_dotlist(model_config).model)

        # Build base llama2 model for loading merged weights
        base_llama2_config = MODEL_TEST_CONFIGS["llama2"]
        llama2_model = config.instantiate(
            OmegaConf.from_dotlist(base_llama2_config).model
        )

        # Load base model and trained adapter weights into LoRA model and call fwd
        with open(f"{tmpdir}/adapter_1.pt", "rb") as f:
            lora_sd = torch.load(f, weights_only=True)
        with open(ckpt_path, "rb") as f:
            base_model_sd = torch.load(f, weights_only=True)
        lora_model.load_state_dict(lora_sd, strict=False)
        lora_model.load_state_dict(base_model_sd, strict=False)
        baseline_out = lora_model(inputs)

        # Load merged final ckpt directly into llama2 and call fwd
        with open(f"{tmpdir}/torchtune_model_1.pt", "rb") as f:
            sd = torch.load(f, weights_only=True)
        llama2_model.load_state_dict(sd)
        merged_ckpt_out = llama2_model(inputs)
        torch.testing.assert_close(baseline_out, merged_ckpt_out, rtol=1e-5, atol=1e-5)<|MERGE_RESOLUTION|>--- conflicted
+++ resolved
@@ -23,14 +23,10 @@
     CKPT_MODEL_PATHS,
     gen_log_file_name,
     get_loss_values_from_metric_logger,
-<<<<<<< HEAD
-=======
     TOKENIZER_PATHS,
     torch_version_ge,
->>>>>>> 3b1bcf9f
 )
 from torchtune import config
-from torchtune.utils import torch_version_ge
 
 
 class TestLoRAFinetuneSingleDeviceRecipe:
