--- conflicted
+++ resolved
@@ -4,24 +4,10 @@
 # This source code is licensed under the BSD-style license found in the
 # LICENSE file in the root directory of this source tree.
 
-<<<<<<< HEAD
-import copy
-
-import pytest
-from tests.test_utils import assert_dialogue_equal, DummyChatFormat
-from torchtune.data import (
-    apply_chat_format,
-    ChatMLFormat,
-    Llama2ChatFormat,
-    Message,
-    MistralChatFormat,
-)
-=======
 
 import pytest
 from tests.test_utils import assert_dialogue_equal
 from torchtune.data import ChatMLFormat, Llama2ChatFormat, Message, MistralChatFormat
->>>>>>> 7da41899
 
 # Taken from Open-Orca/SlimOrca-Dedup on HuggingFace:
 # https://huggingface.co/datasets/Open-Orca/SlimOrca-Dedup
@@ -136,46 +122,4 @@
 
     def test_format(self):
         actual = ChatMLFormat.format(CHAT_SAMPLE)
-<<<<<<< HEAD
-        assert_dialogue_equal(actual, self.expected_dialogue)
-
-
-def test_apply_chat_format():
-    sample = copy.deepcopy(CHAT_SAMPLE)
-    sample[1].content = [{"type": "image"}] + sample[1].content
-
-    with pytest.raises(
-        ValueError, match="Chat format only supports text-only messages"
-    ):
-        _ = apply_chat_format(DummyChatFormat, sample)
-
-    expected_dialogue = [
-        Message(
-            role="system",
-            content="System:\nYou are an AI assistant. User will you give you a task. "
-            "Your goal is to complete the task as faithfully as you can. While performing "
-            "the task think step-by-step and justify your steps.\n",
-        ),
-        Message(
-            role="user",
-            content="User:\nPlease "
-            "briefly summarize this news article:\n\nAOL.com Video - Father Lets 8-Year-Old "
-            "Drive On Icy Road\n\nDescription:Would you let your 8-year-old drive your car? "
-            "How about on an icy road? Well one father in Russia did just that, and recorded "
-            "the entire thing. To her credit, the child seemed to be doing a great job. "
-            "(0:44)\n\nTags: 8-year-old driver , caught on camera , child driver , pix11\n\n"
-            "Summary:\nAssistant:\n",
-        ),
-        Message(
-            role="assistant",
-            content="A father in Russia allowed his 8-year-old child to drive his car on an "
-            "icy road and recorded the event. The child appeared to be handling the situation well, "
-            "showcasing their driving skills despite the challenging conditions.",
-        ),
-    ]
-
-    actual = apply_chat_format(DummyChatFormat, CHAT_SAMPLE)
-    assert_dialogue_equal(actual, expected_dialogue)
-=======
-        assert_dialogue_equal(actual, self.expected_dialogue)
->>>>>>> 7da41899
+        assert_dialogue_equal(actual, self.expected_dialogue)