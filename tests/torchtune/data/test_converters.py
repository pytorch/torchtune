--- conflicted
+++ resolved
@@ -40,8 +40,7 @@
 ]
 
 
-<<<<<<< HEAD
-class TestSharegptToLlama2Messages:
+class TestShareGPTToLlama2Messages:
     samples = {
         "conversations": [
             {
@@ -58,23 +57,6 @@
             },
         ]
     }
-=======
-class TestShareGPTToLlama2Messages:
-    samples = [
-        {
-            "from": "system",
-            "value": CHAT_SAMPLE["system"],
-        },
-        {
-            "from": "user",
-            "value": CHAT_SAMPLE["user"],
-        },
-        {
-            "from": "assistant",
-            "value": CHAT_SAMPLE["assistant"],
-        },
-    ]
->>>>>>> 882c4993
 
     def test_conversion(self):
         converted_messages = sharegpt_to_llama2_messages(self.samples)
