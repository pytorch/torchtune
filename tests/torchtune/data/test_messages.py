# Copyright (c) Meta Platforms, Inc. and affiliates.
# All rights reserved.
#
# This source code is licensed under the BSD-style license found in the
# LICENSE file in the root directory of this source tree.

import pytest
from tests.test_utils import assert_dialogue_equal
from torchtune.data._messages import (
<<<<<<< HEAD
    ChosenRejectedToMessages,
    InputOutputToMessages,
    Message,
)
=======
    InputOutputToMessages,
    JSONToMessages,
    Message,
    ShareGPTToMessages,
)


# Taken from Open-Orca/SlimOrca-Dedup on Hugging Face:
# https://huggingface.co/datasets/Open-Orca/SlimOrca-Dedup
CHAT_SAMPLE = {
    "system": "You are an AI assistant. User will you give you a task. Your goal is to complete the task as faithfully as you can. While performing the task think step-by-step and justify your steps.",  # noqa: B950
    "user": "Please briefly summarize this news article:\n\nAOL.com Video - Father Lets 8-Year-Old Drive On Icy Road\n\nDescription:Would you let your 8-year-old drive your car? How about on an icy road? Well one father in Russia did just that, and recorded the entire thing. To her credit, the child seemed to be doing a great job. (0:44)\n\nTags: 8-year-old driver , caught on camera , child driver , pix11\n\nSummary:",  # noqa: B950
    "assistant": "A father in Russia allowed his 8-year-old child to drive his car on an icy road and recorded the event. The child appeared to be handling the situation well, showcasing their driving skills despite the challenging conditions.",  # noqa: B950
}

EXPECTED_MESSAGE_TRAIN_ON_INPUT = [
    Message(
        role="system",
        content=CHAT_SAMPLE["system"],
    ),
    Message(
        role="user",
        content=CHAT_SAMPLE["user"],
    ),
    Message(
        role="assistant",
        content=CHAT_SAMPLE["assistant"],
    ),
]

EXPECTED_MESSAGE = [
    Message(role="system", content=CHAT_SAMPLE["system"], masked=True),
    Message(role="user", content=CHAT_SAMPLE["user"], masked=True),
    Message(
        role="assistant",
        content=CHAT_SAMPLE["assistant"],
    ),
]
>>>>>>> bd4e586c


class TestMessage:
    @pytest.fixture
    def text_message(self):
        return Message(role="user", content="hello world")

    @pytest.fixture
    def image_message(self):
        return Message(
            role="user",
            content=[
                {"type": "text", "content": "hello"},
                {"type": "image"},
                {"type": "text", "content": " world"},
            ],
        )

    def test_message_validation(self, text_message):
        message = text_message
        assert message.role == "user"
        assert message.content == [{"type": "text", "content": "hello world"}]

        with pytest.raises(
            ValueError,
            match="Only assistant messages can be tool calls. Found role user in message: hello world",
        ):
            message = Message(role="user", content="hello world", ipython=True)

        with pytest.raises(
            ValueError,
            match="Media tokens in tool calls are not supported. Both are set in message: ",
        ):
            message = Message(
                role="user",
                content=[{"type": "image"}],
                ipython=True,
            )

    def test_from_dict(self):
        message = Message.from_dict({"role": "user", "content": "hello world"})
        assert message.role == "user"
        assert message.content[0]["content"] == "hello world"
        assert not message.masked
        assert not message.ipython
        assert message.eot

    def test_contains_media(self, text_message, image_message):
        assert not text_message.contains_media
        assert image_message.contains_media

    def test_text_content(self, text_message, image_message):
        assert text_message.text_content == "hello world"
        assert image_message.text_content == "hello world"


class TestInputOutputToMessages:
    @pytest.fixture
    def sample(self):
        return {
            "maybe_input": "hello world",
            "maybe_output": "hello world",
        }

    def test_call(self, sample):
        transform = InputOutputToMessages(
            column_map={"input": "maybe_input", "output": "maybe_output"}
        )
        actual = transform(sample)
        expected = [
            Message(role="user", content="hello world", masked=True, eot=False),
            Message(role="assistant", content="hello world", masked=False, eot=True),
        ]
        assert_dialogue_equal(actual["messages"], expected)

    def test_call_train_on_input(self, sample):
        transform = InputOutputToMessages(
            column_map={"input": "maybe_input", "output": "maybe_output"},
            train_on_input=True,
        )
        actual = transform(sample)
        expected = [
            Message(role="user", content="hello world", masked=False, eot=False),
            Message(role="assistant", content="hello world", masked=False, eot=True),
        ]
        assert_dialogue_equal(actual["messages"], expected)


<<<<<<< HEAD
class TestChosenRejectedToMessages:
    @pytest.fixture
    def sample(self):
        return {
            "maybe_prompt": "hello world",
            "maybe_chosen": "hello world",
            "maybe_rejected": "bye world",
        }

    def test_call(self, sample):
        transform = ChosenRejectedToMessages(
            column_map={
                "prompt": "maybe_prompt",
                "chosen": "maybe_chosen",
                "rejected": "maybe_rejected",
            },
        )
        actual = transform(sample)
        expected_chosen = [
            Message(role="user", content="hello world", masked=True, eot=False),
            Message(role="assistant", content="hello world", masked=False, eot=True),
        ]
        assert_dialogue_equal(actual["chosen"], expected_chosen)

        expected_rejected = [
            Message(role="user", content="hello world", masked=True, eot=False),
            Message(role="assistant", content="bye world", masked=False, eot=True),
        ]
        assert_dialogue_equal(actual["rejected"], expected_rejected)

    def test_call_train_on_input(self, sample):
        transform = ChosenRejectedToMessages(
            column_map={
                "prompt": "maybe_prompt",
                "chosen": "maybe_chosen",
                "rejected": "maybe_rejected",
            },
            train_on_input=True,
        )
        actual = transform(sample)
        expected_chosen = [
            Message(role="user", content="hello world", masked=False, eot=False),
            Message(role="assistant", content="hello world", masked=False, eot=True),
        ]
        assert_dialogue_equal(actual["chosen"], expected_chosen)

        expected_rejected = [
            Message(role="user", content="hello world", masked=False, eot=False),
            Message(role="assistant", content="bye world", masked=False, eot=True),
        ]
        assert_dialogue_equal(actual["rejected"], expected_rejected)
=======
class TestShareGPTToMessages:
    samples = {
        "conversations": [
            {
                "from": "system",
                "value": CHAT_SAMPLE["system"],
            },
            {
                "from": "human",
                "value": CHAT_SAMPLE["user"],
            },
            {
                "from": "gpt",
                "value": CHAT_SAMPLE["assistant"],
            },
        ]
    }

    def test_call(self):
        transform = ShareGPTToMessages()
        converted_messages = transform(self.samples)
        assert_dialogue_equal(converted_messages["messages"], EXPECTED_MESSAGE)

    def test_call_train_on_input(self):
        transform = ShareGPTToMessages(train_on_input=True)
        converted_messages = transform(self.samples)
        assert_dialogue_equal(
            converted_messages["messages"], EXPECTED_MESSAGE_TRAIN_ON_INPUT
        )


class TestJSONToMessages:
    samples = {
        "messages": [
            {
                "role": "system",
                "content": CHAT_SAMPLE["system"],
            },
            {
                "role": "user",
                "content": CHAT_SAMPLE["user"],
            },
            {
                "role": "assistant",
                "content": CHAT_SAMPLE["assistant"],
            },
        ],
    }

    def test_call(self):
        transform = JSONToMessages()
        converted_messages = transform(self.samples)
        assert_dialogue_equal(converted_messages["messages"], EXPECTED_MESSAGE)

    def test_call_train_on_input(self):
        transform = JSONToMessages(train_on_input=True)
        converted_messages = transform(self.samples)
        assert_dialogue_equal(
            converted_messages["messages"], EXPECTED_MESSAGE_TRAIN_ON_INPUT
        )
>>>>>>> bd4e586c
<|MERGE_RESOLUTION|>--- conflicted
+++ resolved
@@ -7,12 +7,7 @@
 import pytest
 from tests.test_utils import assert_dialogue_equal
 from torchtune.data._messages import (
-<<<<<<< HEAD
     ChosenRejectedToMessages,
-    InputOutputToMessages,
-    Message,
-)
-=======
     InputOutputToMessages,
     JSONToMessages,
     Message,
@@ -51,7 +46,6 @@
         content=CHAT_SAMPLE["assistant"],
     ),
 ]
->>>>>>> bd4e586c
 
 
 class TestMessage:
@@ -140,7 +134,6 @@
         assert_dialogue_equal(actual["messages"], expected)
 
 
-<<<<<<< HEAD
 class TestChosenRejectedToMessages:
     @pytest.fixture
     def sample(self):
@@ -192,7 +185,7 @@
             Message(role="assistant", content="bye world", masked=False, eot=True),
         ]
         assert_dialogue_equal(actual["rejected"], expected_rejected)
-=======
+
 class TestShareGPTToMessages:
     samples = {
         "conversations": [
@@ -252,5 +245,4 @@
         converted_messages = transform(self.samples)
         assert_dialogue_equal(
             converted_messages["messages"], EXPECTED_MESSAGE_TRAIN_ON_INPUT
-        )
->>>>>>> bd4e586c
+        )