--- conflicted
+++ resolved
@@ -6,25 +6,20 @@
 
 # (c) Meta Platforms, Inc. and affiliates. Confidential and proprietary.
 
-<<<<<<< HEAD
 from unittest import mock
 
-=======
->>>>>>> 01bff036
 import pytest
 import torch
 from torchtune.data import (
     left_pad_sequence,
     padded_collate,
     padded_collate_dpo,
+    padded_collate_packed,
     padded_collate_sft,
 )
 
-<<<<<<< HEAD
-from torchtune.data._collate import padded_collate, padded_collate_packed
 from torchtune.utils import torch_version_ge
-=======
->>>>>>> 01bff036
+
 
 class TestPaddedCollateSFT:
     def test_batch_pad_sequence(self):
@@ -58,7 +53,6 @@
             padded_label, torch.tensor([10, ignore_idx, ignore_idx])
         )
 
-<<<<<<< HEAD
     @mock.patch("torchtune.utils.attention_bias.torch_version_ge")
     def test_padded_collate_packed_sdpa(self, mock_version):
         mock_version.return_value = False
@@ -155,7 +149,7 @@
             collated["mask"],
             torch.tensor([[[[1]]], [[[1]]]], dtype=torch.long),
         )
-=======
+
 
 class TestLeftPadSequence:
     def test_left_pad_sequence(self):
@@ -263,5 +257,4 @@
             [[4, 5, 6], [13, 14, -100], [9, 10, -100], [18, 19, 20]]
         )
         assert torch.equal(input_ids, expected_input_ids)
-        assert torch.equal(labels, expected_labels)
->>>>>>> 01bff036
+        assert torch.equal(labels, expected_labels)