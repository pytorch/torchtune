# Copyright (c) Meta Platforms, Inc. and affiliates.
# All rights reserved.
#
# This source code is licensed under the BSD-style license found in the
# LICENSE file in the root directory of this source tree.
from collections import Counter
from unittest.mock import patch

import pytest
from datasets import Dataset

from tests.test_utils import DummyTokenizer
from torchtune.data._common import CROSS_ENTROPY_IGNORE_IDX

from torchtune.datasets import slimorca_dataset


class TestSlimOrcaDataset:
    def tokenizer(self, max_seq_len=None):
        return DummyTokenizer(max_seq_len=max_seq_len)

<<<<<<< HEAD
    @patch("torchtune.datasets._finetune.load_dataset")
    @pytest.mark.parametrize("train_on_input", [True, False])
    def test_dataset_get_item(self, mock_load_dataset, train_on_input, tokenizer):
=======
    @patch("torchtune.datasets._chat.load_dataset")
    def test_value_error(self, load_dataset):
        load_dataset.return_value = []
        with pytest.raises(ValueError):
            slimorca_dataset(tokenizer=self.tokenizer, max_seq_len=3)

    @patch("torchtune.datasets._chat.load_dataset")
    @pytest.mark.parametrize("max_seq_len", [128, 512, 1024, 4096])
    def test_dataset_get_item(self, load_dataset, max_seq_len):
        tokenizer = self.tokenizer(max_seq_len=max_seq_len)
>>>>>>> 9fd5d01f
        # Sample data from slimorca dataset
        mock_load_dataset.return_value = Dataset.from_list(
            [
                {
                    "conversations": [
                        {
                            "from": "system",
                            "value": "You are an AI assistant. User will you give you a task. Your goal is to complete the task as faithfully as you can. While performing the task think step-by-step and justify your steps.",  # noqa: B950
                        },
                        {
                            "from": "human",
                            "value": "Please briefly summarize this news article:\n\nAOL.com Video - Father Lets 8-Year-Old Drive On Icy Road\n\nDescription:Would you let your 8-year-old drive your car? How about on an icy road? Well one father in Russia did just that, and recorded the entire thing. To her credit, the child seemed to be doing a great job. (0:44)\n\nTags: 8-year-old driver , caught on camera , child driver , pix11\n\nSummary:",  # noqa: B950
                        },
                        {
                            "from": "gpt",
                            "value": "A father in Russia allowed his 8-year-old child to drive his car on an icy road and recorded the event. The child appeared to be handling the situation well, showcasing their driving skills despite the challenging conditions.",  # noqa: B950
                        },
                    ]
                }
            ]
        )
        ds = slimorca_dataset(
            model_transform=tokenizer,
            train_on_input=train_on_input,
        )
        # Generate the input and labels
        input, labels = ds[0]["tokens"], ds[0]["labels"]

        expected_counts = {
            3: 28,
            2: 20,
            4: 20,
            5: 20,
            6: 17,
            10: 8,
            1: 7,
            8: 7,
            7: 7,
            9: 2,
            11: 2,
            0: 1,
            12: 1,
            17: 1,
            -1: 1,
        }
        assert Counter(input) == expected_counts
        if train_on_input:
            assert Counter(labels) == expected_counts
        else:
            # Check that the input is masked
            assert labels.count(CROSS_ENTROPY_IGNORE_IDX) == 104<|MERGE_RESOLUTION|>--- conflicted
+++ resolved
@@ -19,11 +19,6 @@
     def tokenizer(self, max_seq_len=None):
         return DummyTokenizer(max_seq_len=max_seq_len)
 
-<<<<<<< HEAD
-    @patch("torchtune.datasets._finetune.load_dataset")
-    @pytest.mark.parametrize("train_on_input", [True, False])
-    def test_dataset_get_item(self, mock_load_dataset, train_on_input, tokenizer):
-=======
     @patch("torchtune.datasets._chat.load_dataset")
     def test_value_error(self, load_dataset):
         load_dataset.return_value = []
@@ -34,7 +29,6 @@
     @pytest.mark.parametrize("max_seq_len", [128, 512, 1024, 4096])
     def test_dataset_get_item(self, load_dataset, max_seq_len):
         tokenizer = self.tokenizer(max_seq_len=max_seq_len)
->>>>>>> 9fd5d01f
         # Sample data from slimorca dataset
         mock_load_dataset.return_value = Dataset.from_list(
             [
