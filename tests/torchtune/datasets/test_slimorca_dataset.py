--- conflicted
+++ resolved
@@ -19,22 +19,9 @@
     def tokenizer(self, max_seq_len=None):
         return DummyTokenizer(max_seq_len=max_seq_len)
 
-<<<<<<< HEAD
-    @patch("torchtune.datasets._chat.load_dataset")
-    def test_value_error(self, load_dataset):
-        load_dataset.return_value = []
-        with pytest.raises(ValueError):
-            slimorca_dataset(tokenizer=self.tokenizer, max_seq_len=3)
-
-    @patch("torchtune.datasets._chat.load_dataset")
-    @pytest.mark.parametrize("max_seq_len", [128, 512, 1024, 4096])
-    def test_dataset_get_item(self, load_dataset, max_seq_len):
-        tokenizer = self.tokenizer(max_seq_len=max_seq_len)
-=======
     @patch("torchtune.datasets._sft.load_dataset")
     @pytest.mark.parametrize("train_on_input", [True, False])
     def test_dataset_get_item(self, mock_load_dataset, train_on_input, tokenizer):
->>>>>>> bd4e586c
         # Sample data from slimorca dataset
         mock_load_dataset.return_value = Dataset.from_list(
             [
