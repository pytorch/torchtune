--- conflicted
+++ resolved
@@ -60,7 +60,9 @@
         x = torch.randn((16, dim))
         out = experts(x, num_tokens_per_expert)
 
-<<<<<<< HEAD
+        assert out.shape == (16, dim)
+        assert_expected(out.mean().item(), 120.8260, atol=1e-3, rtol=1e-3)
+
         # Check that the state_dict can be loaded back into the model
         experts.load_state_dict(state_dict)
 
@@ -162,8 +164,4 @@
         expected = torch.tensor(0.212279)
         actual = lora_experts(inputs)
         assert actual.shape == (num_experts, SEQ_LEN, dim)
-        torch.testing.assert_close(actual.mean(), expected, atol=1e-4, rtol=1e-6)
-=======
-        assert out.shape == (16, dim)
-        assert_expected(out.mean().item(), 120.8260, atol=1e-3, rtol=1e-3)
->>>>>>> 0bce9834
+        torch.testing.assert_close(actual.mean(), expected, atol=1e-4, rtol=1e-6)