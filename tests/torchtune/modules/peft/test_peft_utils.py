--- conflicted
+++ resolved
@@ -307,15 +307,12 @@
                     base_model_state_dict_keys=base_model_state_dict_keys,
                 )
         else:
-<<<<<<< HEAD
             validate_state_dict_for_lora(
                 lora_modules=lora_modules,
                 full_model_state_dict_keys=full_model_state_dict_keys,
                 lora_state_dict_keys=lora_state_dict_keys,
                 base_model_state_dict_keys=base_model_state_dict_keys,
             )
-=======
-            validate_state_dict_for_lora(missing_keys, unexpected_keys, lora_modules)
 
     def test_lora_fsdp_wrap(self):
         with torch.device("meta"):
@@ -391,5 +388,4 @@
             assert not p.is_meta, f"parameter {n} is still on meta device!"
         # Neither should buffers
         for n, b in lora.named_buffers():
-            assert not b.is_meta, f"buffer {n} is still on meta device!"
->>>>>>> 58286e41
+            assert not b.is_meta, f"buffer {n} is still on meta device!"