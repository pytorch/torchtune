--- conflicted
+++ resolved
@@ -424,15 +424,11 @@
         input_max_bs_exceeded: torch.Tensor,
         decoder_with_kv_cache_enabled: TransformerDecoder,
     ) -> None:
-<<<<<<< HEAD
 
         decoder_with_kv_cache_enabled = request.getfixturevalue(
             decoder_with_kv_cache_enabled
         )
-        with pytest.raises(ValueError):
-=======
         with pytest.raises(RuntimeError, match="shape mismatch:"):
->>>>>>> 277fbf88
             decoder_with_kv_cache_enabled(input_max_bs_exceeded)
 
     def test_rms_norm_propagation(
