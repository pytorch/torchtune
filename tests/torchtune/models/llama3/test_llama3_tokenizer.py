# Copyright (c) Meta Platforms, Inc. and affiliates.
# All rights reserved.
#
# This source code is licensed under the BSD-style license found in the
# LICENSE file in the root directory of this source tree.

from pathlib import Path

import pytest
from torchtune.data._types import Message
from torchtune.models.llama3 import llama3_tokenizer, Llama3Tokenizer

ASSETS = Path(__file__).parent.parent.parent.parent / "assets"


class TestLlama3Tokenizer:
    @pytest.fixture
    def tokenizer(self):
        # Pretrained tiktoken model generated via the script in
        # https://gist.github.com/ebsmothers/54b133dd87db6679b14318545aaa2de4
        return llama3_tokenizer(
            path=str(ASSETS / "tiktoken_small.model"),
        )

    @pytest.fixture
<<<<<<< HEAD
    def text_messages(self):
        return [
            Message(
                role="user",
                content="I can see the sun. But even if I cannot see the sun, I know that it exists.",
                masked=True,
                eot=True,
            ),
            Message(
                role="assistant",
                content="And to know that the sun is there - that is living.",
                masked=False,
                eot=True,
            ),
=======
    def user_text_a(self):
        return "I can see the sun. "

    @pytest.fixture
    def user_text_b(self):
        return "But even if I cannot see the sun, I know that it exists."

    @pytest.fixture
    def assistant_text(self):
        return "And to know that the sun is there - that is living."

    @pytest.fixture
    def user_text_message(self, user_text_a, user_text_b):
        message = Message(
            role="user",
            content=user_text_a + user_text_b,
            masked=True,
            eot=True,
        )
        expected_tokens = [
            128000,
            128006,
            477,
            273,
            128007,
            10,
            10,
            73,
            503,
            654,
            262,
            376,
            110,
            46,
            690,
            720,
            428,
            270,
            1119,
            654,
            262,
            376,
            110,
            44,
            270,
            686,
            334,
            312,
            522,
            511,
            115,
            46,
            128009,
>>>>>>> 37636a87
        ]
        return message, expected_tokens

    @pytest.fixture
<<<<<<< HEAD
    def image_and_text_messages(self):
        return [
            Message(
                role="user",
                content=[
                    {"type": "image"},
                    {
                        "type": "text",
                        "content": "I can see the sun. But even if I cannot see the sun, I know that it exists.",
                    },
                ],
                masked=True,
                eot=True,
            ),
            Message(
                role="assistant",
                content=[
                    {
                        "type": "text",
                        "content": "And to know that the sun is there - that is living.",
                    }
                ],
                masked=False,
                eot=True,
            ),
=======
    def assistant_text_message(self, assistant_text):
        message = Message(
            role="assistant",
            content=assistant_text,
            masked=False,
            eot=True,
        )
        expected_tokens = [
            128006,
            520,
            511,
            446,
            128007,
            10,
            10,
            65,
            269,
            277,
            686,
            334,
            262,
            376,
            110,
            351,
            443,
            32,
            45,
            334,
            351,
            1955,
            46,
            128009,
            128001,
>>>>>>> 37636a87
        ]
        return message, expected_tokens

    @pytest.fixture
<<<<<<< HEAD
    def interleaved_image_and_text_messages(self):
        return [
            Message(
                role="user",
                content=[
                    {"type": "image"},
                    {"type": "text", "content": "I can see the sun. "},
                ],
                masked=True,
                eot=False,
            ),
            Message(
                role="user",
                content=[
                    {"type": "image"},
                    {
                        "type": "text",
                        "content": "But even if I cannot see the sun, I know that it exists.",
                    },
                ],
                masked=True,
                eot=True,
            ),
            Message(
                role="assistant",
                content=[
                    {
                        "type": "text",
                        "content": "And to know that the sun is there - that is living.",
                    },
                ],
                masked=False,
                eot=True,
            ),
        ]

    @pytest.fixture
    def tool_call_messages(self):
        return [
            Message(
                role="user",
                content=[
                    {
                        "type": "text",
                        "content": "I can see the sun. But even if I cannot see the sun, I know that it exists.",
                    },
                ],
                masked=True,
                eot=True,
            ),
            Message(
                role="assistant",
                content=[
                    {"type": "text", "content": "locate_sun(radius=100_000_000)"},
                ],
                masked=False,
                ipython=True,
                eot=False,
            ),
            Message(
                role="ipython",
                content=[
                    {"type": "text", "content": '{"content": True}'},
                ],
                masked=True,
                eot=False,
            ),
            Message(
                role="assistant",
                content=[
                    {
                        "type": "text",
                        "content": "And to know that the sun is there - that is living.",
                    },
                ],
                masked=False,
                eot=True,
            ),
        ]

    def test_token_ids(self, tokenizer):
        assert tokenizer.bos_id == 128000
        assert tokenizer.eos_id == 128001
        assert tokenizer.pad_id == 128004
        assert tokenizer.step_id == 128005
        assert tokenizer.start_header_id == 128006
        assert tokenizer.end_header_id == 128007
        assert tokenizer.eom_id == 128008
        assert tokenizer.eot_id == 128009
        assert tokenizer.python_tag == 128010
        assert tokenizer.image_id == 128011

    def test_tokenizer_vocab_size(self, tokenizer):
        assert tokenizer.base_vocab_size == 2000
        assert tokenizer.vocab_size == 128256

    def test_tokenize_text_messages(self, tokenizer, text_messages):
        tokens, mask = tokenizer.tokenize_messages(text_messages)
        assert tokens == [
=======
    def user_image_text_message(self, user_text_a, user_text_b):
        message = Message(
            role="user",
            content=[
                {"type": "image"},
                {"type": "text", "content": user_text_a + user_text_b},
            ],
            masked=True,
            eot=True,
        )
        expected_tokens = [
>>>>>>> 37636a87
            128000,
            128006,
            477,
            273,
            128007,
            10,
            10,
<<<<<<< HEAD
=======
            128011,
>>>>>>> 37636a87
            73,
            503,
            654,
            262,
            376,
            110,
            46,
            690,
            720,
            428,
            270,
            1119,
            654,
            262,
            376,
            110,
            44,
            270,
            686,
            334,
            312,
            522,
            511,
            115,
            46,
            128009,
<<<<<<< HEAD
            128006,
            520,
            511,
            446,
            128007,
            10,
            10,
            65,
            269,
            277,
            686,
            334,
            262,
            376,
            110,
            351,
            443,
            32,
            45,
            334,
            351,
            1955,
            46,
            128009,
            128001,
        ]
        assert mask == [
            True,
            True,
            True,
            True,
            True,
            True,
            True,
            True,
            True,
            True,
            True,
            True,
            True,
            True,
            True,
            True,
            True,
            True,
            True,
            True,
            True,
            True,
            True,
            True,
            True,
            True,
            True,
            True,
            True,
            True,
            True,
            True,
            True,
            False,
            False,
            False,
            False,
            False,
            False,
            False,
            False,
            False,
            False,
            False,
            False,
            False,
            False,
            False,
            False,
            False,
            False,
            False,
            False,
            False,
            False,
            False,
            False,
            True,
=======
>>>>>>> 37636a87
        ]
        return message, expected_tokens

<<<<<<< HEAD
    def test_tokenize_image_and_text_messages(self, tokenizer, image_and_text_messages):
        tokens, mask = tokenizer.tokenize_messages(image_and_text_messages)
        assert tokens == [
=======
    @pytest.fixture
    def user_interleaved_image_text_message(self, user_text_a, user_text_b):
        message = Message(
            role="user",
            content=[
                {"type": "image"},
                {"type": "text", "content": user_text_a},
                {"type": "image"},
                {"type": "text", "content": user_text_b},
            ],
            masked=True,
            eot=True,
        )
        expected_tokens = [
>>>>>>> 37636a87
            128000,
            128006,
            477,
            273,
            128007,
            10,
            10,
            128011,
            73,
            503,
            654,
            262,
            376,
            110,
            46,
<<<<<<< HEAD
            690,
=======
            128011,
            1542,
>>>>>>> 37636a87
            720,
            428,
            270,
            1119,
            654,
            262,
            376,
            110,
            44,
            270,
            686,
            334,
            312,
            522,
            511,
            115,
            46,
            128009,
<<<<<<< HEAD
=======
        ]
        return message, expected_tokens

    @pytest.fixture
    def assistant_tool_message(self):
        message = Message(
            role="assistant",
            content=[
                {"type": "text", "content": "locate_sun(radius=100_000_000)"},
            ],
            masked=False,
            ipython=True,
            eot=False,
        )
        expected_tokens = [
>>>>>>> 37636a87
            128006,
            520,
            511,
            446,
            128007,
            10,
            10,
<<<<<<< HEAD
            65,
            269,
            277,
            686,
            334,
            262,
            376,
            110,
            351,
            443,
            32,
            45,
            334,
            351,
            1955,
            46,
            128009,
            128001,
        ]
        assert mask == [
            True,
            True,
            True,
            True,
            True,
            True,
            True,
            True,
            True,
            True,
            True,
            True,
            True,
            True,
            True,
            True,
            True,
            True,
            True,
            True,
            True,
            True,
            True,
            True,
            True,
            True,
            True,
            True,
            True,
            True,
            True,
            True,
            True,
            True,
            False,
            False,
            False,
            False,
            False,
            False,
            False,
            False,
            False,
            False,
            False,
            False,
            False,
            False,
            False,
            False,
            False,
            False,
            False,
            False,
            False,
            False,
            False,
            False,
            True,
        ]

    def test_tokenize_interleaved_image_and_text_messages(
        self, tokenizer, interleaved_image_and_text_messages
    ):
        tokens, mask = tokenizer.tokenize_messages(interleaved_image_and_text_messages)
        assert tokens == [
            128000,
            128006,
            477,
            273,
            128007,
            10,
            10,
            128011,
            73,
            503,
            654,
            262,
            376,
            110,
            46,
            128008,
            128006,
            477,
            273,
            128007,
            10,
            10,
            128011,
            1542,
            720,
            428,
            270,
            1119,
            654,
            262,
            376,
            110,
            44,
            270,
            686,
            334,
            312,
            522,
            511,
            115,
            46,
            128009,
            128006,
            520,
            511,
            446,
            128007,
            10,
            10,
            65,
            269,
            277,
            686,
            334,
            262,
            376,
            110,
            351,
            443,
            32,
            45,
            334,
            351,
            1955,
            46,
            128009,
            128001,
        ]
        assert mask == [
            True,
            True,
            True,
            True,
            True,
            True,
            True,
            True,
            True,
            True,
            True,
            True,
            True,
            True,
            True,
            True,
            True,
            True,
            True,
            True,
            True,
            True,
            True,
            True,
            True,
            True,
            True,
            True,
            True,
            True,
            True,
            True,
            True,
            True,
            True,
            True,
            True,
            True,
            True,
            True,
            True,
            True,
            False,
            False,
            False,
            False,
            False,
            False,
            False,
            False,
            False,
            False,
            False,
            False,
            False,
            False,
            False,
            False,
            False,
            False,
            False,
            False,
            False,
            False,
            False,
            False,
            True,
        ]
=======
            128010,
            525,
            99,
            534,
            95,
            115,
            433,
            40,
            114,
            338,
            105,
            477,
            61,
            49,
            1635,
            95,
            1635,
            48,
            95,
            1635,
            48,
            41,
            128008,
        ]
        return message, expected_tokens

    @pytest.fixture
    def ipython_message(self):
        message = Message(
            role="ipython",
            content=[
                {"type": "text", "content": '{"content": True}'},
            ],
            masked=True,
            eot=False,
        )
        expected_tokens = [
            128006,
            1558,
            121,
            483,
            279,
            128007,
            10,
            10,
            123,
            34,
            99,
            957,
            317,
            34,
            58,
            323,
            114,
            979,
            125,
            128008,
        ]
        return message, expected_tokens

    def test_token_ids(self, tokenizer):
        assert tokenizer.bos_id == 128000
        assert tokenizer.eos_id == 128001
        assert tokenizer.pad_id == 128004
        assert tokenizer.step_id == 128005
        assert tokenizer.start_header_id == 128006
        assert tokenizer.end_header_id == 128007
        assert tokenizer.eom_id == 128008
        assert tokenizer.eot_id == 128009
        assert tokenizer.python_tag == 128010
        assert tokenizer.image_id == 128011

    def test_tokenizer_vocab_size(self, tokenizer):
        assert tokenizer.base_vocab_size == 2000
        assert tokenizer.vocab_size == 128256

    def test_tokenize_text_messages(
        self, tokenizer, user_text_message, assistant_text_message
    ):
        text_messages = [user_text_message[0], assistant_text_message[0]]
        expected_tokens = user_text_message[1] + assistant_text_message[1]
        expected_mask = (
            [True] * len(user_text_message[1])
            + [False] * (len(assistant_text_message[1]) - 1)
            + [True]
        )
        tokens, mask = tokenizer.tokenize_messages(text_messages)
        assert tokens == expected_tokens
        assert mask == expected_mask

    def test_tokenize_image_and_text_messages(
        self, tokenizer, user_image_text_message, assistant_text_message
    ):
        image_and_text_messages = [
            user_image_text_message[0],
            assistant_text_message[0],
        ]
        expected_tokens = user_image_text_message[1] + assistant_text_message[1]
        expected_mask = (
            [True] * len(user_image_text_message[1])
            + [False] * (len(assistant_text_message[1]) - 1)
            + [True]
        )
        tokens, mask = tokenizer.tokenize_messages(image_and_text_messages)
        assert tokens == expected_tokens
        assert mask == expected_mask

    def test_tokenize_interleaved_image_and_text_messages(
        self,
        tokenizer,
        user_interleaved_image_text_message,
        assistant_text_message,
    ):
        interleaved_image_and_text_messages = [
            user_interleaved_image_text_message[0],
            assistant_text_message[0],
        ]
        expected_tokens = (
            user_interleaved_image_text_message[1] + assistant_text_message[1]
        )
        expected_mask = (
            [True] * len(user_interleaved_image_text_message[1])
            + [False] * (len(assistant_text_message[1]) - 1)
            + [True]
        )
        tokens, mask = tokenizer.tokenize_messages(interleaved_image_and_text_messages)
        assert tokens == expected_tokens
        assert mask == expected_mask

    def test_tokenize_tool_call_messages(
        self,
        tokenizer,
        user_text_message,
        assistant_tool_message,
        ipython_message,
        assistant_text_message,
    ):
        tool_call_messages = [
            user_text_message[0],
            assistant_tool_message[0],
            ipython_message[0],
            assistant_text_message[0],
        ]
        expected_tokens = (
            user_text_message[1]
            + assistant_tool_message[1]
            + ipython_message[1]
            + assistant_text_message[1]
        )
        expected_mask = (
            [True] * len(user_text_message[1])
            + [False] * len(assistant_tool_message[1])
            + [True] * len(ipython_message[1])
            + [False] * (len(assistant_text_message[1]) - 1)
            + [True]
        )
        tokens, mask = tokenizer.tokenize_messages(tool_call_messages)
        assert tokens == expected_tokens
        assert mask == expected_mask
>>>>>>> 37636a87

    def test_validate_special_tokens(self):
        with pytest.raises(
            ValueError, match="<|begin_of_text|> missing from special_tokens"
        ):
            tokenizer = Llama3Tokenizer(
                path=str(ASSETS / "tiktoken_small.model"),
                # Same as LLAMA3_SPECIAL_TOKENS but one missing
                special_tokens={
                    "<|end_of_text|>": 128001,
                    "<|start_header_id|>": 128006,
                    "<|end_header_id|>": 128007,
                    "<|eot_id|>": 128009,
                    "<|eom_id|>": 128008,
                    "<|python_tag|>": 128255,
                },
            )

    def test_tokenize_tool_call_messages(self, tokenizer, tool_call_messages):
        tokens, mask = tokenizer.tokenize_messages(tool_call_messages)
        assert tokens == [
            128000,
            128006,
            477,
            273,
            128007,
            10,
            10,
            73,
            503,
            654,
            262,
            376,
            110,
            46,
            690,
            720,
            428,
            270,
            1119,
            654,
            262,
            376,
            110,
            44,
            270,
            686,
            334,
            312,
            522,
            511,
            115,
            46,
            128009,
            128006,
            520,
            511,
            446,
            128007,
            10,
            10,
            128010,
            525,
            99,
            534,
            95,
            115,
            433,
            40,
            114,
            338,
            105,
            477,
            61,
            49,
            1635,
            95,
            1635,
            48,
            95,
            1635,
            48,
            41,
            128008,
            128006,
            1558,
            121,
            483,
            279,
            128007,
            10,
            10,
            123,
            34,
            99,
            957,
            317,
            34,
            58,
            323,
            114,
            979,
            125,
            128008,
            128006,
            520,
            511,
            446,
            128007,
            10,
            10,
            65,
            269,
            277,
            686,
            334,
            262,
            376,
            110,
            351,
            443,
            32,
            45,
            334,
            351,
            1955,
            46,
            128009,
            128001,
        ]
        assert mask == [
            True,
            True,
            True,
            True,
            True,
            True,
            True,
            True,
            True,
            True,
            True,
            True,
            True,
            True,
            True,
            True,
            True,
            True,
            True,
            True,
            True,
            True,
            True,
            True,
            True,
            True,
            True,
            True,
            True,
            True,
            True,
            True,
            True,
            False,
            False,
            False,
            False,
            False,
            False,
            False,
            False,
            False,
            False,
            False,
            False,
            False,
            False,
            False,
            False,
            False,
            False,
            False,
            False,
            False,
            False,
            False,
            False,
            False,
            False,
            False,
            False,
            False,
            False,
            True,
            True,
            True,
            True,
            True,
            True,
            True,
            True,
            True,
            True,
            True,
            True,
            True,
            True,
            True,
            True,
            True,
            True,
            True,
            True,
            False,
            False,
            False,
            False,
            False,
            False,
            False,
            False,
            False,
            False,
            False,
            False,
            False,
            False,
            False,
            False,
            False,
            False,
            False,
            False,
            False,
            False,
            False,
            False,
            True,
        ]<|MERGE_RESOLUTION|>--- conflicted
+++ resolved
@@ -23,22 +23,6 @@
         )
 
     @pytest.fixture
-<<<<<<< HEAD
-    def text_messages(self):
-        return [
-            Message(
-                role="user",
-                content="I can see the sun. But even if I cannot see the sun, I know that it exists.",
-                masked=True,
-                eot=True,
-            ),
-            Message(
-                role="assistant",
-                content="And to know that the sun is there - that is living.",
-                masked=False,
-                eot=True,
-            ),
-=======
     def user_text_a(self):
         return "I can see the sun. "
 
@@ -92,38 +76,10 @@
             115,
             46,
             128009,
->>>>>>> 37636a87
         ]
         return message, expected_tokens
 
     @pytest.fixture
-<<<<<<< HEAD
-    def image_and_text_messages(self):
-        return [
-            Message(
-                role="user",
-                content=[
-                    {"type": "image"},
-                    {
-                        "type": "text",
-                        "content": "I can see the sun. But even if I cannot see the sun, I know that it exists.",
-                    },
-                ],
-                masked=True,
-                eot=True,
-            ),
-            Message(
-                role="assistant",
-                content=[
-                    {
-                        "type": "text",
-                        "content": "And to know that the sun is there - that is living.",
-                    }
-                ],
-                masked=False,
-                eot=True,
-            ),
-=======
     def assistant_text_message(self, assistant_text):
         message = Message(
             role="assistant",
@@ -157,112 +113,10 @@
             46,
             128009,
             128001,
->>>>>>> 37636a87
         ]
         return message, expected_tokens
 
     @pytest.fixture
-<<<<<<< HEAD
-    def interleaved_image_and_text_messages(self):
-        return [
-            Message(
-                role="user",
-                content=[
-                    {"type": "image"},
-                    {"type": "text", "content": "I can see the sun. "},
-                ],
-                masked=True,
-                eot=False,
-            ),
-            Message(
-                role="user",
-                content=[
-                    {"type": "image"},
-                    {
-                        "type": "text",
-                        "content": "But even if I cannot see the sun, I know that it exists.",
-                    },
-                ],
-                masked=True,
-                eot=True,
-            ),
-            Message(
-                role="assistant",
-                content=[
-                    {
-                        "type": "text",
-                        "content": "And to know that the sun is there - that is living.",
-                    },
-                ],
-                masked=False,
-                eot=True,
-            ),
-        ]
-
-    @pytest.fixture
-    def tool_call_messages(self):
-        return [
-            Message(
-                role="user",
-                content=[
-                    {
-                        "type": "text",
-                        "content": "I can see the sun. But even if I cannot see the sun, I know that it exists.",
-                    },
-                ],
-                masked=True,
-                eot=True,
-            ),
-            Message(
-                role="assistant",
-                content=[
-                    {"type": "text", "content": "locate_sun(radius=100_000_000)"},
-                ],
-                masked=False,
-                ipython=True,
-                eot=False,
-            ),
-            Message(
-                role="ipython",
-                content=[
-                    {"type": "text", "content": '{"content": True}'},
-                ],
-                masked=True,
-                eot=False,
-            ),
-            Message(
-                role="assistant",
-                content=[
-                    {
-                        "type": "text",
-                        "content": "And to know that the sun is there - that is living.",
-                    },
-                ],
-                masked=False,
-                eot=True,
-            ),
-        ]
-
-    def test_token_ids(self, tokenizer):
-        assert tokenizer.bos_id == 128000
-        assert tokenizer.eos_id == 128001
-        assert tokenizer.pad_id == 128004
-        assert tokenizer.step_id == 128005
-        assert tokenizer.start_header_id == 128006
-        assert tokenizer.end_header_id == 128007
-        assert tokenizer.eom_id == 128008
-        assert tokenizer.eot_id == 128009
-        assert tokenizer.python_tag == 128010
-        assert tokenizer.image_id == 128011
-
-    def test_tokenizer_vocab_size(self, tokenizer):
-        assert tokenizer.base_vocab_size == 2000
-        assert tokenizer.vocab_size == 128256
-
-    def test_tokenize_text_messages(self, tokenizer, text_messages):
-        tokens, mask = tokenizer.tokenize_messages(text_messages)
-        assert tokens == [
-=======
     def user_image_text_message(self, user_text_a, user_text_b):
         message = Message(
             role="user",
@@ -274,7 +128,6 @@
             eot=True,
         )
         expected_tokens = [
->>>>>>> 37636a87
             128000,
             128006,
             477,
@@ -282,10 +135,7 @@
             128007,
             10,
             10,
-<<<<<<< HEAD
-=======
             128011,
->>>>>>> 37636a87
             73,
             503,
             654,
@@ -312,102 +162,9 @@
             115,
             46,
             128009,
-<<<<<<< HEAD
-            128006,
-            520,
-            511,
-            446,
-            128007,
-            10,
-            10,
-            65,
-            269,
-            277,
-            686,
-            334,
-            262,
-            376,
-            110,
-            351,
-            443,
-            32,
-            45,
-            334,
-            351,
-            1955,
-            46,
-            128009,
-            128001,
-        ]
-        assert mask == [
-            True,
-            True,
-            True,
-            True,
-            True,
-            True,
-            True,
-            True,
-            True,
-            True,
-            True,
-            True,
-            True,
-            True,
-            True,
-            True,
-            True,
-            True,
-            True,
-            True,
-            True,
-            True,
-            True,
-            True,
-            True,
-            True,
-            True,
-            True,
-            True,
-            True,
-            True,
-            True,
-            True,
-            False,
-            False,
-            False,
-            False,
-            False,
-            False,
-            False,
-            False,
-            False,
-            False,
-            False,
-            False,
-            False,
-            False,
-            False,
-            False,
-            False,
-            False,
-            False,
-            False,
-            False,
-            False,
-            False,
-            False,
-            True,
-=======
->>>>>>> 37636a87
         ]
         return message, expected_tokens
 
-<<<<<<< HEAD
-    def test_tokenize_image_and_text_messages(self, tokenizer, image_and_text_messages):
-        tokens, mask = tokenizer.tokenize_messages(image_and_text_messages)
-        assert tokens == [
-=======
     @pytest.fixture
     def user_interleaved_image_text_message(self, user_text_a, user_text_b):
         message = Message(
@@ -422,7 +179,6 @@
             eot=True,
         )
         expected_tokens = [
->>>>>>> 37636a87
             128000,
             128006,
             477,
@@ -438,12 +194,8 @@
             376,
             110,
             46,
-<<<<<<< HEAD
-            690,
-=======
             128011,
             1542,
->>>>>>> 37636a87
             720,
             428,
             270,
@@ -462,8 +214,6 @@
             115,
             46,
             128009,
-<<<<<<< HEAD
-=======
         ]
         return message, expected_tokens
 
@@ -479,7 +229,6 @@
             eot=False,
         )
         expected_tokens = [
->>>>>>> 37636a87
             128006,
             520,
             511,
@@ -487,231 +236,6 @@
             128007,
             10,
             10,
-<<<<<<< HEAD
-            65,
-            269,
-            277,
-            686,
-            334,
-            262,
-            376,
-            110,
-            351,
-            443,
-            32,
-            45,
-            334,
-            351,
-            1955,
-            46,
-            128009,
-            128001,
-        ]
-        assert mask == [
-            True,
-            True,
-            True,
-            True,
-            True,
-            True,
-            True,
-            True,
-            True,
-            True,
-            True,
-            True,
-            True,
-            True,
-            True,
-            True,
-            True,
-            True,
-            True,
-            True,
-            True,
-            True,
-            True,
-            True,
-            True,
-            True,
-            True,
-            True,
-            True,
-            True,
-            True,
-            True,
-            True,
-            True,
-            False,
-            False,
-            False,
-            False,
-            False,
-            False,
-            False,
-            False,
-            False,
-            False,
-            False,
-            False,
-            False,
-            False,
-            False,
-            False,
-            False,
-            False,
-            False,
-            False,
-            False,
-            False,
-            False,
-            False,
-            True,
-        ]
-
-    def test_tokenize_interleaved_image_and_text_messages(
-        self, tokenizer, interleaved_image_and_text_messages
-    ):
-        tokens, mask = tokenizer.tokenize_messages(interleaved_image_and_text_messages)
-        assert tokens == [
-            128000,
-            128006,
-            477,
-            273,
-            128007,
-            10,
-            10,
-            128011,
-            73,
-            503,
-            654,
-            262,
-            376,
-            110,
-            46,
-            128008,
-            128006,
-            477,
-            273,
-            128007,
-            10,
-            10,
-            128011,
-            1542,
-            720,
-            428,
-            270,
-            1119,
-            654,
-            262,
-            376,
-            110,
-            44,
-            270,
-            686,
-            334,
-            312,
-            522,
-            511,
-            115,
-            46,
-            128009,
-            128006,
-            520,
-            511,
-            446,
-            128007,
-            10,
-            10,
-            65,
-            269,
-            277,
-            686,
-            334,
-            262,
-            376,
-            110,
-            351,
-            443,
-            32,
-            45,
-            334,
-            351,
-            1955,
-            46,
-            128009,
-            128001,
-        ]
-        assert mask == [
-            True,
-            True,
-            True,
-            True,
-            True,
-            True,
-            True,
-            True,
-            True,
-            True,
-            True,
-            True,
-            True,
-            True,
-            True,
-            True,
-            True,
-            True,
-            True,
-            True,
-            True,
-            True,
-            True,
-            True,
-            True,
-            True,
-            True,
-            True,
-            True,
-            True,
-            True,
-            True,
-            True,
-            True,
-            True,
-            True,
-            True,
-            True,
-            True,
-            True,
-            True,
-            True,
-            False,
-            False,
-            False,
-            False,
-            False,
-            False,
-            False,
-            False,
-            False,
-            False,
-            False,
-            False,
-            False,
-            False,
-            False,
-            False,
-            False,
-            False,
-            False,
-            False,
-            False,
-            False,
-            False,
-            False,
-            True,
-        ]
-=======
             128010,
             525,
             99,
@@ -871,7 +395,6 @@
         tokens, mask = tokenizer.tokenize_messages(tool_call_messages)
         assert tokens == expected_tokens
         assert mask == expected_mask
->>>>>>> 37636a87
 
     def test_validate_special_tokens(self):
         with pytest.raises(
