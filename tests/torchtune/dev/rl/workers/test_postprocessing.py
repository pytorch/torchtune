# Copyright (c) Meta Platforms, Inc. and affiliates.
# All rights reserved.
#
# This source code is licensed under the BSD-style license found in the
# LICENSE file in the root directory of this source tree.

import importlib
import time

import pytest
import torch
from omegaconf import OmegaConf
from tests.test_utils import gen_log_file_name, gpu_test, skip_if_lt_python_310

_has_ray = importlib.util.find_spec("ray") is not None

# Do not import anything if not running on Python >= 3.10
if _has_ray:
    import ray
    from ray import remote
    from ray.util.queue import Queue
    from tensordict import NonTensorData
    from torchtune.dev.rl.datatypes.trajectory import Trajectory
    from torchtune.dev.rl.workers.postprocessing import PostProcessingWorker
else:
    # dummy decorator - never used bc tests are skipped
    def remote(*args, **kwargs):
        return lambda cls: cls


<<<<<<< HEAD
=======
import torch
from omegaconf import OmegaConf
from tests.test_utils import gen_log_file_name, gpu_test, rl_test, skip_if_lt_python_310

>>>>>>> 541c7306
grpo_samples = 4
max_generated_tokens = 32


@remote(num_cpus=1, num_gpus=0)
class DummyTrainer:
    def __init__(self, rollout_queue):
        self.rollout_queue = rollout_queue

    def train(self):
        while True:
            size = self.rollout_queue.qsize()
            if size == 0:
                # TODO: this is a very bad thing
                time.sleep(15.0)
                return
            time.sleep(0.1)


class TestPostProcessingWorker:
    @pytest.fixture
    def log_file(self, tmpdir):
        return gen_log_file_name(tmpdir)

    @pytest.fixture
    def cfg(self, tmpdir, log_file):
        cfg = {
            "device": "cuda",
            "tokenizer": {
                "_component_": "torchtune.models.llama3.llama3_tokenizer",
                "path": "/tmp/test-artifacts/tokenizer_llama3.model",
            },
            "model": {
                "_component_": "torchtune.models.llama3.llama3",
                "vocab_size": 128_256,
                "num_layers": 2,
                "num_heads": 4,
                "embed_dim": 512,
                "max_seq_len": 1024,
                "norm_eps": 1e-5,
                "num_kv_heads": 2,
            },
            "dtype": "fp32",
            "postprocessing": {
                "ref_checkpointer": {
                    "_component_": "torchtune.training.FullModelHFCheckpointer",
                    "checkpoint_dir": "/tmp/test-artifacts/llama3-hf-04232025",
                    "checkpoint_files": ["model.safetensors"],
                    "output_dir": str(tmpdir),
                    "model_type": "LLAMA3",
                },
            },
            "metric_logger": {
                "_component_": "torchtune.training.metric_logging.DiskLogger",
                "log_dir": str(tmpdir),
                "filename": log_file,
            },
            "output_dir": str(tmpdir),
            "inference": {
                "group_size": grpo_samples,
                "batch_size": 1,
                "temperature": 1.0,
            },
            "num_steps": 3,
        }
        return OmegaConf.create(cfg)

    @pytest.mark.integration_test
    @gpu_test(gpu_count=1)
    @pytest.mark.skipif(not _has_ray, reason="requires ray")
    @skip_if_lt_python_310()
    @rl_test()
    def test_run(self, cfg, log_file):
        ray.init(num_cpus=19, num_gpus=1)

        torch.cuda.set_device(torch.device("cuda", 0))

        try:
            # create queue
            rollout_queue = Queue(
                actor_options={"num_cpus": 10, "num_gpus": 0},
                maxsize=2,
            )
            for i in range(2):
                rollout_queue.put(
                    Trajectory(
                        query_responses=torch.randint(
                            0,
                            128000,
                            (grpo_samples, max_generated_tokens + 20 * (i + 1)),
                        ).to(dtype=torch.long),
                        responses=torch.randint(
                            0, 128000, (grpo_samples, max_generated_tokens)
                        ).to(dtype=torch.long),
                        logprobs=torch.randn(grpo_samples, max_generated_tokens),
                        ref_logprobs=None,
                        query_response_padding_masks=torch.randint(
                            0, 2, (grpo_samples, max_generated_tokens + 20 * (i + 1))
                        ).to(dtype=torch.bool),
                        seq_lens=torch.randint(0, 100, (grpo_samples,)),
                        answers=NonTensorData(["42"] * grpo_samples),
                        sequence_ids=None,
                        policy_version=None,
                        advantages=None,
                        reward_outputs=None,
                    )
                )
            replay_buffer = []

            # Ref actor handle
            postprocessing_worker = PostProcessingWorker.remote(
                cfg=cfg,
                rollout_queue=rollout_queue,
                replay_buffer=replay_buffer,
            )
            actor_handles = [postprocessing_worker.run.remote()]

            # dummy trainer to wait for queue to empty
            dummy_trainer = DummyTrainer.remote(rollout_queue=rollout_queue)
            dummy_trainer_handles = [dummy_trainer.train.remote()]
            ray.get(dummy_trainer_handles)

        finally:
            ray.shutdown()<|MERGE_RESOLUTION|>--- conflicted
+++ resolved
@@ -28,13 +28,6 @@
         return lambda cls: cls
 
 
-<<<<<<< HEAD
-=======
-import torch
-from omegaconf import OmegaConf
-from tests.test_utils import gen_log_file_name, gpu_test, rl_test, skip_if_lt_python_310
-
->>>>>>> 541c7306
 grpo_samples = 4
 max_generated_tokens = 32
 
