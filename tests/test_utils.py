# Copyright (c) Meta Platforms, Inc. and affiliates.
# All rights reserved.
#
# This source code is licensed under the BSD-style license found in the
# LICENSE file in the root directory of this source tree.

import math
import os
import re
import sys
import unittest
from contextlib import contextmanager
from functools import partial
from io import StringIO
from pathlib import Path
from typing import Any, Dict, Generator, List, Mapping, Optional, TextIO, Tuple, Union

import pytest

import torch
from torch import nn
<<<<<<< HEAD
from torchtune.data import ChatFormat, CustomPromptTemplate, Message, truncate
=======
from torchtune.data import ChatFormat, Message, PromptTemplate, truncate
>>>>>>> 9fd5d01f
from torchtune.modules.tokenizers import ModelTokenizer
from torchtune.modules.transforms import Transform

skip_if_cuda_not_available = unittest.skipIf(
    not torch.cuda.is_available(), "CUDA is not available"
)

CKPT_MODEL_PATHS = {
    "llama2_tune": "/tmp/test-artifacts/small-ckpt-tune-03082024.pt",
    "llama2_meta": "/tmp/test-artifacts/small-ckpt-meta-03082024.pt",
    "llama2_hf": "/tmp/test-artifacts/small-ckpt-hf-03082024.pt",
    "llama2_reward_hf": "/tmp/test-artifacts/small-ckpt-hf-reward-07122024.pt",
    "llama3_tune": "/tmp/test-artifacts/small-ckpt-tune-llama3-05052024.pt",
    "llama2_7b": "/tmp/test-artifacts/llama2-7b-torchtune.pt",
}

TOKENIZER_PATHS = {
    "llama2": "/tmp/test-artifacts/tokenizer.model",
    "llama3": "/tmp/test-artifacts/tokenizer_llama3.model",
}


class DummyTokenizer(ModelTokenizer, Transform):
    def __init__(self, max_seq_len: Optional[int] = None):
        self.max_seq_len = max_seq_len

    def encode(self, text, add_bos=True, add_eos=True, **kwargs) -> List[int]:
        words = text.split()
        tokens = [len(word) for word in words]
        if add_bos:
            tokens = [self.bos_id] + tokens
        if add_eos:
            tokens = tokens + [self.eos_id]
        return tokens

    def tokenize_messages(
        self,
        messages: List[Message],
    ) -> Tuple[List[int], List[bool]]:
        """
        A simplified version of Llama2Tokenizer's ``tokenize_messages`` for testing purposes.
        """
        start_of_turn = True
        end_of_turn = False
        tokenized_messages = []
        mask = []
        for message in messages:
            # If assistant message, this is the end of a turn
            end_of_turn = message.role == "assistant"

            # Prepend BOS on start of new turns
            if start_of_turn:
                tokenized_messages.append(self.bos_id)
                mask.append(message.masked)

            # Tokenize current message, append with masks
            tokens = []
            for item in message.content:
                if item["type"] == "text":
                    tokens = tokens + self.encode(
                        item["content"],
                        add_bos=False,
                        add_eos=False,
                    )
                elif item["type"] == "image":
                    tokens = tokens + [self.image_id]

            tokenized_messages.extend(tokens)
            mask.extend([message.masked] * len(tokens))

            # If assistant message, append EOS at end
            if end_of_turn:
                tokenized_messages.append(self.eos_id)
                mask.append(message.masked)
                end_of_turn = False
                start_of_turn = True
            else:
                start_of_turn = False

            # Break out early if we reach max_seq_len
            if self.max_seq_len and len(tokenized_messages) >= self.max_seq_len:
                break

        # Finally, truncate if necessary
        if self.max_seq_len:
            tokenized_messages = truncate(
                tokenized_messages, self.max_seq_len, self.eos_id
            )
            mask = truncate(mask, self.max_seq_len, message.masked)

        return tokenized_messages, mask

    def __call__(self, sample: Mapping[str, Any]) -> Mapping[str, Any]:
        messages = sample.pop("messages")
        tokens, mask = self.tokenize_messages(messages)
        sample["tokens"] = tokens
        sample["mask"] = mask
        return sample

    @property
    def eos_id(self):
        return -1

    @property
    def bos_id(self):
        return 0

    @property
    def image_id(self):
        return -2


class DummyChatFormat(ChatFormat):

    B_SYS, E_SYS = "System:\n", "\n"
    B_INST, E_INST = "User:\n", "\nAssistant:\n"
    B_ASST, E_ASST = "", ""
    system = f"{B_SYS}{{content}}{E_SYS}"
    user = f"{B_INST}{{content}}{E_INST}"
    assistant = f"{B_ASST}{{content}}{E_ASST}"

    @classmethod
    def format(
        cls,
        messages,
    ):
        formats = {"system": cls.system, "user": cls.user, "assistant": cls.assistant}
        formatted_dialogue = []
        for message in messages:
            content = formats.get(message.role).format(
                content=message.content[0]["content"]
            )
            formatted_dialogue.append(
                Message(role=message.role, content=content, masked=message.masked),
            )
        return formatted_dialogue


DummyPromptTemplate = partial(
<<<<<<< HEAD
    CustomPromptTemplate,
=======
    PromptTemplate,
>>>>>>> 9fd5d01f
    template={
        "system": ("System:\n", "\n"),
        "user": ("User:\n", "\n"),
        "assistant": ("Assistant:\n", "\n"),
    },
)


def get_assets_path():
    return Path(__file__).parent / "assets"


def fixed_init_tensor(
    shape: torch.Size,
    min_val: Union[float, int] = 0.0,
    max_val: Union[float, int] = 1.0,
    nonlinear: bool = False,
    dtype: torch.dtype = torch.float,
):
    """
    Utility for generating deterministic tensors of a given shape. In general stuff
    like torch.ones, torch.eye, etc can result in trivial outputs. This utility
    generates a range tensor [min_val, max_val) of a specified dtype, applies
    a sine function if nonlinear=True, then reshapes to the appropriate shape.
    """
    n_elements = math.prod(shape)
    step_size = (max_val - min_val) / n_elements
    x = torch.arange(min_val, max_val, step_size, dtype=dtype)
    x = x.reshape(shape)
    if nonlinear:
        return torch.sin(x)
    return x


@torch.no_grad
def fixed_init_model(
    model: nn.Module,
    min_val: Union[float, int] = 0.0,
    max_val: Union[float, int] = 1.0,
    nonlinear: bool = False,
    dtype: Optional[torch.dtype] = None,
):
    """
    This utility initializes all parameters of a model deterministically using the
    function fixed_init_tensor above. See that docstring for details of each parameter.
    """
    for _, param in model.named_parameters():
        param.copy_(
            fixed_init_tensor(
                param.shape,
                min_val=min_val,
                max_val=max_val,
                nonlinear=nonlinear,
                dtype=param.dtype if dtype is None else dtype,
            )
        )


def assert_expected(
    actual: Any,
    expected: Any,
    rtol: float = 1e-5,
    atol: float = 1e-8,
    check_device: bool = True,
):
    torch.testing.assert_close(
        actual,
        expected,
        rtol=rtol,
        atol=atol,
        check_device=check_device,
        msg=f"actual: {actual}, expected: {expected}",
    )


@contextmanager
def single_box_init(init_pg: bool = True):
    env_vars = ["MASTER_ADDR", "MASTER_PORT", "LOCAL_RANK", "RANK", "WORLD_SIZE"]
    initial_os = {k: os.environ.get(k, None) for k in env_vars}
    os.environ.get("MASTER_ADDR", None)
    os.environ["MASTER_ADDR"] = "localhost"
    # TODO: Don't hardcode ports as this could cause flakiness if tests execute
    # in parallel.
    os.environ["MASTER_PORT"] = str(12345)
    os.environ["LOCAL_RANK"] = str(0)
    os.environ["RANK"] = str(0)
    os.environ["WORLD_SIZE"] = str(1)
    if init_pg:
        torch.distributed.init_process_group(
            backend="gloo",
            world_size=int(os.environ["WORLD_SIZE"]),
            rank=int(os.environ["RANK"]),
        )
    try:
        yield
    finally:
        if init_pg:
            torch.distributed.destroy_process_group()
        for k in env_vars:
            if initial_os.get(k) is None:
                del os.environ[k]
            else:
                os.environ[k] = initial_os[k]


@contextmanager
def set_dtype(dtype: torch.dtype) -> Generator[None, None, None]:
    old_dtype = torch.get_default_dtype()
    torch.set_default_dtype(dtype)
    try:
        yield
    finally:
        torch.set_default_dtype(old_dtype)


@contextmanager
def captured_output() -> Generator[Tuple[TextIO, TextIO], None, None]:
    new_out, new_err = StringIO(), StringIO()
    old_out, old_err = sys.stdout, sys.stderr
    try:
        sys.stdout, sys.stderr = new_out, new_err
        yield sys.stdout, sys.stderr
    finally:
        sys.stdout, sys.stderr = old_out, old_err


def gpu_test(gpu_count: int = 1):
    """
    Annotation for GPU tests, skipping the test if the
    required amount of GPU is not available
    """
    message = f"Not enough GPUs to run the test: requires {gpu_count}"
    local_gpu_count: int = torch.cuda.device_count()
    return pytest.mark.skipif(local_gpu_count < gpu_count, reason=message)


def get_loss_values_from_metric_logger(log_file_path: str) -> Dict[str, float]:
    """
    Given an output directory containing metric logger .txt file,
    parse the .txt and return a list of losses from each logged iteration.
    """
    with open(log_file_path, "r") as f:
        logs = f.read()
    losses = [float(x) for x in re.findall(r"loss:(\d+\.\d+)", logs)]
    return losses


def gen_log_file_name(tmpdir, suffix: Optional[str] = None) -> str:
    """
    Take the tmpdir and just append a non-path version of it as the
    filename, optionally adding specified suffix. This is used to
    write metric logs to a deterministic file per test run.
    E.g. /tmp/my/dir -> /tmp/my/dir/tmpmydir.txt
    """
    filename = str(tmpdir) + str(tmpdir).replace("/", "")
    if suffix:
        filename += suffix
    filename += ".txt"
    return filename


def assert_dialogue_equal(actual, expected):
    assert len(actual) == len(expected)
    for i in range(len(actual)):
        assert actual[i].role == expected[i].role
        assert actual[i].text_content == expected[i].text_content<|MERGE_RESOLUTION|>--- conflicted
+++ resolved
@@ -19,11 +19,7 @@
 
 import torch
 from torch import nn
-<<<<<<< HEAD
-from torchtune.data import ChatFormat, CustomPromptTemplate, Message, truncate
-=======
 from torchtune.data import ChatFormat, Message, PromptTemplate, truncate
->>>>>>> 9fd5d01f
 from torchtune.modules.tokenizers import ModelTokenizer
 from torchtune.modules.transforms import Transform
 
@@ -163,11 +159,7 @@
 
 
 DummyPromptTemplate = partial(
-<<<<<<< HEAD
-    CustomPromptTemplate,
-=======
     PromptTemplate,
->>>>>>> 9fd5d01f
     template={
         "system": ("System:\n", "\n"),
         "user": ("User:\n", "\n"),
