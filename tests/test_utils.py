--- conflicted
+++ resolved
@@ -19,11 +19,7 @@
 
 import torch
 from torch import nn
-<<<<<<< HEAD
-from torchtune.data import ChatFormat, CustomPromptTemplate, Message, truncate
-=======
 from torchtune.data import ChatFormat, Message, PromptTemplate, truncate
->>>>>>> 9fd5d01f
 from torchtune.modules.tokenizers import ModelTokenizer
 from torchtune.modules.transforms import Transform
 
@@ -47,12 +43,9 @@
 
 
 class DummyTokenizer(ModelTokenizer, Transform):
-<<<<<<< HEAD
-=======
     def __init__(self, max_seq_len: Optional[int] = None):
         self.max_seq_len = max_seq_len
 
->>>>>>> 9fd5d01f
     def encode(self, text, add_bos=True, add_eos=True, **kwargs) -> List[int]:
         words = text.split()
         tokens = [len(word) for word in words]
@@ -166,11 +159,7 @@
 
 
 DummyPromptTemplate = partial(
-<<<<<<< HEAD
-    CustomPromptTemplate,
-=======
     PromptTemplate,
->>>>>>> 9fd5d01f
     template={
         "system": ("System:\n", "\n"),
         "user": ("User:\n", "\n"),
