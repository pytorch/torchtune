--- conflicted
+++ resolved
@@ -242,11 +242,7 @@
                 "ref_actor_performance/time_waiting_buffer (s)": time_waiting_buffer,
                 "ref_actor_performance/pct_time_waiting_buffer (%)": pct_time_waiting_buffer,
                 # "queues/ref_actor_full_queue_data_discard": full_queue_data_discard,
-<<<<<<< HEAD
-                # "queues/rollout_replay_buffer_size": rollout_replay_buffer_size,
-=======
                 # "queues/rollout_queue_length": rollout_queue_length,
->>>>>>> 4fc14915
             }
         )
 
@@ -345,10 +341,7 @@
             trajectory = trajectory.cpu()
 
             # Update circular queue
-<<<<<<< HEAD
-=======
             assert batch_size, "call add"
->>>>>>> 4fc14915
             self.replay_buffer.extend(trajectory)
 
             # End of step timing
@@ -540,11 +533,7 @@
             "vllm_actor_performance/gpu_memory_peak_active (GiB)": gpu_memory["active"]
             / div_GiB,
             # "queues/vllm_full_queue_data_discard": full_queue_data_discard,
-<<<<<<< HEAD
-            # "queues/rollout_replay_buffer_size": self.replay_buffer.qsize(),
-=======
             # "queues/rollout_queue_size": self.rollout_queue.qsize(),
->>>>>>> 4fc14915
         }
 
         ray.get(self._metric_logger.log_dict.remote(log_dict, step=step_idx))
@@ -700,11 +689,7 @@
                     self.rollout_queue.put_nowait(postprocessed_results)
                     break
                 except QueueFull:
-<<<<<<< HEAD
-                    self.replay_buffer.get()  # Remove the oldest item to make space
-=======
                     self.rollout_queue.get()  # Remove the oldest item to make space
->>>>>>> 4fc14915
                     # full_queue_data_discard += 1
                     print(f"rollout queue full. Discarding data.")
 
@@ -1455,7 +1440,7 @@
                     time.sleep(1.0)
                 if self._is_rank_zero:
                     print(f"{self.rank=} Getting from replay_buffer queue.")
-                trajectory = self.replay_buffer.sample(batch_size=batch_size)[0]
+                trajectory = self.replay_buffer.sample(batch_size=batch_size)
                 trajectory = trajectory.to(self._device)
                 time_waiting_buffer = time.perf_counter() - time_waiting_buffer_start
 
@@ -1743,11 +1728,7 @@
         self.num_fsdp_workers = cfg.num_fsdp_workers
 
         # Initialize queues
-<<<<<<< HEAD
-        self.rollout_replay_buffer = Queue(
-=======
         self.rollout_queue = Queue(
->>>>>>> 4fc14915
             actor_options={"num_cpus": 10, "num_gpus": 0},
             maxsize=cfg.vllm.queue_maxsize,
         )
